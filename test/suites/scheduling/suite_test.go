--- conflicted
+++ resolved
@@ -80,16 +80,7 @@
 		selectors = sets.New(
 			// we don't support Windows yet
 			corev1.LabelWindowsBuild,
-<<<<<<< HEAD
-			// these are both unreliable and redundant, should be removed from support; won't be tested
-			v1alpha2.LabelSKUAccelerator,
-=======
-			// TODO: restore when we support zone selectors without overscaling
-			corev1.LabelTopologyZone,
-			corev1.LabelFailureDomainBetaZone,
-			"topology.disk.csi.azure.com/zone",
 			// VM SKU with GPU we are using does not populate this; won't be tested
->>>>>>> 3f915d55
 			v1alpha2.LabelSKUGPUName,
 			// TODO: review the use of "kubernetes.azure.com/cluster"
 			v1alpha2.AKSLabelCluster,
