--- conflicted
+++ resolved
@@ -42,11 +42,7 @@
 
 		// Pod is deleted so that we don't re-provision after node deletion
 		// NOTE: We have to do this right now to deal with a race condition in nodepool ownership
-<<<<<<< HEAD
-		// This can be removed once this race is resolved with the Machine
-=======
 		// This can be removed once this race is resolved with the NodePool
->>>>>>> 1344dd62
 		env.ExpectDeleted(pod)
 
 		// Node is deleted and now should be not found
