/*
Portions Copyright (c) Microsoft Corporation.

Licensed under the Apache License, Version 2.0 (the "License");
you may not use this file except in compliance with the License.
You may obtain a copy of the License at

    http://www.apache.org/licenses/LICENSE-2.0

Unless required by applicable law or agreed to in writing, software
distributed under the License is distributed on an "AS IS" BASIS,
WITHOUT WARRANTIES OR CONDITIONS OF ANY KIND, either express or implied.
See the License for the specific language governing permissions and
limitations under the License.
*/

package drift

import (
	"fmt"
	"testing"
	"time"

	. "github.com/onsi/ginkgo/v2"
	. "github.com/onsi/gomega"
<<<<<<< HEAD
	corev1 "k8s.io/api/core/v1"
=======
	"github.com/samber/lo"
	v1 "k8s.io/api/core/v1"
>>>>>>> b8fa1202
	"k8s.io/apimachinery/pkg/api/resource"
	metav1 "k8s.io/apimachinery/pkg/apis/meta/v1"

	"github.com/Azure/karpenter-provider-azure/pkg/apis/v1alpha2"
	"github.com/Azure/karpenter-provider-azure/test/pkg/environment/azure"

	karpv1 "sigs.k8s.io/karpenter/pkg/apis/v1"

	coretest "sigs.k8s.io/karpenter/pkg/test"
)

var env *azure.Environment
var nodeClass *v1alpha2.AKSNodeClass
var nodePool *karpv1.NodePool

func TestDrift(t *testing.T) {
	RegisterFailHandler(Fail)
	BeforeSuite(func() {
		env = azure.NewEnvironment(t)
	})
	RunSpecs(t, "Drift")
}

var _ = BeforeEach(func() {
	env.BeforeEach()
	nodeClass = env.DefaultAKSNodeClass()
	nodePool = env.DefaultNodePool(nodeClass)
})
var _ = AfterEach(func() { env.Cleanup() })
var _ = AfterEach(func() { env.AfterEach() })

var _ = Describe("Drift", func() {

	var pod *corev1.Pod

	BeforeEach(func() {
		env.ExpectSettingsOverridden(corev1.EnvVar{Name: "FEATURE_GATES", Value: "Drift=true"})

		coretest.ReplaceRequirements(nodePool, karpv1.NodeSelectorRequirementWithMinValues{
			NodeSelectorRequirement: corev1.NodeSelectorRequirement{
				Key:      corev1.LabelInstanceTypeStable,
				Operator: corev1.NodeSelectorOpIn,
				Values:   []string{"Standard_DS2_v2"},
			}})

		// Add a do-not-disrupt pod so that we can check node metadata before we disrupt
		pod = coretest.Pod(coretest.PodOptions{
			ObjectMeta: metav1.ObjectMeta{
				Annotations: map[string]string{
					karpv1.DoNotDisruptAnnotationKey: "true",
				},
			},
			ResourceRequirements: corev1.ResourceRequirements{Requests: corev1.ResourceList{corev1.ResourceCPU: resource.MustParse("0.5")}},
			Image:                "mcr.microsoft.com/oss/kubernetes/pause:3.6",
		})
	})

	// TODO: Add budget tests

	It("should deprovision nodes that have drifted due to labels", func() {

		By(fmt.Sprintf("creating pod %s, nodepool %s, and nodeclass %s", pod.Name, nodePool.Name, nodeClass.Name))
		env.ExpectCreated(pod, nodeClass, nodePool)

		By(fmt.Sprintf("expect pod %s to be healthy", pod.Name))
		env.EventuallyExpectHealthy(pod)

		By("expect created node count to be 1")
		env.ExpectCreatedNodeCount("==", 1)

		nodeClaim := env.EventuallyExpectCreatedNodeClaimCount("==", 1)[0]
		node := env.EventuallyExpectNodeCount("==", 1)[0]

		By(fmt.Sprintf("waiting for nodepool %s update", nodePool.Name))
		nodePool.Spec.Template.Labels["triggerdrift"] = "value"
		env.ExpectCreatedOrUpdated(nodePool)

		By(fmt.Sprintf("waiting for nodeclaim %s to be marked as drifted", nodeClaim.Name))
<<<<<<< HEAD

=======
>>>>>>> b8fa1202
		env.EventuallyExpectDrifted(nodeClaim)

		By(fmt.Sprintf("waiting for pod %s to to update", pod.Name))
		delete(pod.Annotations, karpv1.DoNotDisruptAnnotationKey)
		env.ExpectUpdated(pod)

		By(fmt.Sprintf("expect pod %s, nodeclaim %s, and node %s to eventually not exist", pod.Name, nodeClaim.Name, node.Name))
		SetDefaultEventuallyTimeout(10 * time.Minute)
		env.EventuallyExpectNotFound(pod, nodeClaim, node)
		SetDefaultEventuallyTimeout(5 * time.Minute)
	})
	It("should upgrade nodes using drift based on node image version change", func() {
		// TODO: Get these dynamically
		startingImageVersion := "202404.09.0"
		upgradedImageVersion := "202404.16.0"

		nodeClass.Spec.ImageVersion = &startingImageVersion

		By(fmt.Sprintf("creating pod %s, nodepool %s, and nodeclass %s", pod.Name, nodePool.Name, nodeClass.Name))
		env.ExpectCreated(pod, nodeClass, nodePool)

		By(fmt.Sprintf("expect pod %s to be healthy", pod.Name))
		env.EventuallyExpectHealthy(pod)

		By("expect created node count to be 1")
		env.ExpectCreatedNodeCount("==", 1)

		nodeClaim := env.EventuallyExpectCreatedNodeClaimCount("==", 1)[0]
		node := env.EventuallyExpectNodeCount("==", 1)[0]

		By(fmt.Sprintf("waiting for nodeClass %s update", nodeClass.Name))
		nodeClass.Spec.ImageVersion = &upgradedImageVersion
		env.ExpectCreatedOrUpdated(nodeClass)

		By(fmt.Sprintf("waiting for nodeclaim %s to be marked as drifted", nodeClaim.Name))
		env.EventuallyExpectDrifted(nodeClaim)

		By(fmt.Sprintf("waiting for pod %s to to update", pod.Name))
		delete(pod.Annotations, karpv1.DoNotDisruptAnnotationKey)
		env.ExpectUpdated(pod)

		By(fmt.Sprintf("expect pod %s, nodeclaim %s, and node %s to eventually not exist", pod.Name, nodeClaim.Name, node.Name))
		SetDefaultEventuallyTimeout(10 * time.Minute)
		env.EventuallyExpectNotFound(pod, nodeClaim, node)
		SetDefaultEventuallyTimeout(5 * time.Minute)
	})
	It("should mark the nodeclaim as drifted for SubnetDrift if AKSNodeClass subnet id changes", func() {
		env.ExpectCreated(pod, nodeClass, nodePool)

		By(fmt.Sprintf("expect pod %s to be healthy", pod.Name))
		env.EventuallyExpectHealthy(pod)

		By("expect created node count to be 1")
		env.ExpectCreatedNodeCount("==", 1)

		nodeClaim := env.EventuallyExpectCreatedNodeClaimCount("==", 1)[0]
		By("triggering subnet drift")
		// TODO: Introduce azure clients to the tests to get values dynamically and be able to create azure resources inside of tests rather than using a fake id.
		// this will fail to actually create a new nodeclaim for the drift replacement but should still test that we are marking the nodeclaim as drifted.
		nodeClass.Spec.VNETSubnetID = lo.ToPtr("/subscriptions/12345678-1234-1234-1234-123456789012/resourceGroups/sillygeese/providers/Microsoft.Network/virtualNetworks/karpenter/subnets/nodeclassSubnet2")
		env.ExpectCreatedOrUpdated(nodeClass)

		By(fmt.Sprintf("waiting for nodeclaim %s to be marked as drifted", nodeClaim.Name))
		env.EventuallyExpectDrifted(nodeClaim)
	})
})<|MERGE_RESOLUTION|>--- conflicted
+++ resolved
@@ -23,12 +23,8 @@
 
 	. "github.com/onsi/ginkgo/v2"
 	. "github.com/onsi/gomega"
-<<<<<<< HEAD
+	"github.com/samber/lo"
 	corev1 "k8s.io/api/core/v1"
-=======
-	"github.com/samber/lo"
-	v1 "k8s.io/api/core/v1"
->>>>>>> b8fa1202
 	"k8s.io/apimachinery/pkg/api/resource"
 	metav1 "k8s.io/apimachinery/pkg/apis/meta/v1"
 
@@ -107,10 +103,6 @@
 		env.ExpectCreatedOrUpdated(nodePool)
 
 		By(fmt.Sprintf("waiting for nodeclaim %s to be marked as drifted", nodeClaim.Name))
-<<<<<<< HEAD
-
-=======
->>>>>>> b8fa1202
 		env.EventuallyExpectDrifted(nodeClaim)
 
 		By(fmt.Sprintf("waiting for pod %s to to update", pod.Name))
