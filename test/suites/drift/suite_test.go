/*
Portions Copyright (c) Microsoft Corporation.

Licensed under the Apache License, Version 2.0 (the "License");
you may not use this file except in compliance with the License.
You may obtain a copy of the License at

    http://www.apache.org/licenses/LICENSE-2.0

Unless required by applicable law or agreed to in writing, software
distributed under the License is distributed on an "AS IS" BASIS,
WITHOUT WARRANTIES OR CONDITIONS OF ANY KIND, either express or implied.
See the License for the specific language governing permissions and
limitations under the License.
*/

package drift

import (
	"fmt"
	"testing"
	"time"

	. "github.com/onsi/ginkgo/v2"
	. "github.com/onsi/gomega"
	v1 "k8s.io/api/core/v1"
	"k8s.io/apimachinery/pkg/api/resource"
	metav1 "k8s.io/apimachinery/pkg/apis/meta/v1"
	"sigs.k8s.io/controller-runtime/pkg/client"

	"github.com/Azure/karpenter-provider-azure/pkg/apis/v1alpha2"
	"github.com/Azure/karpenter-provider-azure/test/pkg/environment/azure"

	corev1beta1 "sigs.k8s.io/karpenter/pkg/apis/v1beta1"

	"sigs.k8s.io/karpenter/pkg/test"
)

var env *azure.Environment
var nodeClass *v1alpha2.AKSNodeClass
var nodePool *corev1beta1.NodePool

func TestDrift(t *testing.T) {
	RegisterFailHandler(Fail)
	BeforeSuite(func() {
		env = azure.NewEnvironment(t)
	})
	RunSpecs(t, "Drift")
}

var _ = BeforeEach(func() {
	env.BeforeEach()
	nodeClass = env.DefaultAKSNodeClass()
	nodePool = env.DefaultNodePool(nodeClass)
})
var _ = AfterEach(func() { env.Cleanup() })
var _ = AfterEach(func() { env.AfterEach() })

var _ = Describe("Drift", func() {

	var pod *v1.Pod

	BeforeEach(func() {
<<<<<<< HEAD
		test.ReplaceRequirements(nodePool, v1.NodeSelectorRequirement{
			Key:      v1.LabelInstanceTypeStable,
			Operator: v1.NodeSelectorOpIn,
			Values:   []string{"Standard_DS2_v2"},
		})
=======
		env.ExpectSettingsOverridden(v1.EnvVar{Name: "FEATURE_GATES", Value: "Drift=true"})

		test.ReplaceRequirements(nodePool, corev1beta1.NodeSelectorRequirementWithMinValues{
			NodeSelectorRequirement: v1.NodeSelectorRequirement{
				Key:      v1.LabelInstanceTypeStable,
				Operator: v1.NodeSelectorOpIn,
				Values:   []string{"Standard_DS2_v2"},
			}})
>>>>>>> 0f7e1544

		// Add a do-not-disrupt pod so that we can check node metadata before we disrupt
		pod = test.Pod(test.PodOptions{
			ObjectMeta: metav1.ObjectMeta{
				Annotations: map[string]string{
					corev1beta1.DoNotDisruptAnnotationKey: "true",
				},
			},
			ResourceRequirements: v1.ResourceRequirements{Requests: v1.ResourceList{v1.ResourceCPU: resource.MustParse("0.5")}},
			Image:                "mcr.microsoft.com/oss/kubernetes/pause:3.6",
		})
	})
	It("should deprovision nodes that have drifted due to labels", func() {

		By(fmt.Sprintf("creating pod %s, nodepool %s, and nodeclass %s", pod.Name, nodePool.Name, nodeClass.Name))
		env.ExpectCreated(pod, nodeClass, nodePool)

		By(fmt.Sprintf("expect pod %s to be healthy", pod.Name))
		env.EventuallyExpectHealthy(pod)

		By("expect created node count to be 1")
		env.ExpectCreatedNodeCount("==", 1)

		nodeClaim := env.EventuallyExpectCreatedNodeClaimCount("==", 1)[0]
		node := env.EventuallyExpectNodeCount("==", 1)[0]

		By(fmt.Sprintf("waiting for nodepool %s update", nodePool.Name))
		nodePool.Spec.Template.Labels["triggerdrift"] = "value"
		env.ExpectCreatedOrUpdated(nodePool)

		By(fmt.Sprintf("waiting for nodeclaim %s to be marked as drifted", nodeClaim.Name))
		Eventually(func(g Gomega) {
			g.Expect(env.Client.Get(env, client.ObjectKeyFromObject(nodeClaim), nodeClaim)).To(Succeed())
			g.Expect(nodeClaim.StatusConditions().GetCondition(corev1beta1.Drifted)).ToNot(BeNil())
			g.Expect(nodeClaim.StatusConditions().GetCondition(corev1beta1.Drifted).IsTrue()).To(BeTrue())
		}).Should(Succeed())

		By(fmt.Sprintf("waiting for pod %s to to update", pod.Name))
		delete(pod.Annotations, corev1beta1.DoNotDisruptAnnotationKey)
		env.ExpectUpdated(pod)

		By(fmt.Sprintf("expect pod %s, nodeclaim %s, and node %s to eventually not exist", pod.Name, nodeClaim.Name, node.Name))
		SetDefaultEventuallyTimeout(10 * time.Minute)
		env.EventuallyExpectNotFound(pod, nodeClaim, node)
		SetDefaultEventuallyTimeout(5 * time.Minute)
	})
	It("should upgrade nodes using drift based on node image version change", func() {
		startingImageVersion := "202309.29.0"
		upgradedImageVersion := "202310.01.0"

		nodeClass.Spec.ImageVersion = &startingImageVersion

		By(fmt.Sprintf("creating pod %s, nodepool %s, and nodeclass %s", pod.Name, nodePool.Name, nodeClass.Name))
		env.ExpectCreated(pod, nodeClass, nodePool)

		By(fmt.Sprintf("expect pod %s to be healthy", pod.Name))
		env.EventuallyExpectHealthy(pod)

		By("expect created node count to be 1")
		env.ExpectCreatedNodeCount("==", 1)

		nodeClaim := env.EventuallyExpectCreatedNodeClaimCount("==", 1)[0]
		node := env.EventuallyExpectNodeCount("==", 1)[0]

		By(fmt.Sprintf("waiting for nodeClass %s update", nodeClass.Name))
		nodeClass.Spec.ImageVersion = &upgradedImageVersion
		env.ExpectCreatedOrUpdated(nodeClass)

		By(fmt.Sprintf("waiting for nodeclaim %s to be marked as drifted", nodeClaim.Name))
		Eventually(func(g Gomega) {
			g.Expect(env.Client.Get(env, client.ObjectKeyFromObject(nodeClaim), nodeClaim)).To(Succeed())
			g.Expect(nodeClaim.StatusConditions().GetCondition(corev1beta1.Drifted)).ToNot(BeNil())
			g.Expect(nodeClaim.StatusConditions().GetCondition(corev1beta1.Drifted).IsTrue()).To(BeTrue())
		}).Should(Succeed())

		By(fmt.Sprintf("waiting for pod %s to to update", pod.Name))
		delete(pod.Annotations, corev1beta1.DoNotDisruptAnnotationKey)
		env.ExpectUpdated(pod)

		By(fmt.Sprintf("expect pod %s, nodeclaim %s, and node %s to eventually not exist", pod.Name, nodeClaim.Name, node.Name))
		SetDefaultEventuallyTimeout(10 * time.Minute)
		env.EventuallyExpectNotFound(pod, nodeClaim, node)
		SetDefaultEventuallyTimeout(5 * time.Minute)
	})
})<|MERGE_RESOLUTION|>--- conflicted
+++ resolved
@@ -61,22 +61,12 @@
 	var pod *v1.Pod
 
 	BeforeEach(func() {
-<<<<<<< HEAD
-		test.ReplaceRequirements(nodePool, v1.NodeSelectorRequirement{
-			Key:      v1.LabelInstanceTypeStable,
-			Operator: v1.NodeSelectorOpIn,
-			Values:   []string{"Standard_DS2_v2"},
-		})
-=======
-		env.ExpectSettingsOverridden(v1.EnvVar{Name: "FEATURE_GATES", Value: "Drift=true"})
-
 		test.ReplaceRequirements(nodePool, corev1beta1.NodeSelectorRequirementWithMinValues{
 			NodeSelectorRequirement: v1.NodeSelectorRequirement{
 				Key:      v1.LabelInstanceTypeStable,
 				Operator: v1.NodeSelectorOpIn,
 				Values:   []string{"Standard_DS2_v2"},
 			}})
->>>>>>> 0f7e1544
 
 		// Add a do-not-disrupt pod so that we can check node metadata before we disrupt
 		pod = test.Pod(test.PodOptions{
