/*
Portions Copyright (c) Microsoft Corporation.

Licensed under the Apache License, Version 2.0 (the "License");
you may not use this file except in compliance with the License.
You may obtain a copy of the License at

    http://www.apache.org/licenses/LICENSE-2.0

Unless required by applicable law or agreed to in writing, software
distributed under the License is distributed on an "AS IS" BASIS,
WITHOUT WARRANTIES OR CONDITIONS OF ANY KIND, either express or implied.
See the License for the specific language governing permissions and
limitations under the License.
*/

package drift

import (
	"fmt"
	"testing"
	"time"

	. "github.com/onsi/ginkgo/v2"
	. "github.com/onsi/gomega"
	"github.com/samber/lo"
	corev1 "k8s.io/api/core/v1"
	"k8s.io/apimachinery/pkg/api/resource"
	metav1 "k8s.io/apimachinery/pkg/apis/meta/v1"

	"github.com/Azure/karpenter-provider-azure/pkg/apis/v1alpha2"
	"github.com/Azure/karpenter-provider-azure/test/pkg/environment/azure"

	karpv1 "sigs.k8s.io/karpenter/pkg/apis/v1"

	coretest "sigs.k8s.io/karpenter/pkg/test"
)

var env *azure.Environment
var nodeClass *v1alpha2.AKSNodeClass
var nodePool *karpv1.NodePool

func TestDrift(t *testing.T) {
	RegisterFailHandler(Fail)
	BeforeSuite(func() {
		env = azure.NewEnvironment(t)
	})
	RunSpecs(t, "Drift")
}

var _ = BeforeEach(func() {
	env.BeforeEach()
	nodeClass = env.DefaultAKSNodeClass()
	nodePool = env.DefaultNodePool(nodeClass)
})
var _ = AfterEach(func() { env.Cleanup() })
var _ = AfterEach(func() { env.AfterEach() })

var _ = Describe("Drift", func() {

	var pod *corev1.Pod

	BeforeEach(func() {
		env.ExpectSettingsOverridden(corev1.EnvVar{Name: "FEATURE_GATES", Value: "Drift=true"})

		coretest.ReplaceRequirements(nodePool, karpv1.NodeSelectorRequirementWithMinValues{
			NodeSelectorRequirement: corev1.NodeSelectorRequirement{
				Key:      corev1.LabelInstanceTypeStable,
				Operator: corev1.NodeSelectorOpIn,
				Values:   []string{"Standard_DS2_v2"},
			}})

		// Add a do-not-disrupt pod so that we can check node metadata before we disrupt
		pod = coretest.Pod(coretest.PodOptions{
			ObjectMeta: metav1.ObjectMeta{
				Annotations: map[string]string{
					karpv1.DoNotDisruptAnnotationKey: "true",
				},
			},
			ResourceRequirements: corev1.ResourceRequirements{Requests: corev1.ResourceList{corev1.ResourceCPU: resource.MustParse("0.5")}},
			Image:                "mcr.microsoft.com/oss/kubernetes/pause:3.6",
		})
	})

	// TODO: Add budget tests

	It("should deprovision nodes that have drifted due to labels", func() {

		By(fmt.Sprintf("creating pod %s, nodepool %s, and nodeclass %s", pod.Name, nodePool.Name, nodeClass.Name))
		env.ExpectCreated(pod, nodeClass, nodePool)

		By(fmt.Sprintf("expect pod %s to be healthy", pod.Name))
		env.EventuallyExpectHealthy(pod)

		By("expect created node count to be 1")
		env.ExpectCreatedNodeCount("==", 1)

		nodeClaim := env.EventuallyExpectCreatedNodeClaimCount("==", 1)[0]
		node := env.EventuallyExpectNodeCount("==", 1)[0]

		By(fmt.Sprintf("waiting for nodepool %s update", nodePool.Name))
		nodePool.Spec.Template.Labels["triggerdrift"] = "value"
		env.ExpectCreatedOrUpdated(nodePool)

		By(fmt.Sprintf("waiting for nodeclaim %s to be marked as drifted", nodeClaim.Name))
		env.EventuallyExpectDrifted(nodeClaim)

		By(fmt.Sprintf("waiting for pod %s to to update", pod.Name))
		delete(pod.Annotations, karpv1.DoNotDisruptAnnotationKey)
		env.ExpectUpdated(pod)

		By(fmt.Sprintf("expect pod %s, nodeclaim %s, and node %s to eventually not exist", pod.Name, nodeClaim.Name, node.Name))
		SetDefaultEventuallyTimeout(10 * time.Minute)
		env.EventuallyExpectNotFound(pod, nodeClaim, node)
		SetDefaultEventuallyTimeout(5 * time.Minute)
	})
<<<<<<< HEAD
	It("should upgrade nodes using drift based on node image version change", func() {
		// TODO: Get these dynamically
		startingImageVersion := "202404.09.0"
		upgradedImageVersion := "202404.16.0"

		nodeClass.Spec.ImageVersion = &startingImageVersion

		By(fmt.Sprintf("creating pod %s, nodepool %s, and nodeclass %s", pod.Name, nodePool.Name, nodeClass.Name))
		env.ExpectCreated(pod, nodeClass, nodePool)

		By(fmt.Sprintf("expect pod %s to be healthy", pod.Name))
		env.EventuallyExpectHealthy(pod)

		By("expect created node count to be 1")
		env.ExpectCreatedNodeCount("==", 1)

		nodeClaim := env.EventuallyExpectCreatedNodeClaimCount("==", 1)[0]
		node := env.EventuallyExpectNodeCount("==", 1)[0]

		By(fmt.Sprintf("waiting for nodeClass %s update", nodeClass.Name))
		nodeClass.Spec.ImageVersion = &upgradedImageVersion
		env.ExpectCreatedOrUpdated(nodeClass)

		By(fmt.Sprintf("waiting for nodeclaim %s to be marked as drifted", nodeClaim.Name))
		env.EventuallyExpectDrifted(nodeClaim)

		By(fmt.Sprintf("waiting for pod %s to to update", pod.Name))
		delete(pod.Annotations, karpv1.DoNotDisruptAnnotationKey)
		env.ExpectUpdated(pod)

		By(fmt.Sprintf("expect pod %s, nodeclaim %s, and node %s to eventually not exist", pod.Name, nodeClaim.Name, node.Name))
		SetDefaultEventuallyTimeout(10 * time.Minute)
		env.EventuallyExpectNotFound(pod, nodeClaim, node)
		SetDefaultEventuallyTimeout(5 * time.Minute)
	})
=======
>>>>>>> eb5326ef
	It("should mark the nodeclaim as drifted for SubnetDrift if AKSNodeClass subnet id changes", func() {
		env.ExpectCreated(pod, nodeClass, nodePool)

		By(fmt.Sprintf("expect pod %s to be healthy", pod.Name))
		env.EventuallyExpectHealthy(pod)

		By("expect created node count to be 1")
		env.ExpectCreatedNodeCount("==", 1)

		nodeClaim := env.EventuallyExpectCreatedNodeClaimCount("==", 1)[0]
		By("triggering subnet drift")
		// TODO: Introduce azure clients to the tests to get values dynamically and be able to create azure resources inside of tests rather than using a fake id.
		// this will fail to actually create a new nodeclaim for the drift replacement but should still test that we are marking the nodeclaim as drifted.
		nodeClass.Spec.VNETSubnetID = lo.ToPtr("/subscriptions/12345678-1234-1234-1234-123456789012/resourceGroups/sillygeese/providers/Microsoft.Network/virtualNetworks/karpenter/subnets/nodeclassSubnet2")
		env.ExpectCreatedOrUpdated(nodeClass)

		By(fmt.Sprintf("waiting for nodeclaim %s to be marked as drifted", nodeClaim.Name))
		env.EventuallyExpectDrifted(nodeClaim)
	})
})<|MERGE_RESOLUTION|>--- conflicted
+++ resolved
@@ -114,44 +114,6 @@
 		env.EventuallyExpectNotFound(pod, nodeClaim, node)
 		SetDefaultEventuallyTimeout(5 * time.Minute)
 	})
-<<<<<<< HEAD
-	It("should upgrade nodes using drift based on node image version change", func() {
-		// TODO: Get these dynamically
-		startingImageVersion := "202404.09.0"
-		upgradedImageVersion := "202404.16.0"
-
-		nodeClass.Spec.ImageVersion = &startingImageVersion
-
-		By(fmt.Sprintf("creating pod %s, nodepool %s, and nodeclass %s", pod.Name, nodePool.Name, nodeClass.Name))
-		env.ExpectCreated(pod, nodeClass, nodePool)
-
-		By(fmt.Sprintf("expect pod %s to be healthy", pod.Name))
-		env.EventuallyExpectHealthy(pod)
-
-		By("expect created node count to be 1")
-		env.ExpectCreatedNodeCount("==", 1)
-
-		nodeClaim := env.EventuallyExpectCreatedNodeClaimCount("==", 1)[0]
-		node := env.EventuallyExpectNodeCount("==", 1)[0]
-
-		By(fmt.Sprintf("waiting for nodeClass %s update", nodeClass.Name))
-		nodeClass.Spec.ImageVersion = &upgradedImageVersion
-		env.ExpectCreatedOrUpdated(nodeClass)
-
-		By(fmt.Sprintf("waiting for nodeclaim %s to be marked as drifted", nodeClaim.Name))
-		env.EventuallyExpectDrifted(nodeClaim)
-
-		By(fmt.Sprintf("waiting for pod %s to to update", pod.Name))
-		delete(pod.Annotations, karpv1.DoNotDisruptAnnotationKey)
-		env.ExpectUpdated(pod)
-
-		By(fmt.Sprintf("expect pod %s, nodeclaim %s, and node %s to eventually not exist", pod.Name, nodeClaim.Name, node.Name))
-		SetDefaultEventuallyTimeout(10 * time.Minute)
-		env.EventuallyExpectNotFound(pod, nodeClaim, node)
-		SetDefaultEventuallyTimeout(5 * time.Minute)
-	})
-=======
->>>>>>> eb5326ef
 	It("should mark the nodeclaim as drifted for SubnetDrift if AKSNodeClass subnet id changes", func() {
 		env.ExpectCreated(pod, nodeClass, nodePool)
 
