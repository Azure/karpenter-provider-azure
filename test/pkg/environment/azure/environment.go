--- conflicted
+++ resolved
@@ -24,7 +24,6 @@
 	karpv1 "sigs.k8s.io/karpenter/pkg/apis/v1"
 
 	"github.com/Azure/karpenter-provider-azure/pkg/apis/v1alpha2"
-	"github.com/Azure/karpenter-provider-azure/pkg/consts"
 	"github.com/Azure/karpenter-provider-azure/pkg/test"
 	"github.com/Azure/karpenter-provider-azure/test/pkg/environment/common"
 )
@@ -53,71 +52,6 @@
 	}
 }
 
-<<<<<<< HEAD
-=======
-func (env *Environment) DefaultNodePool(nodeClass *v1alpha2.AKSNodeClass) *corev1beta1.NodePool {
-	nodePool := coretest.NodePool()
-	nodePool.Spec.Template.Spec.NodeClassRef = &corev1beta1.NodeClassReference{
-		Name: nodeClass.Name,
-	}
-	nodePool.Spec.Template.Spec.Requirements = []corev1beta1.NodeSelectorRequirementWithMinValues{
-		{NodeSelectorRequirement: v1.NodeSelectorRequirement{
-			Key:      v1.LabelOSStable,
-			Operator: v1.NodeSelectorOpIn,
-			Values:   []string{string(v1.Linux)},
-		}},
-		{
-			NodeSelectorRequirement: v1.NodeSelectorRequirement{
-				Key:      corev1beta1.CapacityTypeLabelKey,
-				Operator: v1.NodeSelectorOpIn,
-				Values:   []string{corev1beta1.CapacityTypeOnDemand},
-			}},
-		{
-			NodeSelectorRequirement: v1.NodeSelectorRequirement{
-				Key:      v1.LabelArchStable,
-				Operator: v1.NodeSelectorOpIn,
-				Values:   []string{corev1beta1.ArchitectureAmd64},
-			}},
-		{
-			NodeSelectorRequirement: v1.NodeSelectorRequirement{
-				Key:      v1alpha2.LabelSKUFamily,
-				Operator: v1.NodeSelectorOpIn,
-				Values:   []string{"D"},
-			}},
-	}
-	nodePool.Spec.Disruption.ConsolidateAfter = &corev1beta1.NillableDuration{}
-	nodePool.Spec.Disruption.ExpireAfter.Duration = nil
-	nodePool.Spec.Limits = corev1beta1.Limits(v1.ResourceList{
-		v1.ResourceCPU:    resource.MustParse("100"),
-		v1.ResourceMemory: resource.MustParse("1000Gi"),
-	})
-
-	// TODO: make this conditional on Cilium
-	// https://karpenter.sh/docs/concepts/nodepools/#cilium-startup-taint
-	nodePool.Spec.Template.Spec.StartupTaints = append(nodePool.Spec.Template.Spec.StartupTaints, v1.Taint{
-		Key:    CiliumAgentNotReadyTaint,
-		Effect: v1.TaintEffectNoExecute,
-		Value:  "true",
-	})
-	// # required for Karpenter to predict overhead from cilium DaemonSet
-	nodePool.Spec.Template.ObjectMeta.Labels = lo.Assign(nodePool.Spec.Template.ObjectMeta.Labels, map[string]string{
-		"kubernetes.azure.com/ebpf-dataplane": consts.NetworkDataplaneCilium,
-	})
-	return nodePool
-}
-
-func (env *Environment) ArmNodepool(nodeClass *v1alpha2.AKSNodeClass) *corev1beta1.NodePool {
-	nodePool := env.DefaultNodePool(nodeClass)
-	coretest.ReplaceRequirements(nodePool, corev1beta1.NodeSelectorRequirementWithMinValues{
-		NodeSelectorRequirement: v1.NodeSelectorRequirement{
-			Key:      v1.LabelArchStable,
-			Operator: v1.NodeSelectorOpIn,
-			Values:   []string{corev1beta1.ArchitectureArm64},
-		}})
-	return nodePool
-}
-
->>>>>>> b8fa1202
 func (env *Environment) DefaultAKSNodeClass() *v1alpha2.AKSNodeClass {
 	nodeClass := test.AKSNodeClass()
 	return nodeClass
