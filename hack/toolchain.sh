--- conflicted
+++ resolved
@@ -17,11 +17,7 @@
     go install github.com/norwoodj/helm-docs/cmd/helm-docs@v1.13.1
     go install sigs.k8s.io/controller-runtime/tools/setup-envtest@v0.0.0-20240409134613-20f3f4bed925
     go install sigs.k8s.io/controller-tools/cmd/controller-gen@v0.14.0
-<<<<<<< HEAD
     go install github.com/sigstore/cosign/v2/cmd/cosign@v2.2.4
-=======
-    go install github.com/sigstore/cosign/v2/cmd/cosign@v2.2.3
->>>>>>> 75453f5b
 #   go install -tags extended github.com/gohugoio/hugo@v0.110.0
     go install golang.org/x/vuln/cmd/govulncheck@v1.0.4
     go install github.com/onsi/ginkgo/v2/ginkgo@latest
