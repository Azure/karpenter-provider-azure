--- conflicted
+++ resolved
@@ -161,13 +161,8 @@
 		"instance-type", instanceType,
 		"zone", zone,
 		"capacity-type", capacityType,
-<<<<<<< HEAD
-		"ttl", ttl).V(1).Info("removing offering from offerings")
-	u.singleOfferingCache.Set(singleInstanceKey(instanceType, zone, capacityType), struct{}{}, ttl)
-=======
 		"ttl", ttl)
 	u.cache.Set(key(instanceType, zone, capacityType), struct{}{}, ttl)
->>>>>>> aa46b59e
 	atomic.AddUint64(&u.SeqNum, 1)
 }
 
