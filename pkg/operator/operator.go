/*
Portions Copyright (c) Microsoft Corporation.

Licensed under the Apache License, Version 2.0 (the "License");
you may not use this file except in compliance with the License.
You may obtain a copy of the License at

    http://www.apache.org/licenses/LICENSE-2.0

Unless required by applicable law or agreed to in writing, software
distributed under the License is distributed on an "AS IS" BASIS,
WITHOUT WARRANTIES OR CONDITIONS OF ANY KIND, either express or implied.
See the License for the specific language governing permissions and
limitations under the License.
*/

package operator

import (
	"context"
	"encoding/base64"
	"fmt"
	"time"

	"github.com/Azure/azure-sdk-for-go/sdk/azcore"
	"github.com/Azure/azure-sdk-for-go/sdk/azcore/policy"
	"github.com/go-logr/logr"
	"github.com/patrickmn/go-cache"
	"github.com/samber/lo"
	corev1 "k8s.io/api/core/v1"
	"k8s.io/apimachinery/pkg/api/meta"
	"k8s.io/apimachinery/pkg/runtime"
	"k8s.io/apimachinery/pkg/runtime/schema"
	"k8s.io/apimachinery/pkg/util/wait"
	"k8s.io/client-go/kubernetes"
	"k8s.io/client-go/kubernetes/scheme"
	"k8s.io/client-go/rest"
	"k8s.io/client-go/transport"
	"k8s.io/client-go/util/flowcontrol"
	"sigs.k8s.io/cloud-provider-azure/pkg/azclient"
	"sigs.k8s.io/controller-runtime/pkg/client/apiutil"
	karpv1 "sigs.k8s.io/karpenter/pkg/apis/v1"
	"sigs.k8s.io/karpenter/pkg/operator"
	coreoptions "sigs.k8s.io/karpenter/pkg/operator/options"

	"github.com/Azure/karpenter-provider-azure/pkg/apis/v1beta1"

	"github.com/Azure/karpenter-provider-azure/pkg/auth"
	azurecache "github.com/Azure/karpenter-provider-azure/pkg/cache"

	"github.com/Azure/azure-sdk-for-go/sdk/azidentity"
	"github.com/Azure/azure-sdk-for-go/sdk/resourcemanager/network/armnetwork"

	"github.com/Azure/karpenter-provider-azure/pkg/consts"
	"github.com/Azure/karpenter-provider-azure/pkg/operator/options"
	"github.com/Azure/karpenter-provider-azure/pkg/providers/imagefamily"
	"github.com/Azure/karpenter-provider-azure/pkg/providers/instance"
	"github.com/Azure/karpenter-provider-azure/pkg/providers/instancetype"
	"github.com/Azure/karpenter-provider-azure/pkg/providers/kubernetesversion"
	"github.com/Azure/karpenter-provider-azure/pkg/providers/launchtemplate"
	"github.com/Azure/karpenter-provider-azure/pkg/providers/loadbalancer"
	"github.com/Azure/karpenter-provider-azure/pkg/providers/networksecuritygroup"
	"github.com/Azure/karpenter-provider-azure/pkg/providers/pricing"
	"github.com/Azure/karpenter-provider-azure/pkg/utils"
	armopts "github.com/Azure/karpenter-provider-azure/pkg/utils/opts"
)

func init() {
	karpv1.NormalizedLabels = lo.Assign(karpv1.NormalizedLabels, map[string]string{"topology.disk.csi.azure.com/zone": corev1.LabelTopologyZone})
}

type Operator struct {
	*operator.Operator

	// InClusterKubernetesInterface is a Kubernetes client that can be used to talk to the APIServer
	// of the cluster where the Karpenter pod is running. This is usually the same as operator.KubernetesInterface,
	// but may be different if Karpenter is running in a different cluster than the one it manages.
	InClusterKubernetesInterface kubernetes.Interface

	UnavailableOfferingsCache *azurecache.UnavailableOfferings

	KubernetesVersionProvider kubernetesversion.KubernetesVersionProvider
	ImageProvider             *imagefamily.Provider
	ImageResolver             imagefamily.Resolver
	LaunchTemplateProvider    *launchtemplate.Provider
	PricingProvider           *pricing.Provider
	InstanceTypesProvider     instancetype.Provider
	InstanceProvider          *instance.DefaultProvider
	LoadBalancerProvider      *loadbalancer.Provider
}

func NewOperator(ctx context.Context, operator *operator.Operator) (context.Context, *Operator) {
	azConfig, err := GetAZConfig()
	lo.Must0(err, "creating Azure config") // NOTE: we prefer this over the cleaner azConfig := lo.Must(GetAzConfig()), as when initializing the client there are helpful error messages in initializing clients and the azure config

	cred, err := getCredential()
	lo.Must0(err, "getting Azure credential")

	// Get a token to ensure we can
	lo.Must0(ensureToken(cred, azConfig), "ensuring Azure token can be retrieved")

	azClient, err := instance.CreateAZClient(ctx, azConfig, cred)
	lo.Must0(err, "creating Azure client")
	if options.FromContext(ctx).VnetGUID == "" && options.FromContext(ctx).NetworkPluginMode == consts.NetworkPluginModeOverlay {
		vnetGUID, err := getVnetGUID(cred, azConfig, options.FromContext(ctx).SubnetID)
		lo.Must0(err, "getting VNET GUID")
		options.FromContext(ctx).VnetGUID = vnetGUID
	}

	// These options are set similarly to those used by operator.KubernetesInterface
	inClusterConfig := lo.Must(rest.InClusterConfig())
	inClusterConfig.RateLimiter = flowcontrol.NewTokenBucketRateLimiter(float32(coreoptions.FromContext(ctx).KubeClientQPS), coreoptions.FromContext(ctx).KubeClientBurst)
	inClusterConfig.UserAgent = auth.GetUserAgentExtension()
	inClusterClient := kubernetes.NewForConfigOrDie(inClusterConfig)

	unavailableOfferingsCache := azurecache.NewUnavailableOfferings()
	pricingProvider := pricing.NewProvider(
		ctx,
		pricing.NewAPI(),
		azConfig.Location,
		operator.Elected(),
	)

	kubernetesVersionProvider := kubernetesversion.NewKubernetesVersionProvider(
		operator.KubernetesInterface,
		cache.New(azurecache.KubernetesVersionTTL,
			azurecache.DefaultCleanupInterval),
	)
	imageProvider := imagefamily.NewProvider(
		azClient.ImageVersionsClient,
		azConfig.Location,
		azConfig.SubscriptionID,
		azClient.NodeImageVersionsClient,
	)
	instanceTypeProvider := instancetype.NewDefaultProvider(
		azConfig.Location,
		cache.New(instancetype.InstanceTypesCacheTTL, azurecache.DefaultCleanupInterval),
		azClient.SKUClient,
		pricingProvider,
		unavailableOfferingsCache,
	)
	imageResolver := imagefamily.NewDefaultResolver(
		operator.GetClient(),
<<<<<<< HEAD
		azClient.NodeBootstrappingClient,
=======
		imageProvider,
		instanceTypeProvider,
>>>>>>> 72f14953
	)
	launchTemplateProvider := launchtemplate.NewProvider(
		ctx,
		imageResolver,
		imageProvider,
		lo.Must(getCABundle(operator.GetConfig())),
		options.FromContext(ctx).ClusterEndpoint,
		azConfig.TenantID,
		azConfig.SubscriptionID,
		azConfig.ResourceGroup,
		options.FromContext(ctx).KubeletIdentityClientID,
		options.FromContext(ctx).NodeResourceGroup,
		azConfig.Location,
		options.FromContext(ctx).VnetGUID,
		options.FromContext(ctx).ProvisionMode,
	)
	loadBalancerProvider := loadbalancer.NewProvider(
		azClient.LoadBalancersClient,
		cache.New(loadbalancer.LoadBalancersCacheTTL, azurecache.DefaultCleanupInterval),
		options.FromContext(ctx).NodeResourceGroup,
	)
	networkSecurityGroupProvider := networksecuritygroup.NewProvider(
		azClient.NetworkSecurityGroupsClient,
		options.FromContext(ctx).NodeResourceGroup,
	)
	instanceProvider := instance.NewDefaultProvider(
		azClient,
		instanceTypeProvider,
		launchTemplateProvider,
		loadBalancerProvider,
		networkSecurityGroupProvider,
		unavailableOfferingsCache,
		azConfig.Location,
		options.FromContext(ctx).NodeResourceGroup,
		azConfig.SubscriptionID,
		options.FromContext(ctx).ProvisionMode,
	)

	return ctx, &Operator{
		Operator:                     operator,
		InClusterKubernetesInterface: inClusterClient,
		UnavailableOfferingsCache:    unavailableOfferingsCache,
		KubernetesVersionProvider:    kubernetesVersionProvider,
		ImageProvider:                imageProvider,
		ImageResolver:                imageResolver,
		LaunchTemplateProvider:       launchTemplateProvider,
		PricingProvider:              pricingProvider,
		InstanceTypesProvider:        instanceTypeProvider,
		InstanceProvider:             instanceProvider,
		LoadBalancerProvider:         loadBalancerProvider,
	}
}

func GetAZConfig() (*auth.Config, error) {
	cfg, err := auth.BuildAzureConfig()
	if err != nil {
		return nil, err
	}
	return cfg, nil
}

func getCABundle(restConfig *rest.Config) (*string, error) {
	// Discover CA Bundle from the REST client. We could alternatively
	// have used the simpler client-go InClusterConfig() method.
	// However, that only works when Karpenter is running as a Pod
	// within the same cluster it's managing.
	transportConfig, err := restConfig.TransportConfig()
	if err != nil {
		return nil, fmt.Errorf("discovering caBundle, loading transport config, %w", err)
	}
	_, err = transport.TLSConfigFor(transportConfig) // fills in CAData!
	if err != nil {
		return nil, fmt.Errorf("discovering caBundle, loading TLS config, %w", err)
	}
	return lo.ToPtr(base64.StdEncoding.EncodeToString(transportConfig.TLS.CAData)), nil
}

func getVnetGUID(creds azcore.TokenCredential, cfg *auth.Config, subnetID string) (string, error) {
	opts := armopts.DefaultArmOpts()
	vnetClient, err := armnetwork.NewVirtualNetworksClient(cfg.SubscriptionID, creds, opts)
	if err != nil {
		return "", err
	}

	subnetParts, err := utils.GetVnetSubnetIDComponents(subnetID)
	if err != nil {
		return "", err
	}
	vnet, err := vnetClient.Get(context.Background(), subnetParts.ResourceGroupName, subnetParts.VNetName, nil)
	if err != nil {
		return "", err
	}
	if vnet.Properties == nil || vnet.Properties.ResourceGUID == nil {
		return "", fmt.Errorf("vnet %s does not have a resource GUID", subnetParts.VNetName)
	}
	return *vnet.Properties.ResourceGUID, nil
}

// WaitForCRDs waits for the required CRDs to be available with a timeout
func WaitForCRDs(ctx context.Context, timeout time.Duration, config *rest.Config, log logr.Logger) error {
	gvk := func(obj runtime.Object) schema.GroupVersionKind {
		return lo.Must(apiutil.GVKForObject(obj, scheme.Scheme))
	}
	var requiredGVKs = []schema.GroupVersionKind{
		gvk(&karpv1.NodePool{}),
		gvk(&karpv1.NodeClaim{}),
		gvk(&v1beta1.AKSNodeClass{}),
	}

	client, err := rest.HTTPClientFor(config)
	if err != nil {
		return fmt.Errorf("creating kubernetes client, %w", err)
	}
	restMapper, err := apiutil.NewDynamicRESTMapper(config, client)
	if err != nil {
		return fmt.Errorf("creating dynamic rest mapper, %w", err)
	}

	log.WithValues("timeout", timeout).Info("waiting for required CRDs to be available")
	ctx, cancel := context.WithTimeout(ctx, timeout)
	defer cancel()

	for _, gvk := range requiredGVKs {
		err := wait.PollUntilContextCancel(ctx, 10*time.Second, true, func(ctx context.Context) (bool, error) {
			if _, err := restMapper.RESTMapping(gvk.GroupKind(), gvk.Version); err != nil {
				if meta.IsNoMatchError(err) {
					log.V(1).WithValues("gvk", gvk).Info("waiting for CRD to be available")
					return false, nil
				}
				return false, err
			}
			log.V(1).WithValues("gvk", gvk).Info("CRD is available")
			return true, nil
		})
		if err != nil {
			if ctx.Err() == context.DeadlineExceeded {
				return fmt.Errorf("timed out waiting for CRD %s to be available", gvk)
			}
			return fmt.Errorf("failed to wait for CRD %s: %w", gvk, err)
		}
	}

	log.Info("all required CRDs are available")
	return nil
}

// ensureToken ensures we can get a token for the Azure environment. Note that this doesn't actually
// use the token for anything, it just checks that we can get one.
func ensureToken(cred azcore.TokenCredential, cfg *auth.Config) error {
	cloudEnv := azclient.EnvironmentFromName(cfg.Cloud)

	// Short timeout to avoid hanging forever if something bad happens
	ctx, cancel := context.WithTimeout(context.Background(), 5*time.Second)
	defer cancel()

	_, err := cred.GetToken(ctx, policy.TokenRequestOptions{
		Scopes: []string{cloudEnv.ServiceManagementEndpoint + "/.default"},
	})
	if err != nil {
		return err
	}

	return nil
}

func getCredential() (azcore.TokenCredential, error) {
	// TODO: Don't use NewDefaultAzureCredential
	cred, err := azidentity.NewDefaultAzureCredential(nil)
	if err != nil {
		return nil, err
	}

	return auth.NewTokenWrapper(cred), nil
}<|MERGE_RESOLUTION|>--- conflicted
+++ resolved
@@ -22,8 +22,6 @@
 	"fmt"
 	"time"
 
-	"github.com/Azure/azure-sdk-for-go/sdk/azcore"
-	"github.com/Azure/azure-sdk-for-go/sdk/azcore/policy"
 	"github.com/go-logr/logr"
 	"github.com/patrickmn/go-cache"
 	"github.com/samber/lo"
@@ -37,7 +35,6 @@
 	"k8s.io/client-go/rest"
 	"k8s.io/client-go/transport"
 	"k8s.io/client-go/util/flowcontrol"
-	"sigs.k8s.io/cloud-provider-azure/pkg/azclient"
 	"sigs.k8s.io/controller-runtime/pkg/client/apiutil"
 	karpv1 "sigs.k8s.io/karpenter/pkg/apis/v1"
 	"sigs.k8s.io/karpenter/pkg/operator"
@@ -93,16 +90,10 @@
 	azConfig, err := GetAZConfig()
 	lo.Must0(err, "creating Azure config") // NOTE: we prefer this over the cleaner azConfig := lo.Must(GetAzConfig()), as when initializing the client there are helpful error messages in initializing clients and the azure config
 
-	cred, err := getCredential()
-	lo.Must0(err, "getting Azure credential")
-
-	// Get a token to ensure we can
-	lo.Must0(ensureToken(cred, azConfig), "ensuring Azure token can be retrieved")
-
-	azClient, err := instance.CreateAZClient(ctx, azConfig, cred)
+	azClient, err := instance.CreateAZClient(ctx, azConfig)
 	lo.Must0(err, "creating Azure client")
 	if options.FromContext(ctx).VnetGUID == "" && options.FromContext(ctx).NetworkPluginMode == consts.NetworkPluginModeOverlay {
-		vnetGUID, err := getVnetGUID(cred, azConfig, options.FromContext(ctx).SubnetID)
+		vnetGUID, err := getVnetGUID(azConfig, options.FromContext(ctx).SubnetID)
 		lo.Must0(err, "getting VNET GUID")
 		options.FromContext(ctx).VnetGUID = vnetGUID
 	}
@@ -127,6 +118,9 @@
 			azurecache.DefaultCleanupInterval),
 	)
 	imageProvider := imagefamily.NewProvider(
+		operator.KubernetesInterface,
+		cache.New(azurecache.KubernetesVersionTTL,
+			azurecache.DefaultCleanupInterval),
 		azClient.ImageVersionsClient,
 		azConfig.Location,
 		azConfig.SubscriptionID,
@@ -141,12 +135,8 @@
 	)
 	imageResolver := imagefamily.NewDefaultResolver(
 		operator.GetClient(),
-<<<<<<< HEAD
-		azClient.NodeBootstrappingClient,
-=======
 		imageProvider,
 		instanceTypeProvider,
->>>>>>> 72f14953
 	)
 	launchTemplateProvider := launchtemplate.NewProvider(
 		ctx,
@@ -224,7 +214,11 @@
 	return lo.ToPtr(base64.StdEncoding.EncodeToString(transportConfig.TLS.CAData)), nil
 }
 
-func getVnetGUID(creds azcore.TokenCredential, cfg *auth.Config, subnetID string) (string, error) {
+func getVnetGUID(cfg *auth.Config, subnetID string) (string, error) {
+	creds, err := azidentity.NewDefaultAzureCredential(nil)
+	if err != nil {
+		return "", err
+	}
 	opts := armopts.DefaultArmOpts()
 	vnetClient, err := armnetwork.NewVirtualNetworksClient(cfg.SubscriptionID, creds, opts)
 	if err != nil {
@@ -291,33 +285,4 @@
 
 	log.Info("all required CRDs are available")
 	return nil
-}
-
-// ensureToken ensures we can get a token for the Azure environment. Note that this doesn't actually
-// use the token for anything, it just checks that we can get one.
-func ensureToken(cred azcore.TokenCredential, cfg *auth.Config) error {
-	cloudEnv := azclient.EnvironmentFromName(cfg.Cloud)
-
-	// Short timeout to avoid hanging forever if something bad happens
-	ctx, cancel := context.WithTimeout(context.Background(), 5*time.Second)
-	defer cancel()
-
-	_, err := cred.GetToken(ctx, policy.TokenRequestOptions{
-		Scopes: []string{cloudEnv.ServiceManagementEndpoint + "/.default"},
-	})
-	if err != nil {
-		return err
-	}
-
-	return nil
-}
-
-func getCredential() (azcore.TokenCredential, error) {
-	// TODO: Don't use NewDefaultAzureCredential
-	cred, err := azidentity.NewDefaultAzureCredential(nil)
-	if err != nil {
-		return nil, err
-	}
-
-	return auth.NewTokenWrapper(cred), nil
 }