/*
Portions Copyright (c) Microsoft Corporation.

Licensed under the Apache License, Version 2.0 (the "License");
you may not use this file except in compliance with the License.
You may obtain a copy of the License at

    http://www.apache.org/licenses/LICENSE-2.0

Unless required by applicable law or agreed to in writing, software
distributed under the License is distributed on an "AS IS" BASIS,
WITHOUT WARRANTIES OR CONDITIONS OF ANY KIND, either express or implied.
See the License for the specific language governing permissions and
limitations under the License.
*/

package options_test

import (
	"context"
	"flag"
	"fmt"
	"os"
	"testing"

	"github.com/google/go-cmp/cmp/cmpopts"
	. "github.com/onsi/ginkgo/v2"
	. "github.com/onsi/gomega"
	"github.com/samber/lo"
	. "sigs.k8s.io/karpenter/pkg/utils/testing"

	coreoptions "sigs.k8s.io/karpenter/pkg/operator/options"

	"github.com/Azure/karpenter-provider-azure/pkg/operator/options"
	"github.com/Azure/karpenter-provider-azure/pkg/test"
)

var ctx context.Context

func TestAPIs(t *testing.T) {
	ctx = TestContextWithLogger(t)
	RegisterFailHandler(Fail)
	RunSpecs(t, "Options")
}

var _ = Describe("Options", func() {
	var envState map[string]string
	var environmentVariables = []string{
		"CLUSTER_NAME",
		"CLUSTER_ENDPOINT",
		"VM_MEMORY_OVERHEAD_PERCENT",
		"CLUSTER_ID",
		"KUBELET_BOOTSTRAP_TOKEN",
		"SSH_PUBLIC_KEY",
		"NETWORK_PLUGIN",
		"NETWORK_POLICY",
		"DNS_SERVICE_IP",
		"NODE_IDENTITIES",
		"PROVISION_MODE",
		"NODEBOOTSTRAPPING_SERVER_URL",
		"VNET_GUID",
		"USE_SIG",
		"SIG_ACCESS_TOKEN_SERVER_URL",
		"SIG_ACCESS_TOKEN_SCOPE",
		"SIG_SUBSCRIPTION_ID",
		"AZURE_NODE_RESOURCE_GROUP",
		"KUBELET_IDENTITY_CLIENT_ID",
		"LINUX_ADMIN_USERNAME",
		"ADDITIONAL_TAGS",
	}

	var fs *coreoptions.FlagSet
	var opts *options.Options

	BeforeEach(func() {
		envState = map[string]string{}
		for _, ev := range environmentVariables {
			val, ok := os.LookupEnv(ev)
			if ok {
				envState[ev] = val
			}
			os.Unsetenv(ev)
		}
		fs = &coreoptions.FlagSet{
			FlagSet: flag.NewFlagSet("karpenter", flag.ContinueOnError),
		}
		opts = &options.Options{}
		opts.AddFlags(fs)
	})

	AfterEach(func() {
		for _, ev := range environmentVariables {
			os.Unsetenv(ev)
		}
		for ev, val := range envState {
			os.Setenv(ev, val)
		}
	})

	Context("Env Vars", func() {
		It("should correctly fallback to env vars when CLI flags aren't set", func() {
			os.Setenv("CLUSTER_NAME", "env-cluster")
			os.Setenv("CLUSTER_ENDPOINT", "https://environment-cluster-id-value-for-testing")
			os.Setenv("VM_MEMORY_OVERHEAD_PERCENT", "0.3")
			os.Setenv("KUBELET_BOOTSTRAP_TOKEN", "env-bootstrap-token")
			os.Setenv("SSH_PUBLIC_KEY", "env-ssh-public-key")
			os.Setenv("NETWORK_PLUGIN", "none") // Testing with none to make sure the default isn't overriding or something like that with "azure"
			os.Setenv("NETWORK_PLUGIN_MODE", "")
			os.Setenv("NETWORK_POLICY", "env-network-policy")
			os.Setenv("DNS_SERVICE_IP", "10.244.0.1")
			os.Setenv("NODE_IDENTITIES", "/subscriptions/1234/resourceGroups/mcrg/providers/Microsoft.ManagedIdentity/userAssignedIdentities/envid1,/subscriptions/1234/resourceGroups/mcrg/providers/Microsoft.ManagedIdentity/userAssignedIdentities/envid2")
			os.Setenv("VNET_SUBNET_ID", "/subscriptions/12345678-1234-1234-1234-123456789012/resourceGroups/sillygeese/providers/Microsoft.Network/virtualNetworks/karpentervnet/subnets/karpentersub")
			os.Setenv("PROVISION_MODE", "bootstrappingclient")
			os.Setenv("NODEBOOTSTRAPPING_SERVER_URL", "https://nodebootstrapping-server-url")
			os.Setenv("USE_SIG", "true")
			os.Setenv("SIG_ACCESS_TOKEN_SERVER_URL", "http://valid-server.com")
			os.Setenv("SIG_ACCESS_TOKEN_SCOPE", "http://valid-scope.com/.default")
			os.Setenv("SIG_SUBSCRIPTION_ID", "my-subscription-id")
			os.Setenv("VNET_GUID", "a519e60a-cac0-40b2-b883-084477fe6f5c")
			os.Setenv("AZURE_NODE_RESOURCE_GROUP", "my-node-rg")
			os.Setenv("KUBELET_IDENTITY_CLIENT_ID", "2345678-1234-1234-1234-123456789012")
			os.Setenv("LINUX_ADMIN_USERNAME", "customadminusername")
			os.Setenv("ADDITIONAL_TAGS", "test-tag=test-value")
			fs = &coreoptions.FlagSet{
				FlagSet: flag.NewFlagSet("karpenter", flag.ContinueOnError),
			}
			opts.AddFlags(fs)
			err := opts.Parse(fs)
			Expect(err).ToNot(HaveOccurred())
			expectedOpts := test.Options(test.OptionsFields{
				ClusterName:                    lo.ToPtr("env-cluster"),
				ClusterEndpoint:                lo.ToPtr("https://environment-cluster-id-value-for-testing"),
				VMMemoryOverheadPercent:        lo.ToPtr(0.3),
				ClusterID:                      lo.ToPtr("46593302"),
				KubeletClientTLSBootstrapToken: lo.ToPtr("env-bootstrap-token"),
				LinuxAdminUsername:             lo.ToPtr("customadminusername"),
				SSHPublicKey:                   lo.ToPtr("env-ssh-public-key"),
				NetworkPlugin:                  lo.ToPtr("none"),
				NetworkPluginMode:              lo.ToPtr(""),
				NetworkPolicy:                  lo.ToPtr("env-network-policy"),
				SubnetID:                       lo.ToPtr("/subscriptions/12345678-1234-1234-1234-123456789012/resourceGroups/sillygeese/providers/Microsoft.Network/virtualNetworks/karpentervnet/subnets/karpentersub"),
				NodeIdentities:                 []string{"/subscriptions/1234/resourceGroups/mcrg/providers/Microsoft.ManagedIdentity/userAssignedIdentities/envid1", "/subscriptions/1234/resourceGroups/mcrg/providers/Microsoft.ManagedIdentity/userAssignedIdentities/envid2"},
				ProvisionMode:                  lo.ToPtr("bootstrappingclient"),
				NodeBootstrappingServerURL:     lo.ToPtr("https://nodebootstrapping-server-url"),
				VnetGUID:                       lo.ToPtr("a519e60a-cac0-40b2-b883-084477fe6f5c"),
				UseSIG:                         lo.ToPtr(true),
				SIGAccessTokenServerURL:        lo.ToPtr("http://valid-server.com"),
				SIGAccessTokenScope:            lo.ToPtr("http://valid-scope.com/.default"),
				SIGSubscriptionID:              lo.ToPtr("my-subscription-id"),
				NodeResourceGroup:              lo.ToPtr("my-node-rg"),
				KubeletIdentityClientID:        lo.ToPtr("2345678-1234-1234-1234-123456789012"),
<<<<<<< HEAD
				DNSServiceIP:                   lo.ToPtr("10.244.0.1"),
=======
				AdditionalTags:                 map[string]string{"test-tag": "test-value"},
>>>>>>> 9b53a4fd
			})
			Expect(opts).To(BeComparableTo(expectedOpts, cmpopts.IgnoreUnexported(options.Options{})))
		})
	})
	Context("Validation", func() {
		It("should fail when vnet guid is not a uuid", func() {
			errMsg := "vnet-guid null is malformed"
			err := opts.Parse(
				fs,
				"--cluster-name", "my-name",
				"--cluster-endpoint", "https://karpenter-000000000000.hcp.westus2.staging.azmk8s.io",
				"--kubelet-bootstrap-token", "flag-bootstrap-token",
				"--ssh-public-key", "flag-ssh-public-key",
				"--vm-memory-overhead-percent", "-0.01",
				"--network-plugin", "azure",
				"--network-plugin-mode", "overlay",
				"--vnet-guid", "null", // sometimes output of jq can produce null or some other data, we should enforce that the vnet guid passed in at least looks like a uuid
			)
			Expect(err).To(MatchError(ContainSubstring(errMsg)))
		})

		It("should fail when network-plugin-mode is invalid", func() {
			typo := "overlaay"
			errMsg := fmt.Sprintf("network-plugin-mode %v is invalid. network-plugin-mode must equal 'overlay' or ''", typo)

			err := opts.Parse(
				fs,
				"--cluster-name", "my-name",
				"--cluster-endpoint", "https://karpenter-000000000000.hcp.westus2.staging.azmk8s.io",
				"--kubelet-bootstrap-token", "flag-bootstrap-token",
				"--ssh-public-key", "flag-ssh-public-key",
				"--vm-memory-overhead-percent", "-0.01",
				"--network-plugin-mode", typo,
			)
			Expect(err).To(MatchError(ContainSubstring(errMsg)))
		})
		It("should fail validation when networkDataplane is not valid", func() {
			err := opts.Parse(
				fs,
				"--cluster-endpoint", "https://karpenter-000000000000.hcp.westus2.staging.azmk8s.io",
				"--kubelet-bootstrap-token", "flag-bootstrap-token",
				"--ssh-public-key", "flag-ssh-public-key",
				"--network-dataplane", "ciluum",
			)
			Expect(err).To(MatchError(ContainSubstring("network dataplane ciluum is not a valid network dataplane, valid dataplanes are ('azure', 'cilium')")))
		})
		It("should fail validation when cluster DNS IP is not valid", func() {
			err := opts.Parse(
				fs,
				"--cluster-endpoint", "https://karpenter-000000000000.hcp.westus2.staging.azmk8s.io",
				"--kubelet-bootstrap-token", "flag-bootstrap-token",
				"--ssh-public-key", "flag-ssh-public-key",
				"--dns-service-ip", "999.1.2.3",
			)
			Expect(err).To(MatchError(ContainSubstring("dns-service-ip is invalid")))
		})
		It("should fail validation when clusterName not included", func() {
			err := opts.Parse(
				fs,
				"--cluster-endpoint", "https://karpenter-000000000000.hcp.westus2.staging.azmk8s.io",
				"--kubelet-bootstrap-token", "flag-bootstrap-token",
				"--ssh-public-key", "flag-ssh-public-key",
			)
			Expect(err).To(MatchError(ContainSubstring("missing field, cluster-name")))
		})
		It("should fail validation when clusterEndpoint not included", func() {
			err := opts.Parse(
				fs,
				"--cluster-name", "my-name",
				"--kubelet-bootstrap-token", "flag-bootstrap-token",
				"--ssh-public-key", "flag-ssh-public-key",
			)
			Expect(err).To(MatchError(ContainSubstring("missing field, cluster-endpoint")))
		})
		It("should fail validation when kubeletClientTLSBootstrapToken not included", func() {
			err := opts.Parse(
				fs,
				"--cluster-name", "my-name",
				"--cluster-endpoint", "https://karpenter-000000000000.hcp.westus2.staging.azmk8s.io",
				"--ssh-public-key", "flag-ssh-public-key",
			)
			Expect(err).To(MatchError(ContainSubstring("missing field, kubelet-bootstrap-token")))
		})
		It("should fail validation when SSHPublicKey not included", func() {
			err := opts.Parse(
				fs,
				"--cluster-name", "my-name",
				"--cluster-endpoint", "https://karpenter-000000000000.hcp.westus2.staging.azmk8s.io",
				"--kubelet-bootstrap-token", "flag-bootstrap-token",
			)
			Expect(err).To(MatchError(ContainSubstring("missing field, ssh-public-key")))
		})
		It("should fail validation when VNet SubnetID not included", func() {
			err := opts.Parse(
				fs,
				"--cluster-name", "my-name",
				"--cluster-endpoint", "https://karpenter-000000000000.hcp.westus2.staging.azmk8s.io",
				"--kubelet-bootstrap-token", "flag-bootstrap-token",
				"--ssh-public-key", "flag-ssh-public-key",
				"--vnet-subnet-id", "",
			)
			Expect(err).To(MatchError(ContainSubstring("missing field, vnet-subnet-id")))
		})
		It("should fail validation when nodeResourceGroup not included", func() {
			err := opts.Parse(
				fs,
				"--cluster-name", "my-name",
				"--cluster-endpoint", "https://karpenter-000000000000.hcp.westus2.staging.azmk8s.io",
				"--kubelet-bootstrap-token", "flag-bootstrap-token",
				"--ssh-public-key", "flag-ssh-public-key",
				"--vnet-subnet-id", "/subscriptions/12345678-1234-1234-1234-123456789012/resourceGroups/sillygeese/providers/Microsoft.Network/virtualNetworks/karpentervnet/subnets/karpentersub",
			)
			Expect(err).To(MatchError(ContainSubstring("missing field, node-resource-group")))
		})
		It("should fail validation when VNet SubnetID is invalid (not absolute)", func() {
			err := opts.Parse(
				fs,
				"--cluster-name", "my-name",
				"--cluster-endpoint", "https://karpenter-000000000000.hcp.westus2.staging.azmk8s.io",
				"--kubelet-bootstrap-token", "flag-bootstrap-token",
				"--ssh-public-key", "flag-ssh-public-key",
				"--vnet-subnet-id", "invalid-vnet-subnet-id",
			)
			Expect(err).To(MatchError(ContainSubstring("vnet-subnet-id is invalid: invalid vnet subnet id: invalid-vnet-subnet-id")))
		})
		It("should fail when clusterEndpoint is invalid (not absolute)", func() {
			err := opts.Parse(
				fs,
				"--cluster-name", "my-name",
				"--cluster-endpoint", "karpenter-000000000000.hcp.westus2.staging.azmk8s.io",
				"--kubelet-bootstrap-token", "flag-bootstrap-token",
				"--ssh-public-key", "flag-ssh-public-key",
			)
			Expect(err).To(MatchError(ContainSubstring("not a valid clusterEndpoint URL")))
		})
		It("should fail when vmMemoryOverheadPercent is negative", func() {
			err := opts.Parse(
				fs,
				"--cluster-name", "my-name",
				"--cluster-endpoint", "https://karpenter-000000000000.hcp.westus2.staging.azmk8s.io",
				"--kubelet-bootstrap-token", "flag-bootstrap-token",
				"--ssh-public-key", "flag-ssh-public-key",
				"--vm-memory-overhead-percent", "-0.01",
			)
			Expect(err).To(MatchError(ContainSubstring("vm-memory-overhead-percent cannot be negative")))
		})
		It("should fail when network-plugin is empty", func() {
			errMsg := "network-plugin  is invalid. network-plugin must equal 'azure' or 'none'"

			err := opts.Parse(
				fs,
				"--cluster-name", "my-name",
				"--cluster-endpoint", "https://karpenter-000000000000.hcp.westus2.staging.azmk8s.io",
				"--kubelet-bootstrap-token", "flag-bootstrap-token",
				"--ssh-public-key", "flag-ssh-public-key",
				"--network-plugin", "",
			)
			Expect(err).To(MatchError(ContainSubstring(errMsg)))
		})

		It("should fail when networkPluginMode is specified on a networkPluginMode none cluster", func() {
			errMsg := "network-plugin-mode 'overlay' is invalid when network-plugin is 'none'. network-plugin-mode must be empty"
			err := opts.Parse(
				fs,
				"--cluster-name", "my-name",
				"--cluster-endpoint", "https://karpenter-000000000000.hcp.westus2.staging.azmk8s.io",
				"--kubelet-bootstrap-token", "flag-bootstrap-token",
				"--ssh-public-key", "flag-ssh-public-key",
				"--vnet-subnet-id", "/subscriptions/12345678-1234-1234-1234-123456789012/resourceGroups/sillygeese/providers/Microsoft.Network/virtualNetworks/karpentervnet/subnets/karpentersub",
				"--network-plugin", "none",
				"--network-plugin-mode", "overlay",
			)
			Expect(err).To(MatchError(ContainSubstring(errMsg)))
		})
		It("should succeed when network-plugin is set to 'azure'", func() {
			err := opts.Parse(
				fs,
				"--cluster-name", "my-name",
				"--cluster-endpoint", "https://karpenter-000000000000.hcp.westus2.staging.azmk8s.io",
				"--kubelet-bootstrap-token", "flag-bootstrap-token",
				"--ssh-public-key", "flag-ssh-public-key",
				"--vnet-subnet-id", "/subscriptions/12345678-1234-1234-1234-123456789012/resourceGroups/sillygeese/providers/Microsoft.Network/virtualNetworks/karpentervnet/subnets/karpentersub",
				"--network-plugin", "azure",
				"--network-plugin-mode", "",
				"--node-resource-group", "my-node-rg",
			)
			Expect(err).ToNot(HaveOccurred())
		})
		It("should succeed when network-plugin is set to 'none'", func() {
			err := opts.Parse(
				fs,
				"--cluster-name", "my-name",
				"--cluster-endpoint", "https://karpenter-000000000000.hcp.westus2.staging.azmk8s.io",
				"--kubelet-bootstrap-token", "flag-bootstrap-token",
				"--ssh-public-key", "flag-ssh-public-key",
				"--vnet-subnet-id", "/subscriptions/12345678-1234-1234-1234-123456789012/resourceGroups/sillygeese/providers/Microsoft.Network/virtualNetworks/karpentervnet/subnets/karpentersub",
				"--network-plugin", "none",
				"--network-plugin-mode", "",
				"--node-resource-group", "my-node-rg",
			)
			Expect(err).ToNot(HaveOccurred())
		})
		It("should succeed when azure-cni with overlay is configured with the right options", func() {
			err := opts.Parse(
				fs,
				"--cluster-name", "my-name",
				"--cluster-endpoint", "https://karpenter-000000000000.hcp.westus2.staging.azmk8s.io",
				"--kubelet-bootstrap-token", "flag-bootstrap-token",
				"--ssh-public-key", "flag-ssh-public-key",
				"--vnet-subnet-id", "/subscriptions/12345678-1234-1234-1234-123456789012/resourceGroups/sillygeese/providers/Microsoft.Network/virtualNetworks/karpentervnet/subnets/karpentersub",
				"--network-plugin", "azure",
				"--network-plugin-mode", "overlay",
				"--vnet-guid", "a519e60a-cac0-40b2-b883-084477fe6f5c",
				"--node-resource-group", "my-node-rg",
			)
			Expect(err).ToNot(HaveOccurred())

		})
		It("should fail validation when ProvisionMode is not valid", func() {
			err := opts.Parse(
				fs,
				"--cluster-name", "my-name",
				"--cluster-endpoint", "https://karpenter-000000000000.hcp.westus2.staging.azmk8s.io",
				"--kubelet-bootstrap-token", "flag-bootstrap-token",
				"--ssh-public-key", "flag-ssh-public-key",
				"--provision-mode", "ekeselfexposed",
			)
			Expect(err).To(MatchError(ContainSubstring("invalid")))
		})
		It("should fail validation when ProvisionMode is bootstrappingclient but NodebootstrappingServerURL is not provided", func() {
			err := opts.Parse(
				fs,
				"--cluster-name", "my-name",
				"--cluster-endpoint", "https://karpenter-000000000000.hcp.westus2.staging.azmk8s.io",
				"--kubelet-bootstrap-token", "flag-bootstrap-token",
				"--ssh-public-key", "flag-ssh-public-key",
				"--provision-mode", "bootstrappingclient",
			)
			Expect(err).To(MatchError(ContainSubstring("nodebootstrapping-server-url")))
		})
		It("should fail if use-sig is enabled, but sig-access-token-server-url is not set", func() {
			err := opts.Parse(
				fs,
				"--cluster-name", "my-name",
				"--cluster-endpoint", "https://karpenter-000000000000.hcp.westus2.staging.azmk8s.io",
				"--kubelet-bootstrap-token", "flag-bootstrap-token",
				"--ssh-public-key", "flag-ssh-public-key",
				"--sig-access-token-scope", "http://valid-scope.com/.default",
				"--sig-subscription-id", "my-subscription-id",
				"--use-sig",
			)
			Expect(err).To(MatchError(ContainSubstring("sig-access-token-server-url")))
		})
		It("should fail if use-sig is enabled, but sig-access-token-scope is not set", func() {
			err := opts.Parse(
				fs,
				"--cluster-name", "my-name",
				"--cluster-endpoint", "https://karpenter-000000000000.hcp.westus2.staging.azmk8s.io",
				"--kubelet-bootstrap-token", "flag-bootstrap-token",
				"--ssh-public-key", "flag-ssh-public-key",
				"--sig-access-token-server-url", "http://valid-server.com",
				"--sig-subscription-id", "my-subscription-id",
				"--use-sig",
			)
			Expect(err).To(MatchError(ContainSubstring("sig-access-token-scope")))
		})
		It("should fail if use-sig is enabled, but sig-subscription-id is not set", func() {
			err := opts.Parse(
				fs,
				"--cluster-name", "my-name",
				"--cluster-endpoint", "https://karpenter-000000000000.hcp.westus2.staging.azmk8s.io",
				"--kubelet-bootstrap-token", "flag-bootstrap-token",
				"--ssh-public-key", "flag-ssh-public-key",
				"--sig-access-token-server-url", "http://valid-server.com",
				"--sig-access-token-scope", "http://valid-scope.com/.default",
				"--use-sig",
			)
			Expect(err).To(MatchError(ContainSubstring("sig-subscription-id")))
		})
		It("should fail if use-sig is enabled, but sig-access-token-server-url is invalid URL", func() {
			err := opts.Parse(
				fs,
				"--cluster-name", "my-name",
				"--cluster-endpoint", "https://karpenter-000000000000.hcp.westus2.staging.azmk8s.io",
				"--kubelet-bootstrap-token", "flag-bootstrap-token",
				"--ssh-public-key", "flag-ssh-public-key",
				"--sig-access-token-server-url", "fake url",
				"--sig-access-token-scope", "http://valid-scope.com/.default",
				"--sig-subscription-id", "my-subscription-id",
				"--use-sig",
			)
			Expect(err).To(MatchError(ContainSubstring("sig-access-token-server-url")))
		})
		It("should fail if use-sig is enabled, but sig-access-token-scope is invalid URL", func() {
			err := opts.Parse(
				fs,
				"--cluster-name", "my-name",
				"--cluster-endpoint", "https://karpenter-000000000000.hcp.westus2.staging.azmk8s.io",
				"--kubelet-bootstrap-token", "flag-bootstrap-token",
				"--ssh-public-key", "flag-ssh-public-key",
				"--sig-access-token-server-url", "http://valid-server.com",
				"--sig-access-token-scope", "hfake url",
				"--sig-subscription-id", "my-subscription-id",
				"--use-sig",
			)
			Expect(err).To(MatchError(ContainSubstring("sig-access-token-scope")))
		})
		It("should fail if additional-tags is malformed", func() {
			err := opts.Parse(
				fs,
				"--cluster-name", "my-name",
				"--cluster-endpoint", "https://karpenter-000000000000.hcp.westus2.staging.azmk8s.io",
				"--kubelet-bootstrap-token", "flag-bootstrap-token",
				"--ssh-public-key", "flag-ssh-public-key",
				"--vnet-subnet-id", "/subscriptions/12345678-1234-1234-1234-123456789012/resourceGroups/sillygeese/providers/Microsoft.Network/virtualNetworks/karpentervnet/subnets/karpentersub",
				"--network-plugin", "azure",
				"--network-plugin-mode", "overlay",
				"--vnet-guid", "a519e60a-cac0-40b2-b883-084477fe6f5c",
				"--node-resource-group", "my-node-rg",
				"--additional-tags", "key1/value2",
			)
			Expect(err).To(MatchError(ContainSubstring("invalid value \"key1/value2\" for flag -additional-tags: malformed pair, expect string=string")))
		})
		It("should fail if additional-tags has duplicate keys", func() {
			err := opts.Parse(
				fs,
				"--cluster-name", "my-name",
				"--cluster-endpoint", "https://karpenter-000000000000.hcp.westus2.staging.azmk8s.io",
				"--kubelet-bootstrap-token", "flag-bootstrap-token",
				"--ssh-public-key", "flag-ssh-public-key",
				"--vnet-subnet-id", "/subscriptions/12345678-1234-1234-1234-123456789012/resourceGroups/sillygeese/providers/Microsoft.Network/virtualNetworks/karpentervnet/subnets/karpentersub",
				"--network-plugin", "azure",
				"--network-plugin-mode", "overlay",
				"--vnet-guid", "a519e60a-cac0-40b2-b883-084477fe6f5c",
				"--node-resource-group", "my-node-rg",
				"--additional-tags", "key1=value1,key2=value2,KEY1=value3",
			)
			Expect(err).To(MatchError(ContainSubstring("is not unique (case-insensitive). Duplicate key found")))
		})
		It("should fail if additional-tags has invalid character", func() {
			err := opts.Parse(
				fs,
				"--cluster-name", "my-name",
				"--cluster-endpoint", "https://karpenter-000000000000.hcp.westus2.staging.azmk8s.io",
				"--kubelet-bootstrap-token", "flag-bootstrap-token",
				"--ssh-public-key", "flag-ssh-public-key",
				"--vnet-subnet-id", "/subscriptions/12345678-1234-1234-1234-123456789012/resourceGroups/sillygeese/providers/Microsoft.Network/virtualNetworks/karpentervnet/subnets/karpentersub",
				"--network-plugin", "azure",
				"--network-plugin-mode", "overlay",
				"--vnet-guid", "a519e60a-cac0-40b2-b883-084477fe6f5c",
				"--node-resource-group", "my-node-rg",
				"--additional-tags", "<key1>=value1,",
			)
			Expect(err).To(MatchError(ContainSubstring("validating options, additional-tags key \"<key1>\" contains invalid characters.")))
		})
	})

	Context("Admin Username Validation", func() {
		It("should fail when linux-admin-username is too long", func() {
			err := opts.Parse(
				fs,
				"--cluster-name", "my-name",
				"--cluster-endpoint", "https://karpenter-000000000000.hcp.westus2.staging.azmk8s.io",
				"--kubelet-bootstrap-token", "flag-bootstrap-token",
				"--ssh-public-key", "flag-ssh-public-key",
				"--vnet-subnet-id", "/subscriptions/12345678-1234-1234-1234-123456789012/resourceGroups/sillygeese/providers/Microsoft.Network/virtualNetworks/karpentervnet/subnets/karpentersub",
				"--node-resource-group", "my-node-rg",
				"--linux-admin-username", "thisusernameiswaytoolongtobevalid1234567890",
			)
			Expect(err).To(MatchError(ContainSubstring("linux-admin-username cannot be longer than 32 characters")))
		})

		It("should fail when linux-admin-username doesn't start with a letter", func() {
			err := opts.Parse(
				fs,
				"--cluster-name", "my-name",
				"--cluster-endpoint", "https://karpenter-000000000000.hcp.westus2.staging.azmk8s.io",
				"--kubelet-bootstrap-token", "flag-bootstrap-token",
				"--ssh-public-key", "flag-ssh-public-key",
				"--vnet-subnet-id", "/subscriptions/12345678-1234-1234-1234-123456789012/resourceGroups/sillygeese/providers/Microsoft.Network/virtualNetworks/karpentervnet/subnets/karpentersub",
				"--node-resource-group", "my-node-rg",
				"--linux-admin-username", "1user",
			)
			Expect(err).To(MatchError(ContainSubstring("linux-admin-username must start with a letter and only contain letters, numbers, hyphens, and underscores")))
		})

		It("should fail when linux-admin-username contains invalid characters", func() {
			err := opts.Parse(
				fs,
				"--cluster-name", "my-name",
				"--cluster-endpoint", "https://karpenter-000000000000.hcp.westus2.staging.azmk8s.io",
				"--kubelet-bootstrap-token", "flag-bootstrap-token",
				"--ssh-public-key", "flag-ssh-public-key",
				"--vnet-subnet-id", "/subscriptions/12345678-1234-1234-1234-123456789012/resourceGroups/sillygeese/providers/Microsoft.Network/virtualNetworks/karpentervnet/subnets/karpentersub",
				"--node-resource-group", "my-node-rg",
				"--linux-admin-username", "user@name",
			)
			Expect(err).To(MatchError(ContainSubstring("linux-admin-username must start with a letter and only contain letters, numbers, hyphens, and underscores")))
		})

		It("should succeed with valid linux-admin-username", func() {
			err := opts.Parse(
				fs,
				"--cluster-name", "my-name",
				"--cluster-endpoint", "https://karpenter-000000000000.hcp.westus2.staging.azmk8s.io",
				"--kubelet-bootstrap-token", "flag-bootstrap-token",
				"--ssh-public-key", "flag-ssh-public-key",
				"--vnet-subnet-id", "/subscriptions/12345678-1234-1234-1234-123456789012/resourceGroups/sillygeese/providers/Microsoft.Network/virtualNetworks/karpentervnet/subnets/karpentersub",
				"--node-resource-group", "my-node-rg",
				"--linux-admin-username", "valid-user-123",
			)
			Expect(err).ToNot(HaveOccurred())
		})
	})
})<|MERGE_RESOLUTION|>--- conflicted
+++ resolved
@@ -149,11 +149,8 @@
 				SIGSubscriptionID:              lo.ToPtr("my-subscription-id"),
 				NodeResourceGroup:              lo.ToPtr("my-node-rg"),
 				KubeletIdentityClientID:        lo.ToPtr("2345678-1234-1234-1234-123456789012"),
-<<<<<<< HEAD
+				AdditionalTags:                 map[string]string{"test-tag": "test-value"},
 				DNSServiceIP:                   lo.ToPtr("10.244.0.1"),
-=======
-				AdditionalTags:                 map[string]string{"test-tag": "test-value"},
->>>>>>> 9b53a4fd
 			})
 			Expect(opts).To(BeComparableTo(expectedOpts, cmpopts.IgnoreUnexported(options.Options{})))
 		})
