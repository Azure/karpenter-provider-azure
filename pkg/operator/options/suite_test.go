--- conflicted
+++ resolved
@@ -69,11 +69,8 @@
 		"KUBELET_IDENTITY_CLIENT_ID",
 		"LINUX_ADMIN_USERNAME",
 		"ADDITIONAL_TAGS",
-<<<<<<< HEAD
+		"ENABLE_AZURE_SDK_LOGGING",
 		"MANAGE_EXISTING_AKS_MACHINES",
-=======
-		"ENABLE_AZURE_SDK_LOGGING",
->>>>>>> 80c51bab
 	}
 
 	var fs *coreoptions.FlagSet
@@ -156,11 +153,8 @@
 				NodeResourceGroup:              lo.ToPtr("my-node-rg"),
 				KubeletIdentityClientID:        lo.ToPtr("2345678-1234-1234-1234-123456789012"),
 				AdditionalTags:                 map[string]string{"test-tag": "test-value"},
-<<<<<<< HEAD
+				ClusterDNSServiceIP:            lo.ToPtr("10.244.0.1"),
 				ManageExistingAKSMachines:      lo.ToPtr(true),
-=======
-				ClusterDNSServiceIP:            lo.ToPtr("10.244.0.1"),
->>>>>>> 80c51bab
 			})
 			Expect(opts).To(BeComparableTo(expectedOpts, cmpopts.IgnoreUnexported(options.Options{})))
 		})
