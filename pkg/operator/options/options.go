--- conflicted
+++ resolved
@@ -92,13 +92,9 @@
 	AdditionalTags             map[string]string `json:"additionalTags,omitempty"`
 	EnableAzureSDKLogging      bool              `json:"enableAzureSDKLogging,omitempty"` // Controls whether Azure SDK middleware logging is enabled
 	DiskEncryptionSetID        string            `json:"diskEncryptionSetId,omitempty"`
-<<<<<<< HEAD
-	ManageExistingAKSMachines  bool              `json:"manageExistingAKSMachines,omitempty"` // If set to true, existing AKS machines created with PROVISION_MODE=aksmachineapi will be managed even with other provision modes. This option does not have any effect if PROVISION_MODE=aksmachineapi, as it will behave as if this option is set to true.
-=======
 
 	// If set to true, existing AKS machines created with PROVISION_MODE=aksmachineapi will be managed even with other provision modes. This option does not have any effect if PROVISION_MODE=aksmachineapi, as it will behave as if this option is set to true.
 	ManageExistingAKSMachines bool `json:"manageExistingAKSMachines,omitempty"`
->>>>>>> 9dda0ef1
 }
 
 func (o *Options) AddFlags(fs *coreoptions.FlagSet) {
