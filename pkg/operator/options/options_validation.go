/*
Portions Copyright (c) Microsoft Corporation.

Licensed under the Apache License, Version 2.0 (the "License");
you may not use this file except in compliance with the License.
You may obtain a copy of the License at

    http://www.apache.org/licenses/LICENSE-2.0

Unless required by applicable law or agreed to in writing, software
distributed under the License is distributed on an "AS IS" BASIS,
WITHOUT WARRANTIES OR CONDITIONS OF ANY KIND, either express or implied.
See the License for the specific language governing permissions and
limitations under the License.
*/

package options

import (
	"fmt"
	"net/url"

	"github.com/Azure/karpenter-provider-azure/pkg/consts"
	"github.com/Azure/karpenter-provider-azure/pkg/utils"
	"github.com/go-playground/validator/v10"
	"go.uber.org/multierr"
)

func (o Options) Validate() error {
	validate := validator.New()
	return multierr.Combine(
		o.validateRequiredFields(),
		o.validateEndpoint(),
		o.validateVMMemoryOverheadPercent(),
<<<<<<< HEAD
		o.validateNetworkPluginMode(),
=======
		o.validateNetworkDataplane(),
>>>>>>> 13ad66a7
		o.validateVnetSubnetID(),
		validate.Struct(o),
	)
}

func (o Options) validateNetworkPluginMode() error {
	if o.NetworkPluginMode != consts.NetworkPluginModeOverlay && o.NetworkPluginMode != consts.NetworkPluginModeNone {
		return fmt.Errorf("network-plugin-mode %v is invalid. network-plugin-mode must equal 'overlay' or ''", o.NetworkPluginMode)
	}
	return nil
}

func (o Options) validateVnetSubnetID() error {
	_, err := utils.GetVnetSubnetIDComponents(o.SubnetID)
	if err != nil {
		return fmt.Errorf("vnet-subnet-id is invalid: %w", err)
	}
	return nil
}

func (o Options) validateNetworkDataplane() error {
	if o.NetworkDataplane != "azure" && o.NetworkDataplane != "cilium" {
		return fmt.Errorf("network dataplane %s is not a valid network dataplane, valid dataplanes are ('azure', 'cilium')", o.NetworkDataplane)
	}
	return nil
}
func (o Options) validateEndpoint() error {
	if o.ClusterEndpoint == "" {
		return nil
	}
	endpoint, err := url.Parse(o.ClusterEndpoint)
	// url.Parse() will accept a lot of input without error; make
	// sure it's a real URL
	if err != nil || !endpoint.IsAbs() || endpoint.Hostname() == "" {
		return fmt.Errorf("\"%s\" not a valid clusterEndpoint URL", o.ClusterEndpoint)
	}
	return nil
}

func (o Options) validateVMMemoryOverheadPercent() error {
	if o.VMMemoryOverheadPercent < 0 {
		return fmt.Errorf("vm-memory-overhead-percent cannot be negative")
	}
	return nil
}

func (o Options) validateRequiredFields() error {
	if o.ClusterEndpoint == "" {
		return fmt.Errorf("missing field, cluster-endpoint")
	}
	if o.ClusterName == "" {
		return fmt.Errorf("missing field, cluster-name")
	}
	if o.KubeletClientTLSBootstrapToken == "" {
		return fmt.Errorf("missing field, kubelet-bootstrap-token")
	}
	if o.SSHPublicKey == "" {
		return fmt.Errorf("missing field, ssh-public-key")
	}
	if o.SubnetID == "" {
		return fmt.Errorf("missing field, vnet-subnet-id")
	}
	return nil
}<|MERGE_RESOLUTION|>--- conflicted
+++ resolved
@@ -32,11 +32,8 @@
 		o.validateRequiredFields(),
 		o.validateEndpoint(),
 		o.validateVMMemoryOverheadPercent(),
-<<<<<<< HEAD
 		o.validateNetworkPluginMode(),
-=======
 		o.validateNetworkDataplane(),
->>>>>>> 13ad66a7
 		o.validateVnetSubnetID(),
 		validate.Struct(o),
 	)
