--- conflicted
+++ resolved
@@ -44,11 +44,8 @@
 		o.validateUseSIG(),
 		o.validateAdminUsername(),
 		o.validateAdditionalTags(),
-<<<<<<< HEAD
+		o.validateDiskEncryptionSetID(),
 		o.validateClusterDNSIP(),
-=======
-		o.validateDiskEncryptionSetID(),
->>>>>>> 9b5182af
 		validate.Struct(o),
 	)
 }
