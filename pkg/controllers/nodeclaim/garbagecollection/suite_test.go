--- conflicted
+++ resolved
@@ -64,11 +64,7 @@
 var cluster *state.Cluster
 var cloudProvider *cloudprovider.CloudProvider
 var garbageCollectionController controller.Controller
-<<<<<<< HEAD
-var linkedNodeClaimCache *cache.Cache
 var coreProvisioner *provisioning.Provisioner
-=======
->>>>>>> e228c3a7
 
 func TestAPIs(t *testing.T) {
 	ctx = TestContextWithLogger(t)
@@ -330,59 +326,4 @@
 			ExpectNotFound(ctx, env.Client, node)
 		})
 	})
-<<<<<<< HEAD
-	var _ = Context("Linking", func() {
-		BeforeEach(func() {
-			id := utils.MkVMID(azureEnv.AzureResourceGraphAPI.ResourceGroup, "vm-a")
-			vm = &armcompute.VirtualMachine{
-				ID:       lo.ToPtr(id),
-				Name:     lo.ToPtr("vm-a"),
-				Location: lo.ToPtr(fake.Region),
-				Tags: map[string]*string{
-					instance.NodePoolTagKey: lo.ToPtr("default"),
-				},
-			}
-			providerID = utils.ResourceIDToProviderID(ctx, id)
-		})
-		/*	TODO v1beta1 is this gone with v1beta1? rachel
-			It("should not delete an instance if it is linked", func() {
-				// Launch time was 1m ago
-				vm.Properties = &armcompute.VirtualMachineProperties{
-					TimeCreated: lo.ToPtr(time.Now().Add(-time.Minute)),
-				}
-				azureEnv.VirtualMachinesAPI.Instances.Store(lo.FromPtr(vm.ID), vm)
-
-				// Create a nodeClaim that is actively linking
-				nodeClaim := coretest.NodeClaim(corev1beta1.NodeClaim{
-					ObjectMeta: metav1.ObjectMeta{
-						Annotations: map[string]string{
-							corev1beta1.NodeClaimLinkedAnnotationKey: providerID,
-						},
-					},
-				})
-				nodeClaim.Status.ProviderID = ""
-				ExpectApplied(ctx, env.Client, nodeClaim)
-
-				ExpectReconcileSucceeded(ctx, garbageCollectionController, client.ObjectKey{})
-				_, err := cloudProvider.Get(ctx, providerID)
-				Expect(err).NotTo(HaveOccurred())
-			})
-		*/
-		It("should not delete an instance if it is recently linked but the nodeClaim doesn't exist", func() {
-			// Launch time was 1m ago
-			vm.Properties = &armcompute.VirtualMachineProperties{
-				TimeCreated: lo.ToPtr(time.Now().Add(-time.Minute)),
-			}
-			azureEnv.VirtualMachinesAPI.Instances.Store(lo.FromPtr(vm.ID), *vm)
-
-			// Add a provider id to the recently linked cache
-			linkedNodeClaimCache.SetDefault(providerID, nil)
-
-			ExpectReconcileSucceeded(ctx, garbageCollectionController, client.ObjectKey{})
-			_, err := cloudProvider.Get(ctx, providerID)
-			Expect(err).NotTo(HaveOccurred())
-		})
-	})
-=======
->>>>>>> e228c3a7
 })