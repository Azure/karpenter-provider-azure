/*
Portions Copyright (c) Microsoft Corporation.

Licensed under the Apache License, Version 2.0 (the "License");
you may not use this file except in compliance with the License.
You may obtain a copy of the License at

    http://www.apache.org/licenses/LICENSE-2.0

Unless required by applicable law or agreed to in writing, software
distributed under the License is distributed on an "AS IS" BASIS,
WITHOUT WARRANTIES OR CONDITIONS OF ANY KIND, either express or implied.
See the License for the specific language governing permissions and
limitations under the License.
*/

package inplaceupdate

import (
	"encoding/json"
	"hash/fnv"
	"strconv"

	"k8s.io/apimachinery/pkg/util/sets"
	karpv1 "sigs.k8s.io/karpenter/pkg/apis/v1"

	"github.com/Azure/karpenter-provider-azure/pkg/apis/v1beta1"
	"github.com/Azure/karpenter-provider-azure/pkg/operator/options"
	"github.com/samber/lo"
)

// According to https://pkg.go.dev/encoding/json#Marshal, it's safe to use map-types (and encoding/json in general) to produce
// strings deterministically.
type vmInPlaceUpdateFields struct {
	Identities sets.Set[string]  `json:"identities,omitempty"`
	Tags       map[string]string `json:"tags,omitempty"`
}

<<<<<<< HEAD
func (i *vmInPlaceUpdateFields) CalculateHash() (string, error) {
	encoded, err := json.Marshal(i)
=======
// CalculateHash computes a hash for any JSON-marshalable struct
func CalculateHash(data any) (string, error) {
	encoded, err := json.Marshal(data)
>>>>>>> 30165d78
	if err != nil {
		return "", err
	}

	h := fnv.New32a()
	_, err = h.Write(encoded)
	if err != nil {
		return "", err
	}
	return strconv.FormatUint(uint64(h.Sum32()), 10), nil
}

// HashFromNodeClaim calculates an inplace update hash from the specified options, nodeClaim, and nodeClass
func HashFromNodeClaim(options *options.Options, nodeClaim *karpv1.NodeClaim, nodeClass *v1beta1.AKSNodeClass) (string, error) {
	tags := options.AdditionalTags
	if nodeClass != nil {
		tags = lo.Assign(options.AdditionalTags, nodeClass.Spec.Tags)
	}

	hashStruct := &vmInPlaceUpdateFields{
		Identities: sets.New(options.NodeIdentities...),
		Tags:       tags,
	}

	return CalculateHash(hashStruct)
}<|MERGE_RESOLUTION|>--- conflicted
+++ resolved
@@ -36,14 +36,9 @@
 	Tags       map[string]string `json:"tags,omitempty"`
 }
 
-<<<<<<< HEAD
-func (i *vmInPlaceUpdateFields) CalculateHash() (string, error) {
-	encoded, err := json.Marshal(i)
-=======
 // CalculateHash computes a hash for any JSON-marshalable struct
 func CalculateHash(data any) (string, error) {
 	encoded, err := json.Marshal(data)
->>>>>>> 30165d78
 	if err != nil {
 		return "", err
 	}
