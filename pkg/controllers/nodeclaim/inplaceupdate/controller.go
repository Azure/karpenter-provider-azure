/*
Portions Copyright (c) Microsoft Corporation.

Licensed under the Apache License, Version 2.0 (the "License");
you may not use this file except in compliance with the License.
You may obtain a copy of the License at

    http://www.apache.org/licenses/LICENSE-2.0

Unless required by applicable law or agreed to in writing, software
distributed under the License is distributed on an "AS IS" BASIS,
WITHOUT WARRANTIES OR CONDITIONS OF ANY KIND, either express or implied.
See the License for the specific language governing permissions and
limitations under the License.
*/

package inplaceupdate

import (
	"context"
	"fmt"
	"time"

	"github.com/awslabs/operatorpkg/reasonable"
	"github.com/samber/lo"
	controllerruntime "sigs.k8s.io/controller-runtime"
	"sigs.k8s.io/controller-runtime/pkg/builder"
	"sigs.k8s.io/controller-runtime/pkg/client"
	"sigs.k8s.io/controller-runtime/pkg/controller"
	"sigs.k8s.io/controller-runtime/pkg/log"
	"sigs.k8s.io/controller-runtime/pkg/manager"
	"sigs.k8s.io/controller-runtime/pkg/predicate"
	"sigs.k8s.io/controller-runtime/pkg/reconcile"
	karpv1 "sigs.k8s.io/karpenter/pkg/apis/v1"
	"sigs.k8s.io/karpenter/pkg/operator/injection"
	corenodeclaimutils "sigs.k8s.io/karpenter/pkg/utils/nodeclaim"

	"github.com/Azure/azure-sdk-for-go/sdk/resourcemanager/compute/armcompute/v7"
	"github.com/Azure/karpenter-provider-azure/pkg/apis/v1beta1"
	"github.com/Azure/karpenter-provider-azure/pkg/operator/options"
	"github.com/Azure/karpenter-provider-azure/pkg/providers/instance"
	nodeclaimutils "github.com/Azure/karpenter-provider-azure/pkg/utils/nodeclaim"
)

type Controller struct {
	kubeClient         client.Client
	vmInstanceProvider instance.VMProvider
}

func NewController(
	kubeClient client.Client,
	vmInstanceProvider instance.VMProvider,
) *Controller {
	return &Controller{
		kubeClient:         kubeClient,
		vmInstanceProvider: vmInstanceProvider,
	}
}

func (c *Controller) Reconcile(ctx context.Context, nodeClaim *karpv1.NodeClaim) (reconcile.Result, error) {
	ctx = injection.WithControllerName(ctx, "nodeclaim.inplaceupdate")
	// No need to add nodeClaim name to the context as it's already there

	// Get the NodeClass
	nodeClass, err := nodeclaimutils.GetAKSNodeClass(ctx, c.kubeClient, nodeClaim)
	if err != nil {
		return reconcile.Result{}, fmt.Errorf("resolving AKSNodeClass, %w", err)
	}

	// TODO: When we have sources of truth coming from NodePool we can do:
	// nodePool, err := nodeclaimutil.Owner(ctx, c.kubeClient, nodeClaim)
	// TODO: To look it up and use that as input to calculate the goal state as well

	// Compare the expected hash with the actual hash
	options := options.FromContext(ctx)
	goalHash, err := HashFromNodeClaim(options, nodeClaim, nodeClass)
	if err != nil {
		return reconcile.Result{}, err
	}
	actualHash := nodeClaim.Annotations[v1beta1.AnnotationInPlaceUpdateHash]

	log.FromContext(ctx).V(1).Info("comparing in-place update hashes", "goalHash", goalHash, "actualHash", actualHash)

	// If there's no difference from goal state, no need to do anything else
	if goalHash == actualHash {
		return reconcile.Result{}, nil
	}

	if shouldProcess, result := c.shouldProcess(ctx, nodeClaim); !shouldProcess {
		return result, nil
	}

	stored := nodeClaim.DeepCopy()

<<<<<<< HEAD
	vm, err := nodeclaimutils.GetVM(ctx, c.vmInstanceProvider, nodeClaim)
=======
	// VM-based nodeClaim
	err = c.processVMInstance(ctx, options, nodeClaim, nodeClass)
>>>>>>> 30165d78
	if err != nil {
		return reconcile.Result{}, fmt.Errorf("processing VM instance for nodeClaim %s: %w", nodeClaim.Name, err)
	}

	if nodeClaim.Annotations == nil {
		nodeClaim.Annotations = make(map[string]string)
	}
	// Regardless of whether we actually changed anything in Azure, we have confirmed that
	// the goal shape is in alignment with our expected shape, so update the annotation to reflect that
	nodeClaim.Annotations[v1beta1.AnnotationInPlaceUpdateHash] = goalHash
	err = c.kubeClient.Patch(ctx, nodeClaim, client.MergeFrom(stored))
	if err != nil {
		return reconcile.Result{}, client.IgnoreNotFound(err)
	}

	return reconcile.Result{}, nil
}

func (c *Controller) shouldProcess(ctx context.Context, nodeClaim *karpv1.NodeClaim) (bool, reconcile.Result) {
	if !nodeClaim.DeletionTimestamp.IsZero() {
		return false, reconcile.Result{}
	}

	// If the node isn't registered yet, we need to wait until it is as otherwise all the resources we need to update may not exist yet
	if !nodeClaim.StatusConditions().Get(karpv1.ConditionTypeRegistered).IsTrue() {
		log.FromContext(ctx).V(1).Info("can't update yet as the claim is not registered")
		return false, reconcile.Result{RequeueAfter: 60 * time.Second}
	}

	if nodeClaim.Status.ProviderID == "" {
		log.FromContext(ctx).V(1).Info("can't update yet as there's no provider ID")
		return false, reconcile.Result{RequeueAfter: 60 * time.Second}
	}

	return true, reconcile.Result{}
}

func (c *Controller) processVMInstance(
	ctx context.Context,
	options *options.Options,
	nodeClaim *karpv1.NodeClaim,
	nodeClass *v1beta1.AKSNodeClass,
) error {
	vm, err := nodeclaimutils.GetVM(ctx, c.vmInstanceProvider, nodeClaim)
	if err != nil {
		return fmt.Errorf("getting VM for nodeClaim %s: %w", nodeClaim.Name, err)
	}

	err = c.applyVMPatch(ctx, options, nodeClaim, nodeClass, vm)
	if err != nil {
		return fmt.Errorf("applying patch to VM for nodeClaim %s: %w", nodeClaim.Name, err)
	}

	return nil
}

func (c *Controller) applyVMPatch(
	ctx context.Context,
	options *options.Options,
	nodeClaim *karpv1.NodeClaim,
	nodeClass *v1beta1.AKSNodeClass,
	vm *armcompute.VirtualMachine,
) error {
	update := CalculateVMPatch(options, nodeClaim, nodeClass, vm)
	// This is safe only as long as we're not updating fields which we consider secret.
	// If we do/are, we need to redact them.
	logVMPatch(ctx, update)

	// Apply the update, if one is needed
	if update != nil {
		err := c.vmInstanceProvider.Update(ctx, lo.FromPtr(vm.Name), *update)
		if err != nil {
			return fmt.Errorf("failed to apply update to VM, %w", err)
		}
	}

	return nil
}

func (c *Controller) Register(_ context.Context, m manager.Manager) error {
	return controllerruntime.NewControllerManagedBy(m).
		Named("nodeclaim.inplaceupdate").
		For(
			&karpv1.NodeClaim{},
			builder.WithPredicates(
				predicate.Or(
					predicate.GenerationChangedPredicate{}, // Note that this will trigger on pod restart for all Machines.
				),
			)).
		Watches(&v1beta1.AKSNodeClass{}, corenodeclaimutils.NodeClassEventHandler(m.GetClient()), builder.WithPredicates(tagsChangedPredicate{})).
		// TODO: Can add .Watches(&karpv1.NodePool{}, nodeclaimutil.NodePoolEventHandler(c.kubeClient))
		// TODO: similar to https://github.com/kubernetes-sigs/karpenter/blob/main/pkg/controllers/nodeclaim/disruption/controller.go#L214C3-L217C5
		// TODO: if/when we need to monitor provisioner changes and flow updates on the NodePool down to the underlying VMs.
		WithOptions(controller.Options{
			RateLimiter: reasonable.RateLimiter(),
			// TODO: Document why this magic number used. If we want to consistently use it accoss reconcilers, refactor to a reused const.
			// Comments thread discussing this: https://github.com/Azure/karpenter-provider-azure/pull/729#discussion_r2006629809
			MaxConcurrentReconciles: 10,
		}).
		Complete(reconcile.AsReconciler(m.GetClient(), c))
}<|MERGE_RESOLUTION|>--- conflicted
+++ resolved
@@ -92,12 +92,8 @@
 
 	stored := nodeClaim.DeepCopy()
 
-<<<<<<< HEAD
-	vm, err := nodeclaimutils.GetVM(ctx, c.vmInstanceProvider, nodeClaim)
-=======
 	// VM-based nodeClaim
 	err = c.processVMInstance(ctx, options, nodeClaim, nodeClass)
->>>>>>> 30165d78
 	if err != nil {
 		return reconcile.Result{}, fmt.Errorf("processing VM instance for nodeClaim %s: %w", nodeClaim.Name, err)
 	}
