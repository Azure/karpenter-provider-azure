--- conflicted
+++ resolved
@@ -53,7 +53,6 @@
                     - Ubuntu2204
                     - AzureLinux
                   type: string
-<<<<<<< HEAD
                 imageVersion:
                   description: ImageVersion is the image version that instances use.
                   type: string
@@ -182,6 +181,12 @@
                     type: string
                   description: Tags to be applied on Azure resources like instances.
                   type: object
+                vnetSubnetID:
+                  description: |-
+                    VNETSubnetID is the subnet used by nics provisioned with this nodeclass.
+                    If not specified, we will use the default --vnet-subnet-id specified in karpenter's options config
+                  pattern: (?i)^\/subscriptions\/[^\/]+\/resourceGroups\/[a-zA-Z0-9_\-().]{0,89}[a-zA-Z0-9_\-()]\/providers\/Microsoft\.Network\/virtualNetworks\/[^\/]+\/subnets\/[^\/]+$
+                  type: string
               type: object
             status:
               description: AKSNodeClassStatus contains the resolved state of the AKSNodeClass
@@ -247,23 +252,4 @@
       served: true
       storage: true
       subresources:
-        status: {}
-=======
-                description: Tags to be applied on Azure resources like instances.
-                type: object
-              vnetSubnetID:
-                description: |-
-                  VNETSubnetID is the subnet used by nics provisioned with this nodeclass.
-                  If not specified, we will use the default --vnet-subnet-id specified in karpenter's options config
-                pattern: (?i)^\/subscriptions\/[^\/]+\/resourceGroups\/[a-zA-Z0-9_\-().]{0,89}[a-zA-Z0-9_\-()]\/providers\/Microsoft\.Network\/virtualNetworks\/[^\/]+\/subnets\/[^\/]+$
-                type: string
-            type: object
-          status:
-            description: AKSNodeClassStatus contains the resolved state of the AKSNodeClass
-            type: object
-        type: object
-    served: true
-    storage: true
-    subresources:
-      status: {}
->>>>>>> b8fa1202
+        status: {}