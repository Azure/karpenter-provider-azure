--- conflicted
+++ resolved
@@ -53,10 +53,6 @@
                 - Ubuntu2204
                 - AzureLinux
                 type: string
-<<<<<<< HEAD
-              imageVersion:
-                description: ImageVersion is the image version that instances use.
-                type: string
               kubelet:
                 description: |-
                   Kubelet defines args to be used when configuring kubelet on provisioned nodes.
@@ -174,8 +170,6 @@
                 format: int32
                 minimum: 0
                 type: integer
-=======
->>>>>>> eb5326ef
               osDiskSizeGB:
                 default: 128
                 description: osDiskSizeGB is the size of the OS disk in GB.
