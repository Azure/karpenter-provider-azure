/*
Portions Copyright (c) Microsoft Corporation.

Licensed under the Apache License, Version 2.0 (the "License");
you may not use this file except in compliance with the License.
You may obtain a copy of the License at

    http://www.apache.org/licenses/LICENSE-2.0

Unless required by applicable law or agreed to in writing, software
distributed under the License is distributed on an "AS IS" BASIS,
WITHOUT WARRANTIES OR CONDITIONS OF ANY KIND, either express or implied.
See the License for the specific language governing permissions and
limitations under the License.
*/

package cloudprovider

// TODO v1beta1 extra refactor into suite_test.go / cloudprovider_test.go
import (
	"context"
	"fmt"
	"sort"
	"testing"
	"time"

	"sigs.k8s.io/karpenter/pkg/test/v1alpha1"

	"github.com/awslabs/operatorpkg/object"
	"github.com/blang/semver/v4"
	. "github.com/onsi/ginkgo/v2"
	. "github.com/onsi/gomega"
	"github.com/samber/lo"
	v1 "k8s.io/api/core/v1"
	metav1 "k8s.io/apimachinery/pkg/apis/meta/v1"

	"k8s.io/client-go/tools/record"
	clock "k8s.io/utils/clock/testing"

	"github.com/Azure/karpenter-provider-azure/pkg/utils"
	karpv1 "sigs.k8s.io/karpenter/pkg/apis/v1"
	corecloudprovider "sigs.k8s.io/karpenter/pkg/cloudprovider"

	"sigs.k8s.io/karpenter/pkg/controllers/provisioning"
	"sigs.k8s.io/karpenter/pkg/controllers/state"
	"sigs.k8s.io/karpenter/pkg/events"
	coreoptions "sigs.k8s.io/karpenter/pkg/operator/options"
	coretest "sigs.k8s.io/karpenter/pkg/test"

	. "sigs.k8s.io/karpenter/pkg/utils/testing"

	"github.com/Azure/karpenter-provider-azure/pkg/apis"
	"github.com/Azure/karpenter-provider-azure/pkg/apis/v1alpha2"
	"github.com/Azure/karpenter-provider-azure/pkg/operator/options"
	"github.com/Azure/karpenter-provider-azure/pkg/providers/imagefamily"
	"github.com/Azure/karpenter-provider-azure/pkg/providers/instance"
	"github.com/Azure/karpenter-provider-azure/pkg/test"
	. "sigs.k8s.io/karpenter/pkg/test/expectations"
)

var ctx context.Context
var stop context.CancelFunc
var env *coretest.Environment
var azureEnv *test.Environment
var prov *provisioning.Provisioner
var cloudProvider *CloudProvider
var cluster *state.Cluster
var fakeClock *clock.FakeClock
var recorder events.Recorder

var nodePool *karpv1.NodePool
var nodeClass *v1alpha2.AKSNodeClass
var nodeClaim *karpv1.NodeClaim

func TestCloudProvider(t *testing.T) {
	ctx = TestContextWithLogger(t)
	RegisterFailHandler(Fail)
	RunSpecs(t, "cloudProvider/Azure")
}

var _ = BeforeSuite(func() {
	env = coretest.NewEnvironment(coretest.WithCRDs(apis.CRDs...), coretest.WithCRDs(v1alpha1.CRDs...))
	ctx = coreoptions.ToContext(ctx, coretest.Options())
	ctx = options.ToContext(ctx, test.Options())
	ctx, stop = context.WithCancel(ctx)
	azureEnv = test.NewEnvironment(ctx, env)
	fakeClock = clock.NewFakeClock(time.Now())
	recorder = events.NewRecorder(&record.FakeRecorder{})
	cloudProvider = New(azureEnv.InstanceTypesProvider, azureEnv.InstanceProvider, recorder, env.Client, azureEnv.ImageProvider)
	cluster = state.NewCluster(fakeClock, env.Client, cloudProvider)
	prov = provisioning.NewProvisioner(env.Client, recorder, cloudProvider, cluster, fakeClock)
})

var _ = AfterSuite(func() {
	stop()
	Expect(env.Stop()).To(Succeed(), "Failed to stop environment")
})

var _ = BeforeEach(func() {
	ctx = coreoptions.ToContext(ctx, coretest.Options())
	ctx = options.ToContext(ctx, test.Options())

	nodeClass = test.AKSNodeClass()
	test.ApplyDefaultStatus(nodeClass, env)
<<<<<<< HEAD
=======

>>>>>>> 3f915d55
	nodePool = coretest.NodePool(karpv1.NodePool{
		Spec: karpv1.NodePoolSpec{
			Template: karpv1.NodeClaimTemplate{
				Spec: karpv1.NodeClaimTemplateSpec{
					NodeClassRef: &karpv1.NodeClassReference{
						Group: object.GVK(nodeClass).Group,
						Kind:  object.GVK(nodeClass).Kind,
						Name:  nodeClass.Name,
					},
				},
			},
		},
	})

	nodeClaim = coretest.NodeClaim(karpv1.NodeClaim{
		ObjectMeta: metav1.ObjectMeta{
			Labels: map[string]string{karpv1.NodePoolLabelKey: nodePool.Name},
		},
		Spec: karpv1.NodeClaimSpec{
			NodeClassRef: &karpv1.NodeClassReference{
				Group: object.GVK(nodeClass).Group,
				Kind:  object.GVK(nodeClass).Kind,
				Name:  nodeClass.Name,
			},
		},
	})

	cluster.Reset()
	azureEnv.Reset()
})

var _ = AfterEach(func() {
	ExpectCleanedUp(ctx, env.Client)
})

var _ = Describe("CloudProvider", func() {
	It("should list nodeclaim created by the CloudProvider", func() {
		ExpectApplied(ctx, env.Client, nodeClass, nodePool)
		pod := coretest.UnschedulablePod()
		ExpectProvisioned(ctx, env.Client, cluster, cloudProvider, prov, pod)
		ExpectScheduled(ctx, env.Client, pod)
		Expect(azureEnv.VirtualMachinesAPI.VirtualMachineCreateOrUpdateBehavior.CalledWithInput.Len()).To(Equal(1))

		nodeClaims, _ := cloudProvider.List(ctx)
		Expect(azureEnv.AzureResourceGraphAPI.AzureResourceGraphResourcesBehavior.CalledWithInput.Len()).To(Equal(1))
		queryRequest := azureEnv.AzureResourceGraphAPI.AzureResourceGraphResourcesBehavior.CalledWithInput.Pop().Query
		Expect(*queryRequest.Query).To(Equal(instance.GetVMListQueryBuilder(azureEnv.AzureResourceGraphAPI.ResourceGroup).String()))
		Expect(nodeClaims).To(HaveLen(1))
		Expect(nodeClaims[0]).ToNot(BeNil())
		resp, _ := azureEnv.VirtualMachinesAPI.Get(ctx, azureEnv.AzureResourceGraphAPI.ResourceGroup, nodeClaims[0].Name, nil)
		Expect(resp.VirtualMachine).ToNot(BeNil())
	})
	It("should return an ICE error when there are no instance types to launch", func() {
		// Specify no instance types and expect to receive a capacity error
		nodeClaim.Spec.Requirements = []karpv1.NodeSelectorRequirementWithMinValues{
			{
				NodeSelectorRequirement: v1.NodeSelectorRequirement{
					Key:      v1.LabelInstanceTypeStable,
					Operator: v1.NodeSelectorOpIn,
					Values:   []string{"doesnotexist"}, // will not match any instance types
				},
			},
		}

		ExpectApplied(ctx, env.Client, nodePool, nodeClass, nodeClaim)
		cloudProviderMachine, err := cloudProvider.Create(ctx, nodeClaim)
		Expect(corecloudprovider.IsInsufficientCapacityError(err)).To(BeTrue())
		Expect(cloudProviderMachine).To(BeNil())
	})
	Context("Drift", func() {
		var nodeClaim *karpv1.NodeClaim
		var pod *v1.Pod
		BeforeEach(func() {
			instanceType := "Standard_D2_v2"
			ExpectApplied(ctx, env.Client, nodePool, nodeClass)
			pod = coretest.UnschedulablePod(coretest.PodOptions{
				NodeSelector: map[string]string{v1.LabelInstanceTypeStable: instanceType},
			})
			ExpectProvisioned(ctx, env.Client, cluster, cloudProvider, prov, pod)
			node := ExpectScheduled(ctx, env.Client, pod)
			// KubeletVersion must be applied to the node to satisfy k8s drift
			node.Status.NodeInfo.KubeletVersion = "v" + nodeClass.Status.KubernetesVersion
			ExpectApplied(ctx, env.Client, node)
			Expect(azureEnv.NetworkInterfacesAPI.NetworkInterfacesCreateOrUpdateBehavior.CalledWithInput.Len()).To(Equal(1))
			Expect(azureEnv.VirtualMachinesAPI.VirtualMachineCreateOrUpdateBehavior.CalledWithInput.Len()).To(Equal(1))
			input := azureEnv.VirtualMachinesAPI.VirtualMachineCreateOrUpdateBehavior.CalledWithInput.Pop()
			rg := input.ResourceGroupName
			vmName := input.VMName
			// Corresponding NodeClaim
			nodeClaim = coretest.NodeClaim(karpv1.NodeClaim{
				Status: karpv1.NodeClaimStatus{
					NodeName:   node.Name,
					ProviderID: utils.ResourceIDToProviderID(ctx, utils.MkVMID(rg, vmName)),
				},
				ObjectMeta: metav1.ObjectMeta{
					Labels: map[string]string{
						karpv1.NodePoolLabelKey:    nodePool.Name,
						v1.LabelInstanceTypeStable: instanceType,
					},
				},
				Spec: karpv1.NodeClaimSpec{
					NodeClassRef: &karpv1.NodeClassReference{
						Group: object.GVK(nodeClass).Group,
						Kind:  object.GVK(nodeClass).Kind,
						Name:  nodeClass.Name,
					},
				},
			})
		})
		It("should not fail if nodeClass does not exist", func() {
			ExpectDeleted(ctx, env.Client, nodeClass)
			drifted, err := cloudProvider.IsDrifted(ctx, nodeClaim)
			Expect(err).ToNot(HaveOccurred())
			Expect(drifted).To(BeEmpty())
		})
		It("should not fail if nodePool does not exist", func() {
			ExpectDeleted(ctx, env.Client, nodePool)
			drifted, err := cloudProvider.IsDrifted(ctx, nodeClaim)
			Expect(err).ToNot(HaveOccurred())
			Expect(drifted).To(BeEmpty())
		})
		It("should not return drifted if the NodeClaim is valid", func() {
			drifted, err := cloudProvider.IsDrifted(ctx, nodeClaim)
			Expect(err).ToNot(HaveOccurred())
			Expect(drifted).To(BeEmpty())
		})
		It("should error drift if NodeClaim doesn't have provider id", func() {
			nodeClaim.Status = karpv1.NodeClaimStatus{}
			drifted, err := cloudProvider.IsDrifted(ctx, nodeClaim)
			Expect(err).To(HaveOccurred())
			Expect(drifted).To(BeEmpty())
		})
		It("should trigger drift when the image gallery changes to SIG", func() {
			sigImageVersion := "202410.09.0"
			imageFamilyNodeImages := getExpectedTestSIGImages(*nodeClass.Spec.ImageFamily, sigImageVersion)
			nodeClass.Status.NodeImages = translateToStatusNodeImages(imageFamilyNodeImages)
			ExpectApplied(ctx, env.Client, nodeClass)
			drifted, err := cloudProvider.IsDrifted(ctx, nodeClaim)
			Expect(err).ToNot(HaveOccurred())
			Expect(string(drifted)).To(Equal("ImageVersionDrift"))
		})

		Context("Kubernetes Version", func() {
			It("should succeed with no drift when nothing changes", func() {
				drifted, err := cloudProvider.IsDrifted(ctx, nodeClaim)
				Expect(err).ToNot(HaveOccurred())
				Expect(drifted).To(Equal(NoDrift))
			})

			It("should succeed with no drift when KubernetesVersionReady is not true", func() {
				nodeClass = ExpectExists(ctx, env.Client, nodeClass)
				nodeClass.StatusConditions().SetFalse(v1alpha2.ConditionTypeKubernetesVersionReady, "K8sVersionNoLongerReady", "test when k8s isn't ready")
				ExpectApplied(ctx, env.Client, nodeClass)
				drifted, err := cloudProvider.IsDrifted(ctx, nodeClaim)
				Expect(err).ToNot(HaveOccurred())
				Expect(drifted).To(Equal(NoDrift))
			})

			// TODO (charliedmcb): I'm wondering if we actually want to have these soft-error cases switch to return an error if no-drift condition was found.
			It("shouldn't error or be drifted when KubernetesVersion is empty", func() {
				nodeClass = ExpectExists(ctx, env.Client, nodeClass)
				nodeClass.Status.KubernetesVersion = ""
				ExpectApplied(ctx, env.Client, nodeClass)
				drifted, err := cloudProvider.IsDrifted(ctx, nodeClaim)
				Expect(err).ToNot(HaveOccurred())
				Expect(drifted).To(Equal(NoDrift))
			})

			It("shouldn't error or be drifted when NodeName is missing", func() {
				nodeClaim.Status.NodeName = ""
				drifted, err := cloudProvider.IsDrifted(ctx, nodeClaim)
				Expect(err).ToNot(HaveOccurred())
				Expect(drifted).To(Equal(NoDrift))
			})

			It("should error when node is not found", func() {
				nodeClaim.Status.NodeName = "NodeWhoDoesNotExist"
				drifted, err := cloudProvider.IsDrifted(ctx, nodeClaim)
				Expect(err).To(HaveOccurred())
				Expect(drifted).To(Equal(NoDrift))
			})

			It("should succeed with drift true when KubernetesVersion is new", func() {
				nodeClass = ExpectExists(ctx, env.Client, nodeClass)

				semverCurrentK8sVersion := lo.Must(semver.ParseTolerant(nodeClass.Status.KubernetesVersion))
				semverCurrentK8sVersion.Minor = semverCurrentK8sVersion.Minor + 1
				nodeClass.Status.KubernetesVersion = semverCurrentK8sVersion.String()

				ExpectApplied(ctx, env.Client, nodeClass)

				drifted, err := cloudProvider.IsDrifted(ctx, nodeClaim)
				Expect(err).ToNot(HaveOccurred())
				Expect(drifted).To(Equal(K8sVersionDrift))
			})
		})
	})
})

func getExpectedTestSIGImages(imageFamily string, version string) []imagefamily.NodeImage {
	var images []imagefamily.DefaultImageOutput
	if imageFamily == v1alpha2.Ubuntu2204ImageFamily {
		images = imagefamily.Ubuntu2204{}.DefaultImages()
	} else if imageFamily == v1alpha2.AzureLinuxImageFamily {
		images = imagefamily.AzureLinux{}.DefaultImages()
	}
	nodeImages := []imagefamily.NodeImage{}
	for _, image := range images {
		nodeImages = append(nodeImages, imagefamily.NodeImage{
			ID:           fmt.Sprintf("/subscriptions/10945678-1234-1234-1234-123456789012/resourceGroups/%s/providers/Microsoft.Compute/galleries/%s/images/%s/versions/%s", image.GalleryResourceGroup, image.GalleryName, image.ImageDefinition, version),
			Requirements: image.Requirements,
		})
	}
	return nodeImages
}

func translateToStatusNodeImages(imageFamilyNodeImages []imagefamily.NodeImage) []v1alpha2.NodeImage {
	return lo.Map(imageFamilyNodeImages, func(nodeImage imagefamily.NodeImage, _ int) v1alpha2.NodeImage {
		reqs := lo.Map(nodeImage.Requirements.NodeSelectorRequirements(), func(item karpv1.NodeSelectorRequirementWithMinValues, _ int) v1.NodeSelectorRequirement {
			return item.NodeSelectorRequirement
		})

		// sorted for consistency
		sort.Slice(reqs, func(i, j int) bool {
			if len(reqs[i].Key) != len(reqs[j].Key) {
				return len(reqs[i].Key) < len(reqs[j].Key)
			}
			return reqs[i].Key < reqs[j].Key
		})
		return v1alpha2.NodeImage{
			ID:           nodeImage.ID,
			Requirements: reqs,
		}
	})
}<|MERGE_RESOLUTION|>--- conflicted
+++ resolved
@@ -102,10 +102,7 @@
 
 	nodeClass = test.AKSNodeClass()
 	test.ApplyDefaultStatus(nodeClass, env)
-<<<<<<< HEAD
-=======
-
->>>>>>> 3f915d55
+
 	nodePool = coretest.NodePool(karpv1.NodePool{
 		Spec: karpv1.NodePoolSpec{
 			Template: karpv1.NodeClaimTemplate{
