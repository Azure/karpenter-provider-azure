/*
Portions Copyright (c) Microsoft Corporation.

Licensed under the Apache License, Version 2.0 (the "License");
you may not use this file except in compliance with the License.
You may obtain a copy of the License at

    http://www.apache.org/licenses/LICENSE-2.0

Unless required by applicable law or agreed to in writing, software
distributed under the License is distributed on an "AS IS" BASIS,
WITHOUT WARRANTIES OR CONDITIONS OF ANY KIND, either express or implied.
See the License for the specific language governing permissions and
limitations under the License.
*/

package cloudprovider

import (
	"context"
	"fmt"
	"strings"

	sdkerrors "github.com/Azure/azure-sdk-for-go-extensions/pkg/errors"
	"github.com/Azure/azure-sdk-for-go/sdk/resourcemanager/network/armnetwork"
	"github.com/Azure/karpenter-provider-azure/pkg/apis/v1alpha2"
	"github.com/Azure/karpenter-provider-azure/pkg/operator/options"
	"github.com/Azure/karpenter-provider-azure/pkg/providers/instance"
	"github.com/Azure/karpenter-provider-azure/pkg/utils"
	"github.com/samber/lo"
	"sigs.k8s.io/controller-runtime/pkg/log"

	v1 "k8s.io/api/core/v1"

	"sigs.k8s.io/controller-runtime/pkg/client"

	karpv1 "sigs.k8s.io/karpenter/pkg/apis/v1"
	"sigs.k8s.io/karpenter/pkg/cloudprovider"
)

const (
	NodeClassDrift    cloudprovider.DriftReason = "NodeClassDrift"
	K8sVersionDrift   cloudprovider.DriftReason = "K8sVersionDrift"
	ImageVersionDrift cloudprovider.DriftReason = "ImageVersionDrift"
	SubnetDrift       cloudprovider.DriftReason = "SubnetDrift"

	// TODO (charliedmcb): Use this const across code and test locations which are signaling/checking for "no drift"
	NoDrift cloudprovider.DriftReason = ""
)

func (c *CloudProvider) isNodeClassDrifted(ctx context.Context, nodeClaim *karpv1.NodeClaim, nodeClass *v1alpha2.AKSNodeClass) (cloudprovider.DriftReason, error) {
	// First check if the node class is statically staticFieldsDrifted to save on API calls.
	if staticFieldsDrifted := c.areStaticFieldsDrifted(nodeClaim, nodeClass); staticFieldsDrifted != "" {
		return staticFieldsDrifted, nil
	}
	k8sVersionDrifted, err := c.isK8sVersionDrifted(ctx, nodeClaim, nodeClass)
	if err != nil {
		return "", err
	}
	if k8sVersionDrifted != "" {
		return k8sVersionDrifted, nil
	}
	imageVersionDrifted, err := c.isImageVersionDrifted(ctx, nodeClaim, nodeClass)
	if err != nil {
		return "", err
	}
	if imageVersionDrifted != "" {
		return imageVersionDrifted, nil
	}
	subnetDrifted, err := c.isSubnetDrifted(ctx, nodeClaim, nodeClass)
	if err != nil {
		return "", err
	}
	if subnetDrifted != "" {
		return subnetDrifted, nil
	}
	return "", nil
}

func (c *CloudProvider) areStaticFieldsDrifted(nodeClaim *karpv1.NodeClaim, nodeClass *v1alpha2.AKSNodeClass) cloudprovider.DriftReason {
	nodeClassHash, foundNodeClassHash := nodeClass.Annotations[v1alpha2.AnnotationAKSNodeClassHash]
	nodeClassHashVersion, foundNodeClassHashVersion := nodeClass.Annotations[v1alpha2.AnnotationAKSNodeClassHashVersion]
	nodeClaimHash, foundNodeClaimHash := nodeClaim.Annotations[v1alpha2.AnnotationAKSNodeClassHash]
	nodeClaimHashVersion, foundNodeClaimHashVersion := nodeClaim.Annotations[v1alpha2.AnnotationAKSNodeClassHashVersion]

	if !foundNodeClassHash || !foundNodeClaimHash || !foundNodeClassHashVersion || !foundNodeClaimHashVersion {
		return ""
	}
	// validate that the hash version for the AKSNodeClass is the same as the NodeClaim before evaluating for static drift
	if nodeClassHashVersion != nodeClaimHashVersion {
		return ""
	}
	return lo.Ternary(nodeClassHash != nodeClaimHash, NodeClassDrift, "")
}

func (c *CloudProvider) isK8sVersionDrifted(ctx context.Context, nodeClaim *karpv1.NodeClaim, nodeClass *v1alpha2.AKSNodeClass) (cloudprovider.DriftReason, error) {
	logger := log.FromContext(ctx)

	k8sVersion, err := nodeClass.GetKubernetesVersion()
	// Note: this differs from AWS, as they don't check for status readiness during Drift.
	if err != nil {
		// Note: we don't consider this a hard failure for drift if the KubernetesVersion is invalid/not ready to use, so we ignore returning the error here.
		// We simply ensure the stored version is valid and ready to use, if we are to calculate potential Drift based on it.
		// TODO (charliedmcb): I'm wondering if we actually want to have these soft-error cases switch to return an error if no-drift condition was found across all of IsDrifted.
		logger.Info(fmt.Sprintf("WARN: Kubernetes version readiness invalid when checking drift: %s", err))
		return "", nil //nolint:nilerr
	}

	nodeName := nodeClaim.Status.NodeName
	if nodeName == "" {
		// We do not return an error here as its expected within the lifecycle of the nodeclaims registration.
		// Drift can be called for a nodeclaim once its launched, but .Status.NodeName is only filled out after the node is registered:
		// https://github.com/kubernetes-sigs/karpenter/blob/8b9ea2e7cd10acdb40bccdf91a153a2e69b71107/pkg/controllers/nodeclaim/lifecycle/registration.go#L83
		return "", nil
	}

	n := &v1.Node{}
	if err := c.kubeClient.Get(ctx, client.ObjectKey{Name: nodeName}, n); err != nil {
		// Core's check for Launched status should currently prevent us from getting here before the node exists because of the LRO block on Create:
		// https://github.com/kubernetes-sigs/karpenter/blob/9877cf639e665eadcae9e46e5a702a1b30ced1d3/pkg/controllers/nodeclaim/disruption/drift.go#L51
		// However, in my opinion, we should look at updating this logic to ignore NotFound errors as we fix the LRO issue.
		// Shouldn't cause an issue to my awareness, but could be noisy.
		// TODO: re-evaluate ignoring NotFound error, and using core's library for nodeclaims. Similar to usage here:
		// https://github.com/kubernetes-sigs/karpenter/blob/bbe6bd27e65d88fe55376b6c3c2c828312c105c4/pkg/controllers/nodeclaim/lifecycle/registration.go#L53
		return "", err
	}
	nodeK8sVersion := strings.TrimPrefix(n.Status.NodeInfo.KubeletVersion, "v")

	if nodeK8sVersion != k8sVersion {
		logger.V(1).Info(fmt.Sprintf("drift triggered for %s, with expected k8s version %s, and actual k8s version %s", K8sVersionDrift, k8sVersion, nodeK8sVersion))
		return K8sVersionDrift, nil
	}
	return "", nil
}

// TODO (charliedmcb): remove nolint on gocyclo. Added for now in order to pass "make verify
// Was looking at a way to breakdown the function to pass gocyclo, but didn't feel like the best code.
// Feel reassessing this within the future with a potential minor refactor would be best to fix the gocyclo.
// nolint: gocyclo
func (c *CloudProvider) isImageVersionDrifted(
<<<<<<< HEAD
	ctx context.Context, nodeClaim *karpv1.NodeClaim, nodeClass *v1alpha2.AKSNodeClass) (cloudprovider.DriftReason, error) {
	logger := logging.FromContext(ctx)
=======
	ctx context.Context, nodeClaim *karpv1.NodeClaim) (cloudprovider.DriftReason, error) {
	logger := log.FromContext(ctx)
>>>>>>> 3f915d55

	id, err := utils.GetVMName(nodeClaim.Status.ProviderID)
	if err != nil {
		// TODO (charliedmcb): Do we need to handle vm not found here before its provisioned?
		return "", err
	}

	vm, err := c.instanceProvider.Get(ctx, id)
	if err != nil {
		// TODO (charliedmcb): Do we need to handle vm not found here before its provisioned?
		return "", err
	}
	if vm == nil {
		// TODO (charliedmcb): Do we need to handle vm not found here before its provisioned?
		return "", fmt.Errorf("vm with id %s missing", id)
	}

	if vm.Properties == nil ||
		vm.Properties.StorageProfile == nil ||
		vm.Properties.StorageProfile.ImageReference == nil {
		return "", nil
	}
	CIGID := lo.FromPtr(vm.Properties.StorageProfile.ImageReference.CommunityGalleryImageID)
	SIGID := lo.FromPtr(vm.Properties.StorageProfile.ImageReference.ID)
	vmImageID := lo.Ternary(SIGID != "", SIGID, CIGID)

	nodeImages, err := nodeClass.GetNodeImages()
	// Note: this differs from AWS, as they don't check for status readiness during Drift.
	if err != nil {
		// Note: we don't consider this a hard failure for drift if the NodeImages are not ready to use, so we ignore returning the error here.
		// We simply ensure the stored NodeImages are ready to use, if we are to calculate potential Drift based on them.
		// TODO (charliedmcb): I'm wondering if we actually want to have these soft-error cases switch to return an error if no-drift condition was found across all of IsDrifted.
		logger.Warnf("NodeImage readiness invalid when checking drift: %w", err)
		return "", nil //nolint:nilerr
	}
	if len(nodeImages) == 0 {
		return "", fmt.Errorf("no node images exist for the given constraints")
	}

<<<<<<< HEAD
	for _, availableImage := range nodeImages {
		if availableImage.ID == vmImageID {
			return "", nil
		}
=======
	if vmImageID != expectedImageID {
		logger.V(1).Info(fmt.Sprintf("drift triggered for %s, with expected image id %s, and actual image id %s", ImageVersionDrift, expectedImageID, vmImageID))
		return ImageVersionDrift, nil
>>>>>>> 3f915d55
	}

	logger.Debugf("drift triggered for %s, as actual image id %s was not found in the set of currently available node images", ImageVersionDrift, vmImageID)
	return ImageVersionDrift, nil
}

// isSubnetDrifted returns drift if the nic for this nodeclaim does not match the expected subnet
func (c *CloudProvider) isSubnetDrifted(ctx context.Context, nodeClaim *karpv1.NodeClaim, nodeClass *v1alpha2.AKSNodeClass) (cloudprovider.DriftReason, error) {
	expectedSubnet := lo.Ternary(nodeClass.Spec.VNETSubnetID == nil, options.FromContext(ctx).SubnetID, lo.FromPtr(nodeClass.Spec.VNETSubnetID))
	nicName := instance.GenerateResourceName(nodeClaim.Name)

	// TODO: Refactor all of AzConfig to be part of options
	nic, err := c.instanceProvider.GetNic(ctx, options.FromContext(ctx).NodeResourceGroup, nicName)
	if err != nil {
		if sdkerrors.IsNotFoundErr(err) {
			return "", nil
		}
		return "", err
	}
	nicSubnet := getSubnetFromPrimaryIPConfig(nic)
	if nicSubnet == "" {
		return "", fmt.Errorf("no subnet found for nic: %s", nicName)
	}
	if nicSubnet != expectedSubnet {
		return SubnetDrift, nil
	}
	return "", nil
}

func getSubnetFromPrimaryIPConfig(nic *armnetwork.Interface) string {
	for _, ipConfig := range nic.Properties.IPConfigurations {
		if ipConfig.Properties.Subnet != nil && lo.FromPtr(ipConfig.Properties.Primary) {
			return lo.FromPtr(ipConfig.Properties.Subnet.ID)
		}
	}
	return ""
}<|MERGE_RESOLUTION|>--- conflicted
+++ resolved
@@ -138,13 +138,8 @@
 // Feel reassessing this within the future with a potential minor refactor would be best to fix the gocyclo.
 // nolint: gocyclo
 func (c *CloudProvider) isImageVersionDrifted(
-<<<<<<< HEAD
 	ctx context.Context, nodeClaim *karpv1.NodeClaim, nodeClass *v1alpha2.AKSNodeClass) (cloudprovider.DriftReason, error) {
-	logger := logging.FromContext(ctx)
-=======
-	ctx context.Context, nodeClaim *karpv1.NodeClaim) (cloudprovider.DriftReason, error) {
 	logger := log.FromContext(ctx)
->>>>>>> 3f915d55
 
 	id, err := utils.GetVMName(nodeClaim.Status.ProviderID)
 	if err != nil {
@@ -184,16 +179,10 @@
 		return "", fmt.Errorf("no node images exist for the given constraints")
 	}
 
-<<<<<<< HEAD
 	for _, availableImage := range nodeImages {
 		if availableImage.ID == vmImageID {
 			return "", nil
 		}
-=======
-	if vmImageID != expectedImageID {
-		logger.V(1).Info(fmt.Sprintf("drift triggered for %s, with expected image id %s, and actual image id %s", ImageVersionDrift, expectedImageID, vmImageID))
-		return ImageVersionDrift, nil
->>>>>>> 3f915d55
 	}
 
 	logger.Debugf("drift triggered for %s, as actual image id %s was not found in the set of currently available node images", ImageVersionDrift, vmImageID)
