--- conflicted
+++ resolved
@@ -44,11 +44,8 @@
 	NodeBootstrappingServerURL     *string
 	VnetGUID                       *string
 	KubeletIdentityClientID        *string
-<<<<<<< HEAD
+	AdditionalTags                 map[string]string
 	DNSServiceIP                   *string
-=======
-	AdditionalTags                 map[string]string
->>>>>>> 9b53a4fd
 
 	// SIG Flags not required by the self hosted offering
 	UseSIG                  *bool
@@ -87,10 +84,7 @@
 		SIGSubscriptionID:              lo.FromPtrOr(options.SIGSubscriptionID, "12345678-1234-1234-1234-123456789012"),
 		SIGAccessTokenServerURL:        lo.FromPtrOr(options.SIGAccessTokenServerURL, "https://test-sig-access-token-server.com"),
 		SIGAccessTokenScope:            lo.FromPtrOr(options.SIGAccessTokenScope, "https://management.azure.com/.default"),
-<<<<<<< HEAD
+		AdditionalTags:                 options.AdditionalTags,
 		DNSServiceIP:                   lo.FromPtrOr(options.DNSServiceIP, ""),
-=======
-		AdditionalTags:                 options.AdditionalTags,
->>>>>>> 9b53a4fd
 	}
 }