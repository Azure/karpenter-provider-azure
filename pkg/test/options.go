/*
Portions Copyright (c) Microsoft Corporation.

Licensed under the Apache License, Version 2.0 (the "License");
you may not use this file except in compliance with the License.
You may obtain a copy of the License at

    http://www.apache.org/licenses/LICENSE-2.0

Unless required by applicable law or agreed to in writing, software
distributed under the License is distributed on an "AS IS" BASIS,
WITHOUT WARRANTIES OR CONDITIONS OF ANY KIND, either express or implied.
See the License for the specific language governing permissions and
limitations under the License.
*/

package test

import (
	"fmt"

	"dario.cat/mergo"
	"github.com/samber/lo"

	azoptions "github.com/Azure/karpenter-provider-azure/pkg/operator/options"
)

type OptionsFields struct {
	ClusterName                    *string
	ClusterEndpoint                *string
	ClusterID                      *string
	KubeletClientTLSBootstrapToken *string
	LinuxAdminUsername             *string
	SSHPublicKey                   *string
	NetworkPlugin                  *string
	NetworkPluginMode              *string
	NetworkPolicy                  *string
	NetworkDataplane               *string
	VMMemoryOverheadPercent        *float64
	NodeIdentities                 []string
	SubnetID                       *string
	NodeResourceGroup              *string
	ProvisionMode                  *string
	NodeBootstrappingServerURL     *string
	VnetGUID                       *string
	KubeletIdentityClientID        *string
	AdditionalTags                 map[string]string
	EnableAzureSDKLogging          *bool
	DiskEncryptionSetID            *string
	ClusterDNSServiceIP            *string
	ManageExistingAKSMachines      *bool

	// SIG Flags not required by the self hosted offering
	UseSIG                  *bool
	SIGAccessTokenServerURL *string
	SIGSubscriptionID       *string
}

func Options(overrides ...OptionsFields) *azoptions.Options {
	options := OptionsFields{}
	for _, override := range overrides {
		if err := mergo.Merge(&options, override, mergo.WithOverride); err != nil {
			panic(fmt.Sprintf("Failed to merge settings: %s", err))
		}
	}
	return &azoptions.Options{
		ClusterName:                    lo.FromPtrOr(options.ClusterName, "test-cluster"),
		ClusterEndpoint:                lo.FromPtrOr(options.ClusterEndpoint, "https://test-cluster"),
		ClusterID:                      lo.FromPtrOr(options.ClusterID, "00000000"),
		KubeletClientTLSBootstrapToken: lo.FromPtrOr(options.KubeletClientTLSBootstrapToken, "test-token"),
		KubeletIdentityClientID:        lo.FromPtrOr(options.KubeletIdentityClientID, "12345678-1234-1234-1234-123456789012"),
		SSHPublicKey:                   lo.FromPtrOr(options.SSHPublicKey, "test-ssh-public-key"),
		LinuxAdminUsername:             lo.FromPtrOr(options.LinuxAdminUsername, "azureuser"),
		NetworkPlugin:                  lo.FromPtrOr(options.NetworkPlugin, "azure"),
		NetworkPluginMode:              lo.FromPtrOr(options.NetworkPluginMode, "overlay"),
		NetworkPolicy:                  lo.FromPtrOr(options.NetworkPolicy, "cilium"),
		VnetGUID:                       lo.FromPtrOr(options.VnetGUID, "a519e60a-cac0-40b2-b883-084477fe6f5c"),
		NetworkDataplane:               lo.FromPtrOr(options.NetworkDataplane, "cilium"),
		VMMemoryOverheadPercent:        lo.FromPtrOr(options.VMMemoryOverheadPercent, 0.075),
		NodeIdentities:                 options.NodeIdentities,
		SubnetID:                       lo.FromPtrOr(options.SubnetID, "/subscriptions/12345678-1234-1234-1234-123456789012/resourceGroups/test-resourceGroup/providers/Microsoft.Network/virtualNetworks/aks-vnet-12345678/subnets/aks-subnet"),
		NodeResourceGroup:              lo.FromPtrOr(options.NodeResourceGroup, "test-resourceGroup"),
		ProvisionMode:                  lo.FromPtrOr(options.ProvisionMode, "aksscriptless"),
		NodeBootstrappingServerURL:     lo.FromPtrOr(options.NodeBootstrappingServerURL, ""),
		EnableAzureSDKLogging:          lo.FromPtrOr(options.EnableAzureSDKLogging, true),
		UseSIG:                         lo.FromPtrOr(options.UseSIG, false),
		SIGSubscriptionID:              lo.FromPtrOr(options.SIGSubscriptionID, "12345678-1234-1234-1234-123456789012"),
		SIGAccessTokenServerURL:        lo.FromPtrOr(options.SIGAccessTokenServerURL, "https://test-sig-access-token-server.com"),
		AdditionalTags:                 options.AdditionalTags,
		DiskEncryptionSetID:            lo.FromPtrOr(options.DiskEncryptionSetID, ""),
		DNSServiceIP:                   lo.FromPtrOr(options.ClusterDNSServiceIP, ""),
<<<<<<< HEAD
		ManageExistingAKSMachines:      lo.FromPtrOr(options.ManageExistingAKSMachines, true),
=======
		ManageExistingAKSMachines:      lo.FromPtrOr(options.ManageExistingAKSMachines, false),
>>>>>>> 9dda0ef1
	}
}<|MERGE_RESOLUTION|>--- conflicted
+++ resolved
@@ -89,10 +89,6 @@
 		AdditionalTags:                 options.AdditionalTags,
 		DiskEncryptionSetID:            lo.FromPtrOr(options.DiskEncryptionSetID, ""),
 		DNSServiceIP:                   lo.FromPtrOr(options.ClusterDNSServiceIP, ""),
-<<<<<<< HEAD
-		ManageExistingAKSMachines:      lo.FromPtrOr(options.ManageExistingAKSMachines, true),
-=======
 		ManageExistingAKSMachines:      lo.FromPtrOr(options.ManageExistingAKSMachines, false),
->>>>>>> 9dda0ef1
 	}
 }