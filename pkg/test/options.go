--- conflicted
+++ resolved
@@ -45,11 +45,8 @@
 	VnetGUID                       *string
 	KubeletIdentityClientID        *string
 	AdditionalTags                 map[string]string
-<<<<<<< HEAD
+	DiskEncryptionSetID            *string
 	ClusterDNSServiceIP            *string
-=======
-	DiskEncryptionSetID            *string
->>>>>>> 9b5182af
 
 	// SIG Flags not required by the self hosted offering
 	UseSIG                  *bool
@@ -87,10 +84,7 @@
 		SIGSubscriptionID:              lo.FromPtrOr(options.SIGSubscriptionID, "12345678-1234-1234-1234-123456789012"),
 		SIGAccessTokenServerURL:        lo.FromPtrOr(options.SIGAccessTokenServerURL, "https://test-sig-access-token-server.com"),
 		AdditionalTags:                 options.AdditionalTags,
-<<<<<<< HEAD
+		DiskEncryptionSetID:            lo.FromPtrOr(options.DiskEncryptionSetID, ""),
 		ClusterDNSServiceIP:            lo.FromPtrOr(options.ClusterDNSServiceIP, ""),
-=======
-		DiskEncryptionSetID:            lo.FromPtrOr(options.DiskEncryptionSetID, ""),
->>>>>>> 9b5182af
 	}
 }