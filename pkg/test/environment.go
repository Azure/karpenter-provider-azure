--- conflicted
+++ resolved
@@ -70,15 +70,12 @@
 	SubnetsAPI                  *fake.SubnetsAPI
 	AuxiliaryTokenServer        *fake.AuxiliaryTokenServer
 	SubscriptionAPI             *fake.SubscriptionsAPI
-<<<<<<< HEAD
+	NodeBootstrappingAPI        *fake.NodeBootstrappingAPI
 	AKSMachinesAPI              *fake.AKSMachinesAPI
 	AKSAgentPoolsAPI            *fake.AKSAgentPoolsAPI
 
 	// Fake data stores for the APIs
 	AKSDataStorage *fake.AKSDataStorage
-=======
-	NodeBootstrappingAPI        *fake.NodeBootstrappingAPI
->>>>>>> 9624690f
 
 	// Cache
 	KubernetesVersionCache    *cache.Cache
@@ -230,14 +227,11 @@
 		SKUsAPI:                     skusAPI,
 		PricingAPI:                  pricingAPI,
 		SubscriptionAPI:             subscriptionAPI,
-<<<<<<< HEAD
+		NodeBootstrappingAPI:        nodeBootstrappingAPI,
 		AKSMachinesAPI:              aksMachinesAPI,
 		AKSAgentPoolsAPI:            aksAgentPoolsAPI,
 
 		AKSDataStorage: aksDataStorage,
-=======
-		NodeBootstrappingAPI:        nodeBootstrappingAPI,
->>>>>>> 9624690f
 
 		KubernetesVersionCache:    kubernetesVersionCache,
 		NodeImagesCache:           nodeImagesCache,
