/*
Portions Copyright (c) Microsoft Corporation.

Licensed under the Apache License, Version 2.0 (the "License");
you may not use this file except in compliance with the License.
You may obtain a copy of the License at

    http://www.apache.org/licenses/LICENSE-2.0

Unless required by applicable law or agreed to in writing, software
distributed under the License is distributed on an "AS IS" BASIS,
WITHOUT WARRANTIES OR CONDITIONS OF ANY KIND, either express or implied.
See the License for the specific language governing permissions and
limitations under the License.
*/

package instancetype_test

import (
	"bytes"
	"context"
	"encoding/base64"
	"fmt"
	"io"
	"net/http"
	"strconv"
	"strings"
	"testing"
	"time"

	"github.com/awslabs/operatorpkg/object"
	corestatus "github.com/awslabs/operatorpkg/status"
	"github.com/blang/semver/v4"
	. "github.com/onsi/ginkgo/v2"
	. "github.com/onsi/gomega"
	"github.com/samber/lo"
	v1 "k8s.io/api/core/v1"
	"k8s.io/apimachinery/pkg/api/resource"
	metav1 "k8s.io/apimachinery/pkg/apis/meta/v1"
	"k8s.io/apimachinery/pkg/types"
	"k8s.io/apimachinery/pkg/util/sets"
	"k8s.io/client-go/tools/record"
	clock "k8s.io/utils/clock/testing"
	"sigs.k8s.io/karpenter/pkg/metrics"
	. "sigs.k8s.io/karpenter/pkg/utils/testing"

	coreoptions "sigs.k8s.io/karpenter/pkg/operator/options"

	"sigs.k8s.io/controller-runtime/pkg/client"
	karpv1 "sigs.k8s.io/karpenter/pkg/apis/v1"
	corecloudprovider "sigs.k8s.io/karpenter/pkg/cloudprovider"
	"sigs.k8s.io/karpenter/pkg/controllers/provisioning"
	"sigs.k8s.io/karpenter/pkg/controllers/state"
	"sigs.k8s.io/karpenter/pkg/events"
	coretest "sigs.k8s.io/karpenter/pkg/test"
	. "sigs.k8s.io/karpenter/pkg/test/expectations"
	"sigs.k8s.io/karpenter/pkg/test/v1alpha1"

	sdkerrors "github.com/Azure/azure-sdk-for-go-extensions/pkg/errors"
	"github.com/Azure/azure-sdk-for-go/profiles/latest/compute/mgmt/compute"
	"github.com/Azure/azure-sdk-for-go/sdk/azcore"
	"github.com/Azure/skewer"

	"github.com/Azure/karpenter-provider-azure/pkg/providers/imagefamily"
	"github.com/Azure/karpenter-provider-azure/pkg/providers/imagefamily/bootstrap"
	"github.com/Azure/karpenter-provider-azure/pkg/providers/instance"
	"github.com/Azure/karpenter-provider-azure/pkg/providers/labels"

	"github.com/Azure/azure-sdk-for-go/sdk/resourcemanager/compute/armcompute/v7"

	"github.com/Azure/karpenter-provider-azure/pkg/apis"
	"github.com/Azure/karpenter-provider-azure/pkg/apis/v1beta1"
	"github.com/Azure/karpenter-provider-azure/pkg/cloudprovider"
	"github.com/Azure/karpenter-provider-azure/pkg/consts"
	"github.com/Azure/karpenter-provider-azure/pkg/controllers/nodeclass/status"
	"github.com/Azure/karpenter-provider-azure/pkg/fake"
	"github.com/Azure/karpenter-provider-azure/pkg/operator/options"
	"github.com/Azure/karpenter-provider-azure/pkg/providers/instancetype"
	"github.com/Azure/karpenter-provider-azure/pkg/providers/loadbalancer"
	"github.com/Azure/karpenter-provider-azure/pkg/test"
	. "github.com/Azure/karpenter-provider-azure/pkg/test/expectations"
	"github.com/Azure/karpenter-provider-azure/pkg/utils"
	nodeclaimutils "github.com/Azure/karpenter-provider-azure/pkg/utils/nodeclaim"
)

var ctx context.Context
var testOptions *options.Options
var stop context.CancelFunc
var env *coretest.Environment
var azureEnv, azureEnvNonZonal, azureEnvBootstrap *test.Environment
var fakeClock *clock.FakeClock
var coreProvisioner, coreProvisionerNonZonal, coreProvisionerBootstrap *provisioning.Provisioner
var cluster, clusterNonZonal, clusterBootstrap *state.Cluster
var cloudProvider, cloudProviderNonZonal, cloudProviderBootstrap *cloudprovider.CloudProvider

var fakeZone1 = utils.MakeAKSLabelZoneFromARMZone(fake.Region, "1")

var defaultTestSKU = &skewer.SKU{Name: lo.ToPtr("Standard_D2_v3"), Family: lo.ToPtr("standardD2v3Family")}

func TestAzure(t *testing.T) {
	ctx = TestContextWithLogger(t)
	RegisterFailHandler(Fail)

	ctx = coreoptions.ToContext(ctx, coretest.Options())
	ctx, stop = context.WithCancel(ctx)
	testOptions = test.Options()
	ctx = options.ToContext(ctx, testOptions)
	ctxBootstrap := options.ToContext(ctx, test.Options(test.OptionsFields{
		ProvisionMode: lo.ToPtr(consts.ProvisionModeBootstrappingClient),
	}))

	env = coretest.NewEnvironment(coretest.WithCRDs(apis.CRDs...), coretest.WithCRDs(v1alpha1.CRDs...))

	azureEnv = test.NewEnvironment(ctx, env)
	azureEnvNonZonal = test.NewEnvironmentNonZonal(ctx, env)
	azureEnvBootstrap = test.NewEnvironment(ctxBootstrap, env)

	fakeClock = &clock.FakeClock{}
	cloudProvider = cloudprovider.New(azureEnv.InstanceTypesProvider, azureEnv.VMInstanceProvider, events.NewRecorder(&record.FakeRecorder{}), env.Client, azureEnv.ImageProvider)
	cloudProviderNonZonal = cloudprovider.New(azureEnvNonZonal.InstanceTypesProvider, azureEnvNonZonal.VMInstanceProvider, events.NewRecorder(&record.FakeRecorder{}), env.Client, azureEnvNonZonal.ImageProvider)
	cloudProviderBootstrap = cloudprovider.New(azureEnvBootstrap.InstanceTypesProvider, azureEnvBootstrap.VMInstanceProvider, events.NewRecorder(&record.FakeRecorder{}), env.Client, azureEnvBootstrap.ImageProvider)

	cluster = state.NewCluster(fakeClock, env.Client, cloudProvider)
	clusterNonZonal = state.NewCluster(fakeClock, env.Client, cloudProviderNonZonal)
	clusterBootstrap = state.NewCluster(fakeClock, env.Client, cloudProviderBootstrap)
	coreProvisioner = provisioning.NewProvisioner(env.Client, events.NewRecorder(&record.FakeRecorder{}), cloudProvider, cluster, fakeClock)
	coreProvisionerNonZonal = provisioning.NewProvisioner(env.Client, events.NewRecorder(&record.FakeRecorder{}), cloudProviderNonZonal, clusterNonZonal, fakeClock)
	coreProvisionerBootstrap = provisioning.NewProvisioner(env.Client, events.NewRecorder(&record.FakeRecorder{}), cloudProviderBootstrap, clusterBootstrap, fakeClock)

	RunSpecs(t, "Provider/Azure")
}

var _ = BeforeSuite(func() {
})

var _ = AfterSuite(func() {
	stop()
	Expect(env.Stop()).To(Succeed(), "Failed to stop environment")
})

var _ = Describe("InstanceType Provider", func() {
	var nodeClass *v1beta1.AKSNodeClass
	var nodePool *karpv1.NodePool

	BeforeEach(func() {
		nodeClass = test.AKSNodeClass()
		test.ApplyDefaultStatus(nodeClass, env, testOptions.UseSIG)

		nodePool = coretest.NodePool(karpv1.NodePool{
			Spec: karpv1.NodePoolSpec{
				Template: karpv1.NodeClaimTemplate{
					Spec: karpv1.NodeClaimTemplateSpec{
						NodeClassRef: &karpv1.NodeClassReference{
							Group: object.GVK(nodeClass).Group,
							Kind:  object.GVK(nodeClass).Kind,
							Name:  nodeClass.Name,
						},
					},
				},
			},
		})

		ctx = options.ToContext(ctx, test.Options())
		cluster.Reset()
		clusterNonZonal.Reset()
		clusterBootstrap.Reset()
		azureEnv.Reset()
		azureEnvNonZonal.Reset()
		azureEnvBootstrap.Reset()

		// Populate the expected cluster NSG
		nsg := test.MakeNetworkSecurityGroup(options.FromContext(ctx).NodeResourceGroup, fmt.Sprintf("aks-agentpool-%s-nsg", options.FromContext(ctx).ClusterID))
		azureEnv.NetworkSecurityGroupAPI.NSGs.Store(nsg.ID, nsg)
	})

	AfterEach(func() {
		ExpectCleanedUp(ctx, env.Client)
	})

	Context("ProvisionMode = BootstrappingClient", func() {
		// Suggestion: ideally, we want to reuse all tests with just ProvisionMode changed to BootstrappingClient. It needs refactor to allow efficient reuse.
		// However, not all tests are applicable. E.g., custom data tests are not useful as it is faked, unlike Scriptless.
		It("should provision the node and CSE", func() {
			ExpectApplied(ctx, env.Client, nodePool, nodeClass)
			pod := coretest.UnschedulablePod()
			ExpectProvisioned(ctx, env.Client, clusterBootstrap, cloudProviderBootstrap, coreProvisionerBootstrap, pod)
			ExpectCSEProvisioned(azureEnvBootstrap)
			ExpectScheduled(ctx, env.Client, pod)
		})
		It("should not reattempt creation of a vm thats been created before, and also not CSE", func() {
			// This test is more like a sanity check of the current intended behavior. The design of the behavior can be changed if intended.
			nodeClaim := coretest.NodeClaim(karpv1.NodeClaim{
				ObjectMeta: metav1.ObjectMeta{
					Labels: map[string]string{"karpenter.sh/nodepool": nodePool.Name},
				},
				Spec: karpv1.NodeClaimSpec{NodeClassRef: &karpv1.NodeClassReference{Name: nodeClass.Name}},
			})
			vmName := instance.GenerateResourceName(nodeClaim.Name)
			vm := &armcompute.VirtualMachine{
				Name:     lo.ToPtr(vmName),
				ID:       lo.ToPtr(fake.MkVMID(options.FromContext(ctx).NodeResourceGroup, vmName)),
				Location: lo.ToPtr(fake.Region),
				Zones:    []*string{lo.ToPtr("fantasy-zone")},
				Properties: &armcompute.VirtualMachineProperties{
					TimeCreated: lo.ToPtr(time.Now()),
					HardwareProfile: &armcompute.HardwareProfile{
						VMSize: lo.ToPtr(armcompute.VirtualMachineSizeTypesBasicA3),
					},
				},
			}
			azureEnvBootstrap.VirtualMachinesAPI.Instances.Store(lo.FromPtr(vm.ID), *vm)
			ExpectApplied(ctx, env.Client, nodePool, nodeClass)
			_, err := cloudProviderBootstrap.Create(ctx, nodeClaim) // Async routine can still be ran in the background after this point
			Expect(err).ToNot(HaveOccurred())

			ExpectCSENotProvisioned(azureEnvBootstrap)
		})
	})

	// Attention: tests under "ProvisionMode = AKSScriptless" are not applicable to ProvisionMode = AKSMachineAPI option.
	// Due to different assumptions, not all tests can be shared. Add tests for AKS machine instances in a different Context/file.
	// If ProvisionMode = AKSScriptless is no longer supported, their code/tests will be replaced with ProvisionMode = AKSMachineAPI.
	//
	// These tests specifically are added to ProvisionMode = AKSMachineAPI in cloudprovider module to reflect its end-to-end nature.
	// Suggestion: move these tests there too(?)
	Context("ProvisionMode = AKSScriptless", func() {
		Context("Subnet", func() {
			It("should use the VNET_SUBNET_ID", func() {
				ExpectApplied(ctx, env.Client, nodePool, nodeClass)
				pod := coretest.UnschedulablePod()
				ExpectProvisioned(ctx, env.Client, cluster, cloudProvider, coreProvisioner, pod)
				ExpectScheduled(ctx, env.Client, pod)
				nic := azureEnv.NetworkInterfacesAPI.NetworkInterfacesCreateOrUpdateBehavior.CalledWithInput.Pop()
				Expect(nic).NotTo(BeNil())
				Expect(lo.FromPtr(nic.Interface.Properties.IPConfigurations[0].Properties.Subnet.ID)).To(Equal("/subscriptions/12345678-1234-1234-1234-123456789012/resourceGroups/test-resourceGroup/providers/Microsoft.Network/virtualNetworks/aks-vnet-12345678/subnets/aks-subnet"))
			})
			It("should produce all required azure cni labels", func() {
				ExpectApplied(ctx, env.Client, nodePool, nodeClass)
				pod := coretest.UnschedulablePod()
				ExpectProvisioned(ctx, env.Client, cluster, cloudProvider, coreProvisioner, pod)
				ExpectScheduled(ctx, env.Client, pod)

				decodedString := ExpectDecodedCustomData(azureEnv)
				Expect(decodedString).To(SatisfyAll(
					ContainSubstring("kubernetes.azure.com/ebpf-dataplane=cilium"),
					ContainSubstring("kubernetes.azure.com/network-subnet=aks-subnet"),
					ContainSubstring("kubernetes.azure.com/nodenetwork-vnetguid=a519e60a-cac0-40b2-b883-084477fe6f5c"),
					ContainSubstring("kubernetes.azure.com/podnetwork-type=overlay"),
					ContainSubstring("kubernetes.azure.com/azure-cni-overlay=true"),
				))
			})
			It("should include stateless CNI label for kubernetes 1.34+ set to true", func() {
				// Set kubernetes version to 1.34.0
				nodeClass.Status.KubernetesVersion = "1.34.0"
				ExpectApplied(ctx, env.Client, nodePool, nodeClass)
				pod := coretest.UnschedulablePod()
				ExpectProvisioned(ctx, env.Client, cluster, cloudProvider, coreProvisioner, pod)
				ExpectScheduled(ctx, env.Client, pod)

				decodedString := ExpectDecodedCustomData(azureEnv)
				Expect(decodedString).To(SatisfyAll(
					ContainSubstring("kubernetes.azure.com/network-stateless-cni=true"),
				))
			})
			It("should include stateless CNI label for kubernetes < 1.34 set to false", func() {
				// Set kubernetes version to 1.33.0
				nodeClass.Status.KubernetesVersion = "1.33.0"
				ExpectApplied(ctx, env.Client, nodePool, nodeClass)
				pod := coretest.UnschedulablePod()
				ExpectProvisioned(ctx, env.Client, cluster, cloudProvider, coreProvisioner, pod)
				ExpectScheduled(ctx, env.Client, pod)
				decodedString := ExpectDecodedCustomData(azureEnv)
				Expect(decodedString).To(SatisfyAll(
					ContainSubstring("kubernetes.azure.com/network-stateless-cni=false"),
				))

			})
			It("should use the subnet specified in the nodeclass", func() {
				nodeClass.Spec.VNETSubnetID = lo.ToPtr("/subscriptions/12345678-1234-1234-1234-123456789012/resourceGroups/sillygeese/providers/Microsoft.Network/virtualNetworks/karpenter/subnets/nodeclassSubnet")
				ExpectApplied(ctx, env.Client, nodePool, nodeClass)
				pod := coretest.UnschedulablePod()
				ExpectProvisioned(ctx, env.Client, cluster, cloudProvider, coreProvisioner, pod)
				ExpectScheduled(ctx, env.Client, pod)

				nic := azureEnv.NetworkInterfacesAPI.NetworkInterfacesCreateOrUpdateBehavior.CalledWithInput.Pop()
				Expect(nic).NotTo(BeNil())
				Expect(lo.FromPtr(nic.Interface.Properties.IPConfigurations[0].Properties.Subnet.ID)).To(Equal("/subscriptions/12345678-1234-1234-1234-123456789012/resourceGroups/sillygeese/providers/Microsoft.Network/virtualNetworks/karpenter/subnets/nodeclassSubnet"))
			})
		})
		Context("VM Creation Failures", func() {
			It("should not reattempt creation of a vm thats been created before", func() {
				nodeClaim := coretest.NodeClaim(karpv1.NodeClaim{
					ObjectMeta: metav1.ObjectMeta{
						Labels: map[string]string{"karpenter.sh/nodepool": nodePool.Name},
					},
					Spec: karpv1.NodeClaimSpec{NodeClassRef: &karpv1.NodeClassReference{Name: nodeClass.Name}},
				})
				vmName := instance.GenerateResourceName(nodeClaim.Name)
				vm := &armcompute.VirtualMachine{
					Name:     lo.ToPtr(vmName),
					ID:       lo.ToPtr(fake.MkVMID(options.FromContext(ctx).NodeResourceGroup, vmName)),
					Location: lo.ToPtr(fake.Region),
					Zones:    []*string{lo.ToPtr("fantasy-zone")}, // Makes sure we do not get a match from the existing set of zones
					Properties: &armcompute.VirtualMachineProperties{
						TimeCreated: lo.ToPtr(time.Now()),
						HardwareProfile: &armcompute.HardwareProfile{
							VMSize: lo.ToPtr(armcompute.VirtualMachineSizeTypesBasicA3),
						},
					},
				}
				azureEnv.VirtualMachinesAPI.Instances.Store(lo.FromPtr(vm.ID), *vm)
				ExpectApplied(ctx, env.Client, nodePool, nodeClass)
				_, err := cloudProvider.Create(ctx, nodeClaim)
				Expect(err).ToNot(HaveOccurred()) // Without the GET in instance.CreateVirtualMachine this will fail
			})
			It("should delete the network interface on failure to create the vm", func() {
				ErrMsg := "test error"
				ErrCode := fmt.Sprint(http.StatusNotFound)
				ExpectApplied(ctx, env.Client, nodePool, nodeClass)
				azureEnv.VirtualMachinesAPI.VirtualMachinesBehavior.VirtualMachineCreateOrUpdateBehavior.BeginError.Set(
					&azcore.ResponseError{
						ErrorCode: ErrCode,
						RawResponse: &http.Response{
							Body: createSDKErrorBody(ErrCode, ErrMsg),
						},
					},
				)
				pod := coretest.UnschedulablePod()
				ExpectProvisioned(ctx, env.Client, cluster, cloudProvider, coreProvisioner, pod)
				ExpectNotScheduled(ctx, env.Client, pod)

				// We should have created a nic for the vm
				Expect(azureEnv.NetworkInterfacesAPI.NetworkInterfacesCreateOrUpdateBehavior.CalledWithInput.Len()).To(Equal(1))
				// The nic we used in the vm create, should be cleaned up if the vm call fails
				nic := azureEnv.NetworkInterfacesAPI.NetworkInterfacesCreateOrUpdateBehavior.CalledWithInput.Pop()
				Expect(nic).NotTo(BeNil())
				_, ok := azureEnv.NetworkInterfacesAPI.NetworkInterfaces.Load(nic.Interface.ID)
				Expect(ok).To(Equal(false))

				azureEnv.VirtualMachinesAPI.VirtualMachineCreateOrUpdateBehavior.BeginError.Set(nil)
				pod = coretest.UnschedulablePod()
				ExpectProvisioned(ctx, env.Client, cluster, cloudProvider, coreProvisioner, pod)
				ExpectScheduled(ctx, env.Client, pod)
			})
			It("should fail to provision when LowPriorityCoresQuota errors are hit, then switch capacity type and succeed", func() {
				LowPriorityCoresQuotaErrorMessage := "Operation could not be completed as it results in exceeding approved Low Priority Cores quota. Additional details - Deployment Model: Resource Manager, Location: westus2, Current Limit: 0, Current Usage: 0, Additional Required: 32, (Minimum) New Limit Required: 32. Submit a request for Quota increase at https://aka.ms/ProdportalCRP/#blade/Microsoft_Azure_Capacity/UsageAndQuota.ReactView/Parameters/%7B%22subscriptionId%22:%(redacted)%22,%22command%22:%22openQuotaApprovalBlade%22,%22quotas%22:[%7B%22location%22:%22westus2%22,%22providerId%22:%22Microsoft.Compute%22,%22resourceName%22:%22LowPriorityCores%22,%22quotaRequest%22:%7B%22properties%22:%7B%22limit%22:32,%22unit%22:%22Count%22,%22name%22:%7B%22value%22:%22LowPriorityCores%22%7D%7D%7D%7D]%7D by specifying parameters listed in the ‘Details’ section for deployment to succeed. Please read more about quota limits at https://docs.microsoft.com/en-us/azure/azure-supportability/per-vm-quota-requests"
				// Create nodepool that has both ondemand and spot capacity types enabled
				coretest.ReplaceRequirements(nodePool, karpv1.NodeSelectorRequirementWithMinValues{
					NodeSelectorRequirement: v1.NodeSelectorRequirement{
						Key:      karpv1.CapacityTypeLabelKey,
						Operator: v1.NodeSelectorOpIn,
						Values:   []string{karpv1.CapacityTypeOnDemand, karpv1.CapacityTypeSpot},
					}})
				ExpectApplied(ctx, env.Client, nodePool, nodeClass)
				// Set the LowPriorityCoresQuota error to be returned when creating the vm
				azureEnv.VirtualMachinesAPI.VirtualMachinesBehavior.VirtualMachineCreateOrUpdateBehavior.BeginError.Set(
					&azcore.ResponseError{
						ErrorCode: sdkerrors.OperationNotAllowed,
						RawResponse: &http.Response{
							Body: createSDKErrorBody(sdkerrors.OperationNotAllowed, LowPriorityCoresQuotaErrorMessage),
						},
					},
				)
				// Create a pod that should fail to schedule
				pod := coretest.UnschedulablePod()
				ExpectProvisioned(ctx, env.Client, cluster, cloudProvider, coreProvisioner, pod)
				ExpectNotScheduled(ctx, env.Client, pod)
				azureEnv.VirtualMachinesAPI.VirtualMachineCreateOrUpdateBehavior.BeginError.Set(nil)
				ExpectProvisioned(ctx, env.Client, cluster, cloudProvider, coreProvisioner, pod)
				ExpectScheduled(ctx, env.Client, pod)

				// Expect that on-demand nodes are selected if spot capacity is unavailable, and the nodepool uses both spot + on-demand
				nodes, err := env.KubernetesInterface.CoreV1().Nodes().List(ctx, metav1.ListOptions{})
				Expect(err).ToNot(HaveOccurred())
				Expect(len(nodes.Items)).To(Equal(1))
				Expect(nodes.Items[0].Labels[karpv1.CapacityTypeLabelKey]).To(Equal(karpv1.CapacityTypeOnDemand))
			})

			It("should fail to provision when OverconstrainedZonalAllocation errors are hit, then switch zone and succeed", func() {
				OverconstrainedZonalAllocationErrorMessage := "Allocation failed. VM(s) with the following constraints cannot be allocated, because the condition is too restrictive. Please remove some constraints and try again."
				// Create nodepool that has both ondemand and spot capacity types enabled
				coretest.ReplaceRequirements(nodePool, karpv1.NodeSelectorRequirementWithMinValues{
					NodeSelectorRequirement: v1.NodeSelectorRequirement{
						Key:      karpv1.CapacityTypeLabelKey,
						Operator: v1.NodeSelectorOpIn,
						Values:   []string{karpv1.CapacityTypeOnDemand, karpv1.CapacityTypeSpot},
					}})
				ExpectApplied(ctx, env.Client, nodePool, nodeClass)

				// Set the OverconstrainedZonalAllocation error to be returned when creating the vm
				azureEnv.VirtualMachinesAPI.VirtualMachinesBehavior.VirtualMachineCreateOrUpdateBehavior.BeginError.Set(
					&azcore.ResponseError{
						ErrorCode: sdkerrors.OverconstrainedZonalAllocationRequest,
						RawResponse: &http.Response{
							Body: createSDKErrorBody(sdkerrors.OverconstrainedZonalAllocationRequest, OverconstrainedZonalAllocationErrorMessage),
						},
					},
				)

				// Create a pod that should fail to schedule
				pod := coretest.UnschedulablePod()
				ExpectProvisioned(ctx, env.Client, cluster, cloudProvider, coreProvisioner, pod)
				ExpectNotScheduled(ctx, env.Client, pod)

<<<<<<< HEAD
				// ensure that initial zone was made unavailable
				zone, err := utils.GetZone(&azureEnv.VirtualMachinesAPI.VirtualMachineCreateOrUpdateBehavior.CalledWithInput.Pop().VM)
				Expect(err).ToNot(HaveOccurred())
				ExpectUnavailable(azureEnv, defaultTestSKU, zone, karpv1.CapacityTypeSpot)
=======
			// ensure that initial zone was made unavailable
			zone, err := utils.MakeAKSLabelZoneFromVM(&azureEnv.VirtualMachinesAPI.VirtualMachineCreateOrUpdateBehavior.CalledWithInput.Pop().VM)
			Expect(err).ToNot(HaveOccurred())
			ExpectUnavailable(azureEnv, defaultTestSKU, zone, karpv1.CapacityTypeSpot)
>>>>>>> 5de7652f

				azureEnv.VirtualMachinesAPI.VirtualMachineCreateOrUpdateBehavior.BeginError.Set(nil)
				ExpectProvisioned(ctx, env.Client, cluster, cloudProvider, coreProvisioner, pod)
				node := ExpectScheduled(ctx, env.Client, pod)
				Expect(node.Labels[v1.LabelTopologyZone]).ToNot(Equal(zone))
			})

			It("should fail to provision when OverconstrainedAllocation errors are hit, then switch capacity type and succeed", func() {
				OverconstrainedAllocationErrorMessage := "Allocation failed. VM(s) with the following constraints cannot be allocated, because the condition is too restrictive."
				// Create nodepool that has both ondemand and spot capacity types enabled
				coretest.ReplaceRequirements(nodePool, karpv1.NodeSelectorRequirementWithMinValues{
					NodeSelectorRequirement: v1.NodeSelectorRequirement{
						Key:      karpv1.CapacityTypeLabelKey,
						Operator: v1.NodeSelectorOpIn,
						Values:   []string{karpv1.CapacityTypeOnDemand, karpv1.CapacityTypeSpot},
					}})
				ExpectApplied(ctx, env.Client, nodePool, nodeClass)

				// Set the OverconstrainedAllocationError error to be returned when creating the vm
				azureEnv.VirtualMachinesAPI.VirtualMachinesBehavior.VirtualMachineCreateOrUpdateBehavior.BeginError.Set(
					&azcore.ResponseError{
						ErrorCode: sdkerrors.OverconstrainedAllocationRequest,
						RawResponse: &http.Response{
							Body: createSDKErrorBody(sdkerrors.OverconstrainedAllocationRequest, OverconstrainedAllocationErrorMessage),
						},
					},
				)

				// Create a pod that should fail to schedule
				pod := coretest.UnschedulablePod()
				ExpectProvisioned(ctx, env.Client, cluster, cloudProvider, coreProvisioner, pod)
				ExpectNotScheduled(ctx, env.Client, pod)

				azureEnv.VirtualMachinesAPI.VirtualMachineCreateOrUpdateBehavior.BeginError.Set(nil)
				ExpectProvisioned(ctx, env.Client, cluster, cloudProvider, coreProvisioner, pod)
				node := ExpectScheduled(ctx, env.Client, pod)
				Expect(node.Labels[karpv1.CapacityTypeLabelKey]).To(Equal(karpv1.CapacityTypeOnDemand))
			})

			It("should fail to provision when AllocationFailure errors are hit, then switch VM size and succeed", func() {
				// Create nodepool that has both ondemand and spot capacity types enabled
				coretest.ReplaceRequirements(nodePool, karpv1.NodeSelectorRequirementWithMinValues{
					NodeSelectorRequirement: v1.NodeSelectorRequirement{
						Key:      v1.LabelInstanceTypeStable,
						Operator: v1.NodeSelectorOpIn,
						Values:   []string{"Standard_D2_v3", "Standard_D64s_v3"},
					}})
				ExpectApplied(ctx, env.Client, nodePool, nodeClass)

				// Set the OverconstrainedZonalAllocation error to be returned when creating the vm
				azureEnv.VirtualMachinesAPI.VirtualMachinesBehavior.VirtualMachineCreateOrUpdateBehavior.BeginError.Set(
					&azcore.ResponseError{
						ErrorCode: sdkerrors.AllocationFailed,
						RawResponse: &http.Response{
							Body: createSDKErrorBody(sdkerrors.AllocationFailed, "Allocation failed. We do not have sufficient capacity for the requested VM size in this region."),
						},
					},
				)

				// Create a pod that should fail to schedule
				pod := coretest.UnschedulablePod()
				ExpectProvisioned(ctx, env.Client, cluster, cloudProvider, coreProvisioner, pod)
				ExpectNotScheduled(ctx, env.Client, pod)

<<<<<<< HEAD
				// ensure that initial VM size was made unavailable
				vm := azureEnv.VirtualMachinesAPI.VirtualMachineCreateOrUpdateBehavior.CalledWithInput.Pop().VM
				initialVMSize := *vm.Properties.HardwareProfile.VMSize
				zone, err := utils.GetZone(&vm)
				Expect(err).ToNot(HaveOccurred())
				ExpectUnavailable(azureEnv, &skewer.SKU{Name: lo.ToPtr(string(initialVMSize))}, zone, karpv1.CapacityTypeSpot)
=======
			// ensure that initial VM size was made unavailable
			vm := azureEnv.VirtualMachinesAPI.VirtualMachineCreateOrUpdateBehavior.CalledWithInput.Pop().VM
			initialVMSize := *vm.Properties.HardwareProfile.VMSize
			zone, err := utils.MakeAKSLabelZoneFromVM(&vm)
			Expect(err).ToNot(HaveOccurred())
			ExpectUnavailable(azureEnv, &skewer.SKU{Name: lo.ToPtr(string(initialVMSize))}, zone, karpv1.CapacityTypeSpot)
>>>>>>> 5de7652f

				azureEnv.VirtualMachinesAPI.VirtualMachineCreateOrUpdateBehavior.BeginError.Set(nil)
				ExpectProvisioned(ctx, env.Client, cluster, cloudProvider, coreProvisioner, pod)
				node := ExpectScheduled(ctx, env.Client, pod)
				Expect(node.Labels[v1.LabelInstanceTypeStable]).ToNot(Equal(string(initialVMSize)))
			})

			It("should fail to provision when VM SKU family vCPU quota exceeded error is returned, and succeed when it is gone", func() {
				familyVCPUQuotaExceededErrorMessage := "Operation could not be completed as it results in exceeding approved standardDLSv5Family Cores quota. Additional details - Deployment Model: Resource Manager, Location: westus2, Current Limit: 100, Current Usage: 96, Additional Required: 32, (Minimum) New Limit Required: 128. Submit a request for Quota increase at https://aka.ms/ProdportalCRP/#blade/Microsoft_Azure_Capacity/UsageAndQuota.ReactView/Parameters/%7B%22subscriptionId%22:%(redacted)%22,%22command%22:%22openQuotaApprovalBlade%22,%22quotas%22:[%7B%22location%22:%22westus2%22,%22providerId%22:%22Microsoft.Compute%22,%22resourceName%22:%22standardDLSv5Family%22,%22quotaRequest%22:%7B%22properties%22:%7B%22limit%22:128,%22unit%22:%22Count%22,%22name%22:%7B%22value%22:%22standardDLSv5Family%22%7D%7D%7D%7D]%7D by specifying parameters listed in the ‘Details’ section for deployment to succeed. Please read more about quota limits at https://docs.microsoft.com/en-us/azure/azure-supportability/per-vm-quota-requests"
				ExpectApplied(ctx, env.Client, nodePool, nodeClass)
				azureEnv.VirtualMachinesAPI.VirtualMachinesBehavior.VirtualMachineCreateOrUpdateBehavior.BeginError.Set(
					&azcore.ResponseError{
						ErrorCode: sdkerrors.OperationNotAllowed,
						RawResponse: &http.Response{
							Body: createSDKErrorBody(sdkerrors.OperationNotAllowed, familyVCPUQuotaExceededErrorMessage),
						},
					},
				)
				pod := coretest.UnschedulablePod()
				ExpectProvisioned(ctx, env.Client, cluster, cloudProvider, coreProvisioner, pod)
				ExpectNotScheduled(ctx, env.Client, pod)

				// We should have created a nic for the vm
				Expect(azureEnv.NetworkInterfacesAPI.NetworkInterfacesCreateOrUpdateBehavior.CalledWithInput.Len()).To(Equal(1))
				// The nic we used in the vm create, should be cleaned up if the vm call fails
				nic := azureEnv.NetworkInterfacesAPI.NetworkInterfacesCreateOrUpdateBehavior.CalledWithInput.Pop()
				Expect(nic).NotTo(BeNil())
				_, ok := azureEnv.NetworkInterfacesAPI.NetworkInterfaces.Load(nic.Interface.ID)
				Expect(ok).To(Equal(false))

				azureEnv.VirtualMachinesAPI.VirtualMachineCreateOrUpdateBehavior.BeginError.Set(nil)
				pod = coretest.UnschedulablePod()
				ExpectProvisioned(ctx, env.Client, cluster, cloudProvider, coreProvisioner, pod)
				ExpectScheduled(ctx, env.Client, pod)
			})
			It("should fail to provision when VM SKU family vCPU quota limit is zero, and succeed when its gone", func() {
				familyVCPUQuotaIsZeroErrorMessage := "Operation could not be completed as it results in exceeding approved standardDLSv5Family Cores quota. Additional details - Deployment Model: Resource Manager, Location: westus2, Current Limit: 0, Current Usage: 0, Additional Required: 32, (Minimum) New Limit Required: 32. Submit a request for Quota increase at https://aka.ms/ProdportalCRP/#blade/Microsoft_Azure_Capacity/UsageAndQuota.ReactView/Parameters/%7B%22subscriptionId%22:%(redacted)%22,%22command%22:%22openQuotaApprovalBlade%22,%22quotas%22:[%7B%22location%22:%22westus2%22,%22providerId%22:%22Microsoft.Compute%22,%22resourceName%22:%22standardDLSv5Family%22,%22quotaRequest%22:%7B%22properties%22:%7B%22limit%22:128,%22unit%22:%22Count%22,%22name%22:%7B%22value%22:%22standardDLSv5Family%22%7D%7D%7D%7D]%7D by specifying parameters listed in the ‘Details’ section for deployment to succeed. Please read more about quota limits at https://docs.microsoft.com/en-us/azure/azure-supportability/per-vm-quota-requests"
				ExpectApplied(ctx, env.Client, nodePool, nodeClass)
				azureEnv.VirtualMachinesAPI.VirtualMachinesBehavior.VirtualMachineCreateOrUpdateBehavior.BeginError.Set(
					&azcore.ResponseError{
						ErrorCode: sdkerrors.OperationNotAllowed,
						RawResponse: &http.Response{
							Body: createSDKErrorBody(sdkerrors.OperationNotAllowed, familyVCPUQuotaIsZeroErrorMessage),
						},
					},
				)
				pod := coretest.UnschedulablePod()
				ExpectProvisioned(ctx, env.Client, cluster, cloudProvider, coreProvisioner, pod)
				ExpectNotScheduled(ctx, env.Client, pod)
				// We should have created a nic for the vm
				Expect(azureEnv.NetworkInterfacesAPI.NetworkInterfacesCreateOrUpdateBehavior.CalledWithInput.Len()).To(Equal(1))
				// The nic we used in the vm create, should be cleaned up if the vm call fails
				nic := azureEnv.NetworkInterfacesAPI.NetworkInterfacesCreateOrUpdateBehavior.CalledWithInput.Pop()
				Expect(nic).NotTo(BeNil())
				_, ok := azureEnv.NetworkInterfacesAPI.NetworkInterfaces.Load(nic.Interface.ID)
				Expect(ok).To(Equal(false))

				azureEnv.VirtualMachinesAPI.VirtualMachineCreateOrUpdateBehavior.BeginError.Set(nil)
				pod = coretest.UnschedulablePod()
				ExpectProvisioned(ctx, env.Client, cluster, cloudProvider, coreProvisioner, pod)
				ExpectScheduled(ctx, env.Client, pod)
			})

			It("should return ICE if Total Regional Cores Quota errors are hit", func() {
				regionalVCPUQuotaExceededErrorMessage := "Operation could not be completed as it results in exceeding approved Total Regional Cores quota. Additional details - Deployment Model: Resource Manager, Location: uksouth, Current Limit: 100, Current Usage: 100, Additional Required: 64, (Minimum) New Limit Required: 164. Submit a request for Quota increase at https://aka.ms/ProdportalCRP/#blade/Microsoft_Azure_Capacity/UsageAndQuota.ReactView/Parameters/%7B%22subscriptionId%22:%(redacted)%22,%22command%22:%22openQuotaApprovalBlade%22,%22quotas%22:[%7B%22location%22:%22uksouth%22,%22providerId%22:%22Microsoft.Compute%22,%22resourceName%22:%22cores%22,%22quotaRequest%22:%7B%22properties%22:%7B%22limit%22:164,%22unit%22:%22Count%22,%22name%22:%7B%22value%22:%22cores%22%7D%7D%7D%7D]%7D by specifying parameters listed in the ‘Details’ section for deployment to succeed. Please read more about quota limits at https://docs.microsoft.com/en-us/azure/azure-supportability/regional-quota-requests"
				azureEnv.VirtualMachinesAPI.VirtualMachinesBehavior.VirtualMachineCreateOrUpdateBehavior.BeginError.Set(
					&azcore.ResponseError{
						ErrorCode: sdkerrors.OperationNotAllowed,
						RawResponse: &http.Response{
							Body: createSDKErrorBody(sdkerrors.OperationNotAllowed, regionalVCPUQuotaExceededErrorMessage),
						},
					},
				)

				ExpectApplied(ctx, env.Client, nodePool, nodeClass)
				nodeClaim := coretest.NodeClaim(karpv1.NodeClaim{
					ObjectMeta: metav1.ObjectMeta{
						Labels: map[string]string{
							karpv1.NodePoolLabelKey: nodePool.Name,
						},
					},
					Spec: karpv1.NodeClaimSpec{
						NodeClassRef: &karpv1.NodeClassReference{
							Name:  nodeClass.Name,
							Group: object.GVK(nodeClass).Group,
							Kind:  object.GVK(nodeClass).Kind,
						},
					},
				})
				claim, err := cloudProvider.Create(ctx, nodeClaim)
				Expect(corecloudprovider.IsInsufficientCapacityError(err)).To(BeTrue())
				Expect(claim).To(BeNil())

			})
		})

		Context("additional-tags", func() {
			It("should add additional tags to the node", func() {
				ctx = options.ToContext(ctx, test.Options(test.OptionsFields{
					AdditionalTags: map[string]string{
						"karpenter.azure.com/test-tag": "test-value",
					},
				}))

				ExpectApplied(ctx, env.Client, nodePool, nodeClass)
				pod := coretest.UnschedulablePod()
				ExpectProvisioned(ctx, env.Client, cluster, cloudProvider, coreProvisioner, pod)
				ExpectScheduled(ctx, env.Client, pod)

				vm := azureEnv.VirtualMachinesAPI.VirtualMachineCreateOrUpdateBehavior.CalledWithInput.Pop().VM
				Expect(vm).NotTo(BeNil())
				Expect(vm.Tags).To(Equal(map[string]*string{
					"karpenter.azure.com_test-tag": lo.ToPtr("test-value"),
					"karpenter.azure.com_cluster":  lo.ToPtr("test-cluster"),
					"karpenter.sh_nodepool":        lo.ToPtr(nodePool.Name),
				}))

				nic := azureEnv.NetworkInterfacesAPI.NetworkInterfacesCreateOrUpdateBehavior.CalledWithInput.Pop()
				Expect(nic).NotTo(BeNil())
				Expect(nic.Interface.Tags).To(Equal(map[string]*string{
					"karpenter.azure.com_test-tag": lo.ToPtr("test-value"),
					"karpenter.azure.com_cluster":  lo.ToPtr("test-cluster"),
					"karpenter.sh_nodepool":        lo.ToPtr(nodePool.Name),
				}))
			})
		})

		DescribeTable("Filtering by LocalDNS",
			func(localDNSMode v1beta1.LocalDNSMode, k8sVersion string, shouldIncludeD2s, shouldIncludeD4s bool) {
				if localDNSMode != "" {
					// Create complete LocalDNS configuration with all required fields
					// Note: VnetDNS and KubeDNS overrides must contain both "." and "cluster.local" zones
					nodeClass.Spec.LocalDNS = &v1beta1.LocalDNS{
						Mode: localDNSMode,
						VnetDNSOverrides: []v1beta1.LocalDNSZoneOverride{
							{
								Zone:               ".",
								QueryLogging:       v1beta1.LocalDNSQueryLoggingError,
								Protocol:           v1beta1.LocalDNSProtocolPreferUDP,
								ForwardDestination: v1beta1.LocalDNSForwardDestinationVnetDNS,
								ForwardPolicy:      v1beta1.LocalDNSForwardPolicySequential,
								MaxConcurrent:      lo.ToPtr(int32(100)),
								CacheDuration:      karpv1.MustParseNillableDuration("1h"),
								ServeStaleDuration: karpv1.MustParseNillableDuration("30m"),
								ServeStale:         v1beta1.LocalDNSServeStaleVerify,
							},
							{
								Zone:               "cluster.local",
								QueryLogging:       v1beta1.LocalDNSQueryLoggingError,
								Protocol:           v1beta1.LocalDNSProtocolPreferUDP,
								ForwardDestination: v1beta1.LocalDNSForwardDestinationClusterCoreDNS,
								ForwardPolicy:      v1beta1.LocalDNSForwardPolicySequential,
								MaxConcurrent:      lo.ToPtr(int32(100)),
								CacheDuration:      karpv1.MustParseNillableDuration("1h"),
								ServeStaleDuration: karpv1.MustParseNillableDuration("30m"),
								ServeStale:         v1beta1.LocalDNSServeStaleVerify,
							},
						},
						KubeDNSOverrides: []v1beta1.LocalDNSZoneOverride{
							{
								Zone:               ".",
								QueryLogging:       v1beta1.LocalDNSQueryLoggingError,
								Protocol:           v1beta1.LocalDNSProtocolPreferUDP,
								ForwardDestination: v1beta1.LocalDNSForwardDestinationClusterCoreDNS,
								ForwardPolicy:      v1beta1.LocalDNSForwardPolicySequential,
								MaxConcurrent:      lo.ToPtr(int32(100)),
								CacheDuration:      karpv1.MustParseNillableDuration("1h"),
								ServeStaleDuration: karpv1.MustParseNillableDuration("30m"),
								ServeStale:         v1beta1.LocalDNSServeStaleVerify,
							},
							{
								Zone:               "cluster.local",
								QueryLogging:       v1beta1.LocalDNSQueryLoggingError,
								Protocol:           v1beta1.LocalDNSProtocolPreferUDP,
								ForwardDestination: v1beta1.LocalDNSForwardDestinationClusterCoreDNS,
								ForwardPolicy:      v1beta1.LocalDNSForwardPolicySequential,
								MaxConcurrent:      lo.ToPtr(int32(100)),
								CacheDuration:      karpv1.MustParseNillableDuration("1h"),
								ServeStaleDuration: karpv1.MustParseNillableDuration("30m"),
								ServeStale:         v1beta1.LocalDNSServeStaleVerify,
							},
						},
					}
				}
				test.ApplyDefaultStatus(nodeClass, env, testOptions.UseSIG)
				if k8sVersion != "" {
					nodeClass.Status.KubernetesVersion = k8sVersion
				}
				ExpectApplied(ctx, env.Client, nodeClass)
				instanceTypes, err := azureEnv.InstanceTypesProvider.List(ctx, nodeClass)
				Expect(err).ToNot(HaveOccurred())
				Expect(instanceTypes).ShouldNot(BeEmpty())

				getName := func(instanceType *corecloudprovider.InstanceType) string { return instanceType.Name }

				if shouldIncludeD2s {
					Expect(instanceTypes).Should(ContainElement(WithTransform(getName, Equal("Standard_D2s_v3"))),
						"Standard_D2s_v3 (2 vCPUs) should be included")
				} else {
					Expect(instanceTypes).ShouldNot(ContainElement(WithTransform(getName, Equal("Standard_D2s_v3"))),
						"Standard_D2s_v3 (2 vCPUs) should be excluded")
				}

				if shouldIncludeD4s {
					Expect(instanceTypes).Should(ContainElement(WithTransform(getName, Equal("Standard_D4s_v3"))),
						"Standard_D4s_v3 (4 vCPUs) should be included")
				}
			},
			Entry("when LocalDNS is required - filters to 4+ vCPUs and 244+ MiB",
				v1beta1.LocalDNSModeRequired, "", false, true),
			Entry("when LocalDNS is preferred with k8s >= 1.36 - filters to 4+ vCPUs and 244+ MiB",
				v1beta1.LocalDNSModePreferred, "1.36.0", false, true),
			Entry("when LocalDNS is preferred with k8s < 1.36 - includes all SKUs",
				v1beta1.LocalDNSModePreferred, "1.35.0", true, true),
			Entry("when LocalDNS is disabled - includes all SKUs",
				v1beta1.LocalDNSModeDisabled, "", true, true),
			Entry("when LocalDNS is not set - includes all SKUs",
				v1beta1.LocalDNSMode(""), "", true, true),
		)

		Context("Cache invalidation with LocalDNS", func() {
			It("should return different instance type lists when LocalDNS mode changes", func() {
				// First, get instance types with LocalDNS disabled
				nodeClassDisabled := test.AKSNodeClass()
				nodeClassDisabled.Spec.LocalDNS = &v1beta1.LocalDNS{
					Mode: v1beta1.LocalDNSModeDisabled,
					VnetDNSOverrides: []v1beta1.LocalDNSZoneOverride{
						{
							Zone:               ".",
							QueryLogging:       v1beta1.LocalDNSQueryLoggingError,
							Protocol:           v1beta1.LocalDNSProtocolPreferUDP,
							ForwardDestination: v1beta1.LocalDNSForwardDestinationVnetDNS,
							ForwardPolicy:      v1beta1.LocalDNSForwardPolicySequential,
							MaxConcurrent:      lo.ToPtr(int32(100)),
							CacheDuration:      karpv1.MustParseNillableDuration("1h"),
							ServeStaleDuration: karpv1.MustParseNillableDuration("30m"),
							ServeStale:         v1beta1.LocalDNSServeStaleVerify,
						},
					},
					KubeDNSOverrides: []v1beta1.LocalDNSZoneOverride{
						{
							Zone:               ".",
							QueryLogging:       v1beta1.LocalDNSQueryLoggingError,
							Protocol:           v1beta1.LocalDNSProtocolPreferUDP,
							ForwardDestination: v1beta1.LocalDNSForwardDestinationClusterCoreDNS,
							ForwardPolicy:      v1beta1.LocalDNSForwardPolicySequential,
							MaxConcurrent:      lo.ToPtr(int32(100)),
							CacheDuration:      karpv1.MustParseNillableDuration("1h"),
							ServeStaleDuration: karpv1.MustParseNillableDuration("30m"),
							ServeStale:         v1beta1.LocalDNSServeStaleVerify,
						},
					},
				}
				ExpectApplied(ctx, env.Client, nodeClassDisabled)
				instanceTypesDisabled, err := azureEnv.InstanceTypesProvider.List(ctx, nodeClassDisabled)
				Expect(err).ToNot(HaveOccurred())

				// Now get instance types with LocalDNS required
				nodeClassEnabled := test.AKSNodeClass()
				nodeClassEnabled.Spec.LocalDNS = &v1beta1.LocalDNS{
					Mode: v1beta1.LocalDNSModeRequired,
					VnetDNSOverrides: []v1beta1.LocalDNSZoneOverride{
						{
							Zone:               ".",
							QueryLogging:       v1beta1.LocalDNSQueryLoggingError,
							Protocol:           v1beta1.LocalDNSProtocolPreferUDP,
							ForwardDestination: v1beta1.LocalDNSForwardDestinationVnetDNS,
							ForwardPolicy:      v1beta1.LocalDNSForwardPolicySequential,
							MaxConcurrent:      lo.ToPtr(int32(100)),
							CacheDuration:      karpv1.MustParseNillableDuration("1h"),
							ServeStaleDuration: karpv1.MustParseNillableDuration("30m"),
							ServeStale:         v1beta1.LocalDNSServeStaleVerify,
						},
					},
					KubeDNSOverrides: []v1beta1.LocalDNSZoneOverride{
						{
							Zone:               ".",
							QueryLogging:       v1beta1.LocalDNSQueryLoggingError,
							Protocol:           v1beta1.LocalDNSProtocolPreferUDP,
							ForwardDestination: v1beta1.LocalDNSForwardDestinationClusterCoreDNS,
							ForwardPolicy:      v1beta1.LocalDNSForwardPolicySequential,
							MaxConcurrent:      lo.ToPtr(int32(100)),
							CacheDuration:      karpv1.MustParseNillableDuration("1h"),
							ServeStaleDuration: karpv1.MustParseNillableDuration("30m"),
							ServeStale:         v1beta1.LocalDNSServeStaleVerify,
						},
					},
				}
				ExpectApplied(ctx, env.Client, nodeClassEnabled)
				instanceTypesEnabled, err := azureEnv.InstanceTypesProvider.List(ctx, nodeClassEnabled)
				Expect(err).ToNot(HaveOccurred())

				// The lists should be different sizes
				Expect(len(instanceTypesEnabled)).To(BeNumerically("<", len(instanceTypesDisabled)),
					"LocalDNS Required should filter out small SKUs")

				getName := func(instanceType *corecloudprovider.InstanceType) string { return instanceType.Name }

				// Verify that small SKUs (< 4 vCPUs) are present when disabled but absent when enabled
				Expect(instanceTypesDisabled).Should(ContainElement(WithTransform(getName, Equal("Standard_D2s_v3"))),
					"Standard_D2s_v3 (2 vCPUs) should be included when LocalDNS is disabled")
				Expect(instanceTypesEnabled).ShouldNot(ContainElement(WithTransform(getName, Equal("Standard_D2s_v3"))),
					"Standard_D2s_v3 (2 vCPUs) should be excluded when LocalDNS is required")

				// Verify that large SKUs (>= 4 vCPUs) are present in both
				Expect(instanceTypesDisabled).Should(ContainElement(WithTransform(getName, Equal("Standard_D4s_v3"))),
					"Standard_D4s_v3 (4 vCPUs) should be included when LocalDNS is disabled")
				Expect(instanceTypesEnabled).Should(ContainElement(WithTransform(getName, Equal("Standard_D4s_v3"))),
					"Standard_D4s_v3 (4 vCPUs) should be included when LocalDNS is required")
			})
		})

		Context("Ephemeral Disk", func() {
			var originalOptions *options.Options
			BeforeEach(func() {
				originalOptions = options.FromContext(ctx)
				ctx = options.ToContext(
					ctx,
					test.Options(test.OptionsFields{
						UseSIG: lo.ToPtr(true),
					}))
			})

			AfterEach(func() {
				ctx = options.ToContext(ctx, originalOptions)
			})

			Context("FindMaxEphemeralSizeGBAndPlacement(sku *skewer.SKU) -> diskSizeGB, *placement", func() {
				// B20ms:
				// NvmeDiskSizeInMiB == 0
				// CacheDiskBytes == 32212254720 -> 32.21225472 GB .. we should select this as the ephemeral disk size
				// placement == CacheDisk
				// MaxResourceVolumeMB == 163840 MiB -> 171.80 GB,
				// Standard_D128ds_v6:
				// NvmeDiskSizeInMiB == 7208960 -> 7559.142441 GB // SupportedEphemeralOSDiskPlacments == NvmeDisk
				// and this is greater than 0, so we select 7559, placement == NvmeDisk
				// Standard_D16plds_v5:
				// NvmeDiskSizeInMiB == 0
				// CacheDiskBytes == 429496729600 -> 429.4967296, this is greater than zero, so we select this as the ephemeral disk size
				// placement == CacheDisk and size == 429.4967296 GB
				// MaxResourceVolumeMB == 614400 MiB
				// Standard_D2as_v6: -> EphemeralOSDiskSupported is false, it should return 0 and nil for placement
				// Standard_D128ds_v6:
				// NvmeDiskSizeInMiB == 7208960 -> 7559.142441 GB // SupportedEphemeralOSDiskPlacments == NvmeDisk
				// and this is greater than 0, so we select 7559, placement == NvmeDisk
				// Standard_NC24ads_A100_v4:
				// {Name: lo.ToPtr("SupportedEphemeralOSDiskPlacements"), Value: lo.ToPtr("ResourceDisk,CacheDisk")},
				// NvmeDiskSizeInMiB == 915527 -> 959.99964 GB  but no SupportedEphemeralOSDiskPlacments == NvmeDisk so we move to cache disk
				// CacheDiskBytes == 274877906944 -> 274.877906944 GB so we select cache disk + 274
				// MaxResourceVolumeMB == 65536 MiB
				// Standard_D64s_v3:
				// NvmeDiskSizeInMiB == 0
				// CacheDiskBytes == 1717986918400 -> 1717.9869184 GB, this is greater than zero, so we select this as the ephemeral disk size
				// placement == CacheDisk and size == 1717 GB
				// Standard_A0
				// NvmeDiskSizeInMiB == 0
				// CacheDiskBytes == 0, this is zero
				// MaxResourceVolumeMB == 20480 Mib -> 21.474836 GB. Note that this sku doesnt support ephemeral os disk
				DescribeTable("should return the max ephemeral disk size in GB for a given instance type",
					func(sku *skewer.SKU, expectedSize int64, expectedPlacement *armcompute.DiffDiskPlacement) {
						sizeGB, placement := instancetype.FindMaxEphemeralSizeGBAndPlacement(sku)
						Expect(sizeGB).To(Equal(expectedSize))
						Expect(placement).To(Equal(expectedPlacement))
					}, Entry("Standard_B20ms", SkewerSKU("Standard_B20ms"), int64(32), lo.ToPtr(armcompute.DiffDiskPlacementCacheDisk)),
					Entry("Standard_D128ds_v6", SkewerSKU("Standard_D128ds_v6"), int64(7559), lo.ToPtr(armcompute.DiffDiskPlacementNvmeDisk)),
					Entry("Standard_D16plds_v5", SkewerSKU("Standard_D16plds_v5"), int64(429), lo.ToPtr(armcompute.DiffDiskPlacementCacheDisk)),
					Entry("Standard_D2as_v6", SkewerSKU("Standard_D2as_v6"), int64(0), nil), // does not support ephemeral
					Entry("Standard_NC24ads_A100_v4", SkewerSKU("Standard_NC24ads_A100_v4"), int64(274), lo.ToPtr(armcompute.DiffDiskPlacementCacheDisk)),
					Entry("Standard_D64s_v3", SkewerSKU("Standard_D64s_v3"), int64(1717), lo.ToPtr(armcompute.DiffDiskPlacementCacheDisk)),
					Entry("Standard_A0", SkewerSKU("Standard_A0"), int64(0), nil),       // does not support ephemeral
					Entry("Standard_D2_v2", SkewerSKU("Standard_D2_v2"), int64(0), nil), // does not support ephemeral
					// TODO: codegen
					// Entry("Standard_D2pls_v5", SkewerSKU("Standard_D2pls_v5"), int64(0), nil), // does not support ephemeral
					// Entry("Standard_D2lds_v5", SkewerSKU("Standard_D2lds_v5"), int64(80), armcompute.DiffDiskPlacementResourceDisk),
					Entry("Nil SKU", nil, int64(0), nil),
				)
			})
			Context("Placement", func() {
				It("should prefer NVMe disk if supported for ephemeral", func() {
					nodePool.Spec.Template.Spec.Requirements = append(nodePool.Spec.Template.Spec.Requirements, karpv1.NodeSelectorRequirementWithMinValues{
						NodeSelectorRequirement: v1.NodeSelectorRequirement{
							Key:      v1.LabelInstanceTypeStable,
							Operator: v1.NodeSelectorOpIn,
							Values:   []string{"Standard_D128ds_v6"},
						},
					})

					ExpectApplied(ctx, env.Client, nodePool, nodeClass)
					pod := coretest.UnschedulablePod()
					ExpectProvisioned(ctx, env.Client, cluster, cloudProvider, coreProvisioner, pod)
					ExpectScheduled(ctx, env.Client, pod)

					vm := azureEnv.VirtualMachinesAPI.VirtualMachineCreateOrUpdateBehavior.CalledWithInput.Pop().VM
					Expect(vm).NotTo(BeNil())
					Expect(vm.Properties.StorageProfile.OSDisk.DiffDiskSettings).NotTo(BeNil())
					Expect(lo.FromPtr(vm.Properties.StorageProfile.OSDisk.DiffDiskSettings.Placement)).To(Equal(armcompute.DiffDiskPlacementNvmeDisk))
				})
				It("should not select NVMe ephemeral disk placement if the sku has an nvme disk, supports ephemeral os disk, but doesnt support NVMe placement", func() {
					nodePool.Spec.Template.Spec.Requirements = append(nodePool.Spec.Template.Spec.Requirements, karpv1.NodeSelectorRequirementWithMinValues{
						NodeSelectorRequirement: v1.NodeSelectorRequirement{
							Key:      v1.LabelInstanceTypeStable,
							Operator: v1.NodeSelectorOpIn,
							Values:   []string{"Standard_NC24ads_A100_v4"},
						},
					})

					ExpectApplied(ctx, env.Client, nodePool, nodeClass)
					pod := coretest.UnschedulablePod()
					ExpectProvisioned(ctx, env.Client, cluster, cloudProvider, coreProvisioner, pod)
					ExpectScheduled(ctx, env.Client, pod)

					vm := azureEnv.VirtualMachinesAPI.VirtualMachineCreateOrUpdateBehavior.CalledWithInput.Pop().VM
					Expect(vm).NotTo(BeNil())
					Expect(vm.Properties.StorageProfile.OSDisk.DiffDiskSettings).NotTo(BeNil())
					Expect(lo.FromPtr(vm.Properties.StorageProfile.OSDisk.DiffDiskSettings.Placement)).ToNot(Equal(armcompute.DiffDiskPlacementNvmeDisk))
				})
				It("should prefer cache disk placement when both cache and temp disk support ephemeral and fit the default 128GB threshold", func() {
					nodePool.Spec.Template.Spec.Requirements = append(nodePool.Spec.Template.Spec.Requirements, karpv1.NodeSelectorRequirementWithMinValues{
						NodeSelectorRequirement: v1.NodeSelectorRequirement{
							Key:      v1.LabelInstanceTypeStable,
							Operator: v1.NodeSelectorOpIn,
							Values:   []string{"Standard_D64s_v3"},
						},
					})
					ExpectApplied(ctx, env.Client, nodePool, nodeClass)
					pod := coretest.UnschedulablePod()
					ExpectProvisioned(ctx, env.Client, cluster, cloudProvider, coreProvisioner, pod)
					ExpectScheduled(ctx, env.Client, pod)

					vm := azureEnv.VirtualMachinesAPI.VirtualMachineCreateOrUpdateBehavior.CalledWithInput.Pop().VM
					Expect(vm).NotTo(BeNil())
					Expect(vm.Properties.StorageProfile.OSDisk.DiffDiskSettings).NotTo(BeNil())
					Expect(lo.FromPtr(vm.Properties.StorageProfile.OSDisk.DiffDiskSettings.Placement)).To(Equal(armcompute.DiffDiskPlacementCacheDisk))
				})
				It("should select managed disk if cache disk is too small but temp disk supports ephemeral and fits osDiskSizeGB to have parity with the AKS Nodepool API", func() {
					nodePool.Spec.Template.Spec.Requirements = append(nodePool.Spec.Template.Spec.Requirements, karpv1.NodeSelectorRequirementWithMinValues{
						NodeSelectorRequirement: v1.NodeSelectorRequirement{
							Key:      v1.LabelInstanceTypeStable,
							Operator: v1.NodeSelectorOpIn,
							Values:   []string{"Standard_B20ms"},
						},
					})
					ExpectApplied(ctx, env.Client, nodePool, nodeClass)
					pod := coretest.UnschedulablePod()
					ExpectProvisioned(ctx, env.Client, cluster, cloudProvider, coreProvisioner, pod)
					ExpectScheduled(ctx, env.Client, pod)

					vm := azureEnv.VirtualMachinesAPI.VirtualMachineCreateOrUpdateBehavior.CalledWithInput.Pop().VM
					Expect(vm).NotTo(BeNil())
					Expect(vm.Properties.StorageProfile.OSDisk.DiffDiskSettings).To(BeNil())
				})
			})
			It("should use ephemeral disk if supported, and has space of at least 128GB by default", func() {
				// Create a NodePool that selects a sku that supports ephemeral
				// SKU Standard_D64s_v3 has 1600GB of CacheDisk space, so we expect we can create an ephemeral disk with size 128GB
				nodePool.Spec.Template.Spec.Requirements = append(nodePool.Spec.Template.Spec.Requirements, karpv1.NodeSelectorRequirementWithMinValues{
					NodeSelectorRequirement: v1.NodeSelectorRequirement{
						Key:      v1.LabelInstanceTypeStable,
						Operator: v1.NodeSelectorOpIn,
						Values:   []string{"Standard_D64s_v3"},
					}})

				ExpectApplied(ctx, env.Client, nodePool, nodeClass)
				pod := coretest.UnschedulablePod()
				ExpectProvisioned(ctx, env.Client, cluster, cloudProvider, coreProvisioner, pod)
				ExpectScheduled(ctx, env.Client, pod)

				vm := azureEnv.VirtualMachinesAPI.VirtualMachineCreateOrUpdateBehavior.CalledWithInput.Pop().VM
				Expect(vm).NotTo(BeNil())
				Expect(vm.Properties.StorageProfile.OSDisk.DiskSizeGB).NotTo(BeNil())
				Expect(*vm.Properties.StorageProfile.OSDisk.DiskSizeGB).To(Equal(int32(128)))
				// should have local disk attached
				Expect(vm.Properties.StorageProfile.OSDisk.DiffDiskSettings).NotTo(BeNil())
				Expect(lo.FromPtr(vm.Properties.StorageProfile.OSDisk.DiffDiskSettings.Option)).To(Equal(armcompute.DiffDiskOptionsLocal))
			})
			It("should fail to provision if ephemeral disk ask for is too large", func() {
				nodePool.Spec.Template.Spec.Requirements = append(nodePool.Spec.Template.Spec.Requirements, karpv1.NodeSelectorRequirementWithMinValues{
					NodeSelectorRequirement: v1.NodeSelectorRequirement{
						Key:      v1beta1.LabelSKUStorageEphemeralOSMaxSize,
						Operator: v1.NodeSelectorOpGt,
						Values:   []string{"100000"},
					},
				}) // No InstanceType will match this requirement
				ExpectApplied(ctx, env.Client, nodePool, nodeClass)
				pod := coretest.UnschedulablePod()
				ExpectProvisioned(ctx, env.Client, cluster, cloudProvider, coreProvisioner, pod)
				ExpectNotScheduled(ctx, env.Client, pod)

			})
			It("should select an ephemeral disk if LabelSKUStorageEphemeralOSMaxSize is set and os disk size fits", func() {
				nodePool.Spec.Template.Spec.Requirements = append(nodePool.Spec.Template.Spec.Requirements, karpv1.NodeSelectorRequirementWithMinValues{
					NodeSelectorRequirement: v1.NodeSelectorRequirement{
						Key:      v1beta1.LabelSKUStorageEphemeralOSMaxSize,
						Operator: v1.NodeSelectorOpGt,
						Values:   []string{"0"},
					},
				})
				nodeClass.Spec.OSDiskSizeGB = lo.ToPtr[int32](30)

				ExpectApplied(ctx, env.Client, nodePool, nodeClass)
				pod := coretest.UnschedulablePod()
				ExpectProvisioned(ctx, env.Client, cluster, cloudProvider, coreProvisioner, pod)
				ExpectScheduled(ctx, env.Client, pod)

				vm := azureEnv.VirtualMachinesAPI.VirtualMachineCreateOrUpdateBehavior.CalledWithInput.Pop().VM
				Expect(vm).NotTo(BeNil())
				Expect(vm.Properties.StorageProfile.OSDisk.DiskSizeGB).NotTo(BeNil())
				Expect(*vm.Properties.StorageProfile.OSDisk.DiskSizeGB).To(Equal(int32(30)))
				Expect(lo.FromPtr(vm.Properties.StorageProfile.OSDisk.DiffDiskSettings.Option)).To(Equal(armcompute.DiffDiskOptionsLocal))
			})
			It("should use ephemeral disk if supported, and set disk size to OSDiskSizeGB from node class", func() {
				// Create a Nodepool that selects a sku that supports ephemeral
				// SKU Standard_D64s_v3 has 1600GB of CacheDisk space, so we expect we can create an ephemeral disk with size 256GB
				nodeClass.Spec.OSDiskSizeGB = lo.ToPtr[int32](256)
				nodePool.Spec.Template.Spec.Requirements = append(nodePool.Spec.Template.Spec.Requirements, karpv1.NodeSelectorRequirementWithMinValues{
					NodeSelectorRequirement: v1.NodeSelectorRequirement{
						Key:      v1.LabelInstanceTypeStable,
						Operator: v1.NodeSelectorOpIn,
						Values:   []string{"Standard_D64s_v3"},
					}})

				ExpectApplied(ctx, env.Client, nodePool, nodeClass)
				pod := coretest.UnschedulablePod()
				ExpectProvisioned(ctx, env.Client, cluster, cloudProvider, coreProvisioner, pod)
				ExpectScheduled(ctx, env.Client, pod)

				vm := azureEnv.VirtualMachinesAPI.VirtualMachineCreateOrUpdateBehavior.CalledWithInput.Pop().VM
				Expect(vm).NotTo(BeNil())
				Expect(vm.Properties.StorageProfile.OSDisk.DiskSizeGB).NotTo(BeNil())
				Expect(*vm.Properties.StorageProfile.OSDisk.DiskSizeGB).To(Equal(int32(256)))
				Expect(lo.FromPtr(vm.Properties.StorageProfile.OSDisk.DiffDiskSettings.Option)).To(Equal(armcompute.DiffDiskOptionsLocal))
			})
			It("should not use ephemeral disk if ephemeral is supported, but we don't have enough space", func() {
				// Create a Nodepool that selects a sku that supports ephemeral Standard_D2s_v3
				// Standard_D2s_V3 has 53GB Of CacheDisk space,
				// and has 16GB of Temp Disk Space.
				// With our rule of 100GB being the minimum OSDiskSize, this VM should be created without local disk
				nodePool.Spec.Template.Spec.Requirements = append(nodePool.Spec.Template.Spec.Requirements, karpv1.NodeSelectorRequirementWithMinValues{
					NodeSelectorRequirement: v1.NodeSelectorRequirement{
						Key:      v1.LabelInstanceTypeStable,
						Operator: v1.NodeSelectorOpIn,
						Values:   []string{"Standard_D2s_v3"},
					}})

				ExpectApplied(ctx, env.Client, nodePool, nodeClass)
				pod := coretest.UnschedulablePod()
				ExpectProvisioned(ctx, env.Client, cluster, cloudProvider, coreProvisioner, pod)
				ExpectScheduled(ctx, env.Client, pod)
				vm := azureEnv.VirtualMachinesAPI.VirtualMachineCreateOrUpdateBehavior.CalledWithInput.Pop().VM
				Expect(vm).NotTo(BeNil())
				Expect(vm.Properties.StorageProfile.OSDisk.DiskSizeGB).NotTo(BeNil())
				Expect(*vm.Properties.StorageProfile.OSDisk.DiskSizeGB).To(Equal(int32(128)))
				Expect(vm.Properties.StorageProfile.OSDisk.DiffDiskSettings).To(BeNil())
			})
			It("should select NvmeDisk for v6 skus with maxNvmeDiskSize > 0", func() {
				nodePool.Spec.Template.Spec.Requirements = append(nodePool.Spec.Template.Spec.Requirements, karpv1.NodeSelectorRequirementWithMinValues{
					NodeSelectorRequirement: v1.NodeSelectorRequirement{
						Key:      v1.LabelInstanceTypeStable,
						Operator: v1.NodeSelectorOpIn,
						Values:   []string{"Standard_D128ds_v6"},
					}})
				nodeClass.Spec.OSDiskSizeGB = lo.ToPtr[int32](100)
				ExpectApplied(ctx, env.Client, nodePool, nodeClass)
				pod := coretest.UnschedulablePod()
				ExpectProvisioned(ctx, env.Client, cluster, cloudProvider, coreProvisioner, pod)
				ExpectScheduled(ctx, env.Client, pod)

				vm := azureEnv.VirtualMachinesAPI.VirtualMachineCreateOrUpdateBehavior.CalledWithInput.Pop().VM
				Expect(vm).NotTo(BeNil())

				Expect(vm.Properties.StorageProfile.OSDisk.DiffDiskSettings).NotTo(BeNil())
				Expect(lo.FromPtr(vm.Properties.StorageProfile.OSDisk.DiffDiskSettings.Placement)).To(Equal(armcompute.DiffDiskPlacementNvmeDisk))
			})
		})

		Context("Custom DNS", func() {
			It("should support provisioning with custom DNS server from options", func() {
				ctx = options.ToContext(
					ctx,
					test.Options(test.OptionsFields{
						ClusterDNSServiceIP: lo.ToPtr("10.244.0.1"),
					}),
				)

				ExpectApplied(ctx, env.Client, nodePool, nodeClass)
				pod := coretest.UnschedulablePod()
				ExpectProvisioned(ctx, env.Client, cluster, cloudProvider, coreProvisioner, pod)
				ExpectScheduled(ctx, env.Client, pod)

				customData := ExpectDecodedCustomData(azureEnv)

				expectedFlags := map[string]string{
					"cluster-dns": "10.244.0.1",
				}

				ExpectKubeletFlags(azureEnv, customData, expectedFlags)
			})
		})

		Context("Nodepool with KubeletConfig", func() {
			It("should support provisioning with kubeletConfig, computeResources and maxPods not specified", func() {
				nodeClass.Spec.Kubelet = &v1beta1.KubeletConfiguration{
					CPUManagerPolicy:            "static",
					CPUCFSQuota:                 lo.ToPtr(true),
					CPUCFSQuotaPeriod:           metav1.Duration{},
					ImageGCHighThresholdPercent: lo.ToPtr(int32(30)),
					ImageGCLowThresholdPercent:  lo.ToPtr(int32(20)),
					TopologyManagerPolicy:       "best-effort",
					AllowedUnsafeSysctls:        []string{"Allowed", "Unsafe", "Sysctls"},
					ContainerLogMaxSize:         "42Mi",
					ContainerLogMaxFiles:        lo.ToPtr[int32](13),
					PodPidsLimit:                lo.ToPtr[int64](99),
				}

				ExpectApplied(ctx, env.Client, nodePool, nodeClass)
				pod := coretest.UnschedulablePod()
				ExpectProvisioned(ctx, env.Client, cluster, cloudProvider, coreProvisioner, pod)
				ExpectScheduled(ctx, env.Client, pod)

				customData := ExpectDecodedCustomData(azureEnv)

				expectedFlags := map[string]string{
					"eviction-hard":           "memory.available<750Mi",
					"image-gc-high-threshold": "30",
					"image-gc-low-threshold":  "20",
					"cpu-cfs-quota":           "true",
					"max-pods":                "250",
					"topology-manager-policy": "best-effort",
					"container-log-max-size":  "42Mi",
					"allowed-unsafe-sysctls":  "Allowed,Unsafe,Sysctls",
					"cpu-manager-policy":      "static",
					"container-log-max-files": "13",
					"pod-max-pids":            "99",
				}

				ExpectKubeletFlags(azureEnv, customData, expectedFlags)
				Expect(customData).To(SatisfyAny( // AKS default
					ContainSubstring("--system-reserved=cpu=0,memory=0"),
					ContainSubstring("--system-reserved=memory=0,cpu=0"),
				))
				Expect(customData).To(SatisfyAny( // AKS calculation based on cpu and memory
					ContainSubstring("--kube-reserved=cpu=100m,memory=1843Mi"),
					ContainSubstring("--kube-reserved=memory=1843Mi,cpu=100m"),
				))
			})
		})

		Context("Nodepool with KubeletConfig on a kubenet Cluster", func() {
			var originalOptions *options.Options

			BeforeEach(func() {
				originalOptions = options.FromContext(ctx)
				ctx = options.ToContext(
					ctx,
					test.Options(test.OptionsFields{
						NetworkPlugin: lo.ToPtr("kubenet"),
					}))
			})

			AfterEach(func() {
				ctx = options.ToContext(ctx, originalOptions)
			})
			It("should not include cilium or azure cni vnet labels", func() {
				ExpectApplied(ctx, env.Client, nodePool, nodeClass)
				pod := coretest.UnschedulablePod()
				ExpectProvisioned(ctx, env.Client, cluster, cloudProvider, coreProvisioner, pod)
				ExpectScheduled(ctx, env.Client, pod)

				customData := ExpectDecodedCustomData(azureEnv)
				// Since the network plugin is not "azure" it should not include the following kubeletLabels
				Expect(customData).To(Not(SatisfyAny(
					ContainSubstring("kubernetes.azure.com/network-subnet=aks-subnet"),
					ContainSubstring("kubernetes.azure.com/nodenetwork-vnetguid=a519e60a-cac0-40b2-b883-084477fe6f5c"),
					ContainSubstring("kubernetes.azure.com/podnetwork-type=overlay"),
				)))
			})
			It("should support provisioning with kubeletConfig, computeResources and maxPods not specified", func() {
				nodeClass.Spec.Kubelet = &v1beta1.KubeletConfiguration{
					CPUManagerPolicy:            "static",
					CPUCFSQuota:                 lo.ToPtr(true),
					CPUCFSQuotaPeriod:           metav1.Duration{},
					ImageGCHighThresholdPercent: lo.ToPtr(int32(30)),
					ImageGCLowThresholdPercent:  lo.ToPtr(int32(20)),
					TopologyManagerPolicy:       "best-effort",
					AllowedUnsafeSysctls:        []string{"Allowed", "Unsafe", "Sysctls"},
					ContainerLogMaxSize:         "42Mi",
					ContainerLogMaxFiles:        lo.ToPtr[int32](13),
					PodPidsLimit:                lo.ToPtr[int64](99),
				}

				ExpectApplied(ctx, env.Client, nodePool, nodeClass)
				pod := coretest.UnschedulablePod()
				ExpectProvisioned(ctx, env.Client, cluster, cloudProvider, coreProvisioner, pod)
				ExpectScheduled(ctx, env.Client, pod)

				customData := ExpectDecodedCustomData(azureEnv)
				expectedFlags := map[string]string{
					"eviction-hard":           "memory.available<750Mi",
					"max-pods":                "110",
					"image-gc-low-threshold":  "20",
					"image-gc-high-threshold": "30",
					"cpu-cfs-quota":           "true",
					"topology-manager-policy": "best-effort",
					"container-log-max-size":  "42Mi",
					"allowed-unsafe-sysctls":  "Allowed,Unsafe,Sysctls",
					"cpu-manager-policy":      "static",
					"container-log-max-files": "13",
					"pod-max-pids":            "99",
				}
				ExpectKubeletFlags(azureEnv, customData, expectedFlags)
				Expect(customData).To(SatisfyAny( // AKS default
					ContainSubstring("--system-reserved=cpu=0,memory=0"),
					ContainSubstring("--system-reserved=memory=0,cpu=0"),
				))
				Expect(customData).To(SatisfyAny( // AKS calculation based on cpu and memory
					ContainSubstring("--kube-reserved=cpu=100m,memory=1843Mi"),
					ContainSubstring("--kube-reserved=memory=1843Mi,cpu=100m"),
				))
			})
			It("should support provisioning with kubeletConfig, computeResources and maxPods specified", func() {
				nodeClass.Spec.Kubelet = &v1beta1.KubeletConfiguration{
					CPUManagerPolicy:            "static",
					CPUCFSQuota:                 lo.ToPtr(true),
					CPUCFSQuotaPeriod:           metav1.Duration{},
					ImageGCHighThresholdPercent: lo.ToPtr(int32(30)),
					ImageGCLowThresholdPercent:  lo.ToPtr(int32(20)),
					TopologyManagerPolicy:       "best-effort",
					AllowedUnsafeSysctls:        []string{"Allowed", "Unsafe", "Sysctls"},
					ContainerLogMaxSize:         "42Mi",
					ContainerLogMaxFiles:        lo.ToPtr[int32](13),
					PodPidsLimit:                lo.ToPtr[int64](99),
				}
				nodeClass.Spec.MaxPods = lo.ToPtr(int32(15))

				ExpectApplied(ctx, env.Client, nodePool, nodeClass)
				pod := coretest.UnschedulablePod()
				ExpectProvisioned(ctx, env.Client, cluster, cloudProvider, coreProvisioner, pod)
				ExpectScheduled(ctx, env.Client, pod)

				customData := ExpectDecodedCustomData(azureEnv)
				expectedFlags := map[string]string{
					"eviction-hard":           "memory.available<750Mi",
					"max-pods":                "15",
					"image-gc-low-threshold":  "20",
					"image-gc-high-threshold": "30",
					"cpu-cfs-quota":           "true",
					"topology-manager-policy": "best-effort",
					"container-log-max-size":  "42Mi",
					"allowed-unsafe-sysctls":  "Allowed,Unsafe,Sysctls",
					"cpu-manager-policy":      "static",
					"container-log-max-files": "13",
					"pod-max-pids":            "99",
				}

				ExpectKubeletFlags(azureEnv, customData, expectedFlags)
				Expect(customData).To(SatisfyAny( // AKS default
					ContainSubstring("--system-reserved=cpu=0,memory=0"),
					ContainSubstring("--system-reserved=memory=0,cpu=0"),
				))
				Expect(customData).To(SatisfyAny( // AKS calculation based on cpu and memory
					ContainSubstring("--kube-reserved=cpu=100m,memory=1843Mi"),
					ContainSubstring("--kube-reserved=memory=1843Mi,cpu=100m"),
				))
			})
		})

		Context("ImageReference", func() {
			It("should use shared image gallery images when options are set to UseSIG", func() {
				options := test.Options(test.OptionsFields{
					UseSIG: lo.ToPtr(true),
				})
				ctx = options.ToContext(ctx)
				statusController := status.NewController(env.Client, azureEnv.KubernetesVersionProvider, azureEnv.ImageProvider, env.KubernetesInterface, azureEnv.SubnetsAPI)

				ExpectApplied(ctx, env.Client, nodePool, nodeClass)
				ExpectObjectReconciled(ctx, env.Client, statusController, nodeClass)
				pod := coretest.UnschedulablePod(coretest.PodOptions{})
				ExpectProvisioned(ctx, env.Client, cluster, cloudProvider, coreProvisioner, pod)
				ExpectScheduled(ctx, env.Client, pod)

				// Expect virtual machine to have a shared image gallery id set on it
				Expect(azureEnv.VirtualMachinesAPI.VirtualMachineCreateOrUpdateBehavior.CalledWithInput.Len()).To(Equal(1))
				vm := azureEnv.VirtualMachinesAPI.VirtualMachineCreateOrUpdateBehavior.CalledWithInput.Pop().VM
				Expect(vm.Properties.StorageProfile.ImageReference).ToNot(BeNil())
				Expect(vm.Properties.StorageProfile.ImageReference.ID).ShouldNot(BeNil())
				Expect(vm.Properties.StorageProfile.ImageReference.CommunityGalleryImageID).Should(BeNil())

				Expect(*vm.Properties.StorageProfile.ImageReference.ID).To(ContainSubstring(options.SIGSubscriptionID))
				Expect(*vm.Properties.StorageProfile.ImageReference.ID).To(ContainSubstring("AKSUbuntu"))
			})
			It("should use Community Images when options are set to UseSIG=false", func() {
				options := test.Options(test.OptionsFields{
					UseSIG: lo.ToPtr(false),
				})
				ctx = options.ToContext(ctx)
				ExpectApplied(ctx, env.Client, nodePool, nodeClass)
				pod := coretest.UnschedulablePod(coretest.PodOptions{})
				ExpectProvisioned(ctx, env.Client, cluster, cloudProvider, coreProvisioner, pod)
				ExpectScheduled(ctx, env.Client, pod)

				Expect(azureEnv.VirtualMachinesAPI.VirtualMachineCreateOrUpdateBehavior.CalledWithInput.Len()).To(Equal(1))
				vm := azureEnv.VirtualMachinesAPI.VirtualMachineCreateOrUpdateBehavior.CalledWithInput.Pop().VM
				Expect(vm.Properties.StorageProfile.ImageReference.CommunityGalleryImageID).Should(Not(BeNil()))

			})

		})

		Context("ImageProvider + Image Family", func() {

			kubernetesVersion := lo.Must(env.KubernetesInterface.Discovery().ServerVersion()).String()
			expectUseAzureLinux3 := imagefamily.UseAzureLinux3(kubernetesVersion)
			azureLinuxGen2ImageDefinition := lo.Ternary(expectUseAzureLinux3, imagefamily.AzureLinux3Gen2ImageDefinition, imagefamily.AzureLinuxGen2ImageDefinition)
			azureLinuxGen1ImageDefinition := lo.Ternary(expectUseAzureLinux3, imagefamily.AzureLinux3Gen1ImageDefinition, imagefamily.AzureLinuxGen1ImageDefinition)
			azureLinuxGen2ArmImageDefinition := lo.Ternary(expectUseAzureLinux3, imagefamily.AzureLinux3Gen2ArmImageDefinition, imagefamily.AzureLinuxGen2ArmImageDefinition)

			DescribeTable("should select the right Shared Image Gallery image for a given instance type", func(instanceType string, imageFamily string, expectedImageDefinition string, expectedGalleryRG string, expectedGalleryURL string) {
				options := test.Options(test.OptionsFields{
					UseSIG: lo.ToPtr(true),
				})
				ctx = options.ToContext(ctx)
				statusController := status.NewController(env.Client, azureEnv.KubernetesVersionProvider, azureEnv.ImageProvider, env.KubernetesInterface, azureEnv.SubnetsAPI)

				nodeClass.Spec.ImageFamily = lo.ToPtr(imageFamily)
				coretest.ReplaceRequirements(nodePool, karpv1.NodeSelectorRequirementWithMinValues{
					NodeSelectorRequirement: v1.NodeSelectorRequirement{
						Key:      v1.LabelInstanceTypeStable,
						Operator: v1.NodeSelectorOpIn,
						Values:   []string{instanceType},
					}})

<<<<<<< HEAD
				ExpectApplied(ctx, env.Client, nodePool, nodeClass)
				ExpectObjectReconciled(ctx, env.Client, statusController, nodeClass)
				pod := coretest.UnschedulablePod(coretest.PodOptions{})
				ExpectProvisioned(ctx, env.Client, cluster, cloudProvider, coreProvisioner, pod)
				ExpectScheduled(ctx, env.Client, pod)
=======
			By("marking whatever zone was picked as unavailable - for both spot and on-demand")
			zone, err := utils.MakeAKSLabelZoneFromVM(&azureEnv.VirtualMachinesAPI.VirtualMachineCreateOrUpdateBehavior.CalledWithInput.Pop().VM)
			Expect(err).ToNot(HaveOccurred())
			for _, skuToCheck := range expectedUnavailableSKUs {
				Expect(azureEnv.UnavailableOfferingsCache.IsUnavailable(skuToCheck, zone, karpv1.CapacityTypeSpot)).To(BeTrue())
				Expect(azureEnv.UnavailableOfferingsCache.IsUnavailable(skuToCheck, zone, karpv1.CapacityTypeOnDemand)).To(BeTrue())
			}
>>>>>>> 5de7652f

				Expect(azureEnv.VirtualMachinesAPI.VirtualMachineCreateOrUpdateBehavior.CalledWithInput.Len()).To(Equal(1))
				vm := azureEnv.VirtualMachinesAPI.VirtualMachineCreateOrUpdateBehavior.CalledWithInput.Pop().VM
				Expect(vm.Properties.StorageProfile.ImageReference).ToNot(BeNil())

				expectedPrefix := fmt.Sprintf("/subscriptions/%s/resourceGroups/%s/providers/Microsoft.Compute/galleries/%s/images/%s", options.SIGSubscriptionID, expectedGalleryRG, expectedGalleryURL, expectedImageDefinition)
				Expect(*vm.Properties.StorageProfile.ImageReference.ID).To(ContainSubstring(expectedPrefix))

			},

				Entry("Gen2, Gen1 instance type with AKSUbuntu image family", "Standard_D2_v5", v1beta1.Ubuntu2204ImageFamily, imagefamily.Ubuntu2204Gen2ImageDefinition, imagefamily.AKSUbuntuResourceGroup, imagefamily.AKSUbuntuGalleryName),
				Entry("Gen1 instance type with AKSUbuntu image family", "Standard_D2_v3", v1beta1.Ubuntu2204ImageFamily, imagefamily.Ubuntu2204Gen1ImageDefinition, imagefamily.AKSUbuntuResourceGroup, imagefamily.AKSUbuntuGalleryName),
				Entry("ARM instance type with AKSUbuntu image family", "Standard_D16plds_v5", v1beta1.Ubuntu2204ImageFamily, imagefamily.Ubuntu2204Gen2ArmImageDefinition, imagefamily.AKSUbuntuResourceGroup, imagefamily.AKSUbuntuGalleryName),
				Entry("Gen2 instance type with AzureLinux image family", "Standard_D2_v5", v1beta1.AzureLinuxImageFamily, azureLinuxGen2ImageDefinition, imagefamily.AKSAzureLinuxResourceGroup, imagefamily.AKSAzureLinuxGalleryName),
				Entry("Gen1 instance type with AzureLinux image family", "Standard_D2_v3", v1beta1.AzureLinuxImageFamily, azureLinuxGen1ImageDefinition, imagefamily.AKSAzureLinuxResourceGroup, imagefamily.AKSAzureLinuxGalleryName),
				Entry("ARM instance type with AzureLinux image family", "Standard_D16plds_v5", v1beta1.AzureLinuxImageFamily, azureLinuxGen2ArmImageDefinition, imagefamily.AKSAzureLinuxResourceGroup, imagefamily.AKSAzureLinuxGalleryName),
			)
			DescribeTable("should select the right image for a given instance type",
				func(instanceType string, imageFamily string, expectedImageDefinition string, expectedGalleryURL string) {
					statusController := status.NewController(env.Client, azureEnv.KubernetesVersionProvider, azureEnv.ImageProvider, env.KubernetesInterface, azureEnv.SubnetsAPI)
					if expectUseAzureLinux3 && expectedImageDefinition == azureLinuxGen2ArmImageDefinition {
						Skip("AzureLinux3 ARM64 VHD is not available in CIG")
					}
					nodeClass.Spec.ImageFamily = lo.ToPtr(imageFamily)
					coretest.ReplaceRequirements(nodePool, karpv1.NodeSelectorRequirementWithMinValues{
						NodeSelectorRequirement: v1.NodeSelectorRequirement{
							Key:      v1.LabelInstanceTypeStable,
							Operator: v1.NodeSelectorOpIn,
							Values:   []string{instanceType},
						}})
					ExpectApplied(ctx, env.Client, nodePool, nodeClass)
					ExpectObjectReconciled(ctx, env.Client, statusController, nodeClass)
					pod := coretest.UnschedulablePod(coretest.PodOptions{})
					ExpectProvisioned(ctx, env.Client, cluster, cloudProvider, coreProvisioner, pod)
					ExpectScheduled(ctx, env.Client, pod)

					Expect(azureEnv.VirtualMachinesAPI.VirtualMachineCreateOrUpdateBehavior.CalledWithInput.Len()).To(Equal(1))
					vm := azureEnv.VirtualMachinesAPI.VirtualMachineCreateOrUpdateBehavior.CalledWithInput.Pop().VM
					Expect(vm.Properties.StorageProfile.ImageReference).ToNot(BeNil())
					Expect(vm.Properties.StorageProfile.ImageReference.CommunityGalleryImageID).ToNot(BeNil())
					parts := strings.Split(*vm.Properties.StorageProfile.ImageReference.CommunityGalleryImageID, "/")
					Expect(parts[2]).To(Equal(expectedGalleryURL))
					Expect(parts[4]).To(Equal(expectedImageDefinition))

					// Need to reset env since we are doing these nested tests
					cluster.Reset()
					azureEnv.Reset()
				},
				Entry("Gen2, Gen1 instance type with AKSUbuntu image family",
					"Standard_D2_v5", v1beta1.Ubuntu2204ImageFamily, imagefamily.Ubuntu2204Gen2ImageDefinition, imagefamily.AKSUbuntuPublicGalleryURL),
				Entry("Gen1 instance type with AKSUbuntu image family",
					"Standard_D2_v3", v1beta1.Ubuntu2204ImageFamily, imagefamily.Ubuntu2204Gen1ImageDefinition, imagefamily.AKSUbuntuPublicGalleryURL),
				Entry("ARM instance type with AKSUbuntu image family",
					"Standard_D16plds_v5", v1beta1.Ubuntu2204ImageFamily, imagefamily.Ubuntu2204Gen2ArmImageDefinition, imagefamily.AKSUbuntuPublicGalleryURL),
				Entry("Gen2 instance type with AzureLinux image family",
					"Standard_D2_v5", v1beta1.AzureLinuxImageFamily, azureLinuxGen2ImageDefinition, imagefamily.AKSAzureLinuxPublicGalleryURL),
				Entry("Gen1 instance type with AzureLinux image family",
					"Standard_D2_v3", v1beta1.AzureLinuxImageFamily, azureLinuxGen1ImageDefinition, imagefamily.AKSAzureLinuxPublicGalleryURL),
				Entry("ARM instance type with AzureLinux image family",
					"Standard_D16plds_v5", v1beta1.AzureLinuxImageFamily, azureLinuxGen2ArmImageDefinition, imagefamily.AKSAzureLinuxPublicGalleryURL),
			)
		})

		Context("Instance Types", func() {
			It("should support provisioning with no labels", func() {
				ExpectApplied(ctx, env.Client, nodePool, nodeClass)
				pod := coretest.UnschedulablePod(coretest.PodOptions{})
				ExpectProvisioned(ctx, env.Client, cluster, cloudProvider, coreProvisioner, pod)
				ExpectScheduled(ctx, env.Client, pod)
			})
			It("should have VM identity set", func() {
				ctx = options.ToContext(
					ctx,
					test.Options(test.OptionsFields{
						NodeIdentities: []string{
							"/subscriptions/1234/resourceGroups/mcrg/providers/Microsoft.ManagedIdentity/userAssignedIdentities/myid1",
							"/subscriptions/1234/resourceGroups/mcrg/providers/Microsoft.ManagedIdentity/userAssignedIdentities/myid2",
						},
					}))

				ExpectApplied(ctx, env.Client, nodePool, nodeClass)
				pod := coretest.UnschedulablePod()
				ExpectProvisioned(ctx, env.Client, cluster, cloudProvider, coreProvisioner, pod)
<<<<<<< HEAD
				ExpectScheduled(ctx, env.Client, pod)
=======
				ExpectNotScheduled(ctx, env.Client, pod)
				for _, zoneID := range []string{"1", "2", "3"} {
					ExpectUnavailable(azureEnv, sku, utils.MakeAKSLabelZoneFromARMZone(fake.Region, zoneID), capacityType)
				}
			}
>>>>>>> 5de7652f

				Expect(azureEnv.VirtualMachinesAPI.VirtualMachineCreateOrUpdateBehavior.CalledWithInput.Len()).To(Equal(1))
				vm := azureEnv.VirtualMachinesAPI.VirtualMachineCreateOrUpdateBehavior.CalledWithInput.Pop().VM
				Expect(vm.Identity).ToNot(BeNil())

				Expect(lo.FromPtr(vm.Identity.Type)).To(Equal(armcompute.ResourceIdentityTypeUserAssigned))
				Expect(vm.Identity.UserAssignedIdentities).ToNot(BeNil())
				Expect(vm.Identity.UserAssignedIdentities).To(HaveLen(2))
				Expect(vm.Identity.UserAssignedIdentities).To(HaveKey("/subscriptions/1234/resourceGroups/mcrg/providers/Microsoft.ManagedIdentity/userAssignedIdentities/myid1"))
				Expect(vm.Identity.UserAssignedIdentities).To(HaveKey("/subscriptions/1234/resourceGroups/mcrg/providers/Microsoft.ManagedIdentity/userAssignedIdentities/myid2"))
			})
			Context("VM Profile", func() {
				It("should have OS disk and network interface set to auto-delete", func() {
					ExpectApplied(ctx, env.Client, nodePool, nodeClass)
					pod := coretest.UnschedulablePod()
					ExpectProvisioned(ctx, env.Client, cluster, cloudProvider, coreProvisioner, pod)
					ExpectScheduled(ctx, env.Client, pod)

					Expect(azureEnv.VirtualMachinesAPI.VirtualMachineCreateOrUpdateBehavior.CalledWithInput.Len()).To(Equal(1))
					vm := azureEnv.VirtualMachinesAPI.VirtualMachineCreateOrUpdateBehavior.CalledWithInput.Pop().VM
					Expect(vm.Properties).ToNot(BeNil())

					Expect(vm.Properties.StorageProfile).ToNot(BeNil())
					Expect(vm.Properties.StorageProfile.OSDisk).ToNot(BeNil())
					osDiskDeleteOption := vm.Properties.StorageProfile.OSDisk.DeleteOption
					Expect(osDiskDeleteOption).ToNot(BeNil())
					Expect(lo.FromPtr(osDiskDeleteOption)).To(Equal(armcompute.DiskDeleteOptionTypesDelete))

					Expect(vm.Properties.StorageProfile.ImageReference).ToNot(BeNil())

					for _, nic := range vm.Properties.NetworkProfile.NetworkInterfaces {
						nicDeleteOption := nic.Properties.DeleteOption
						Expect(nicDeleteOption).To(Not(BeNil()))
						Expect(lo.FromPtr(nicDeleteOption)).To(Equal(armcompute.DeleteOptionsDelete))
					}
				})
				It("should not create unneeded secondary ips for azure cni with overlay", func() {
					ExpectApplied(ctx, env.Client, nodePool, nodeClass)
					pod := coretest.UnschedulablePod()
					ExpectProvisioned(ctx, env.Client, cluster, cloudProvider, coreProvisioner, pod)
					ExpectScheduled(ctx, env.Client, pod)

					Expect(azureEnv.VirtualMachinesAPI.VirtualMachineCreateOrUpdateBehavior.CalledWithInput.Len()).To(Equal(1))
					vm := azureEnv.VirtualMachinesAPI.VirtualMachineCreateOrUpdateBehavior.CalledWithInput.Pop().VM
					Expect(vm.Properties).ToNot(BeNil())

					Expect(vm.Properties.StorageProfile.ImageReference).ToNot(BeNil())
					Expect(len(vm.Properties.NetworkProfile.NetworkInterfaces)).To(Equal(1))
					Expect(lo.FromPtr(vm.Properties.NetworkProfile.NetworkInterfaces[0].Properties.Primary)).To(BeTrue())

					Expect(azureEnv.NetworkInterfacesAPI.NetworkInterfacesCreateOrUpdateBehavior.CalledWithInput.Len()).To(Equal(1))
					nic := azureEnv.NetworkInterfacesAPI.NetworkInterfacesCreateOrUpdateBehavior.CalledWithInput.Pop().Interface
					Expect(nic.Properties).ToNot(BeNil())

					Expect(len(nic.Properties.IPConfigurations)).To(Equal(1))
				})
			})
		})

		Context("GPU Workloads + Nodes", func() {
			It("should schedule non-GPU pod onto the cheapest non-GPU capable node", func() {
				ExpectApplied(ctx, env.Client, nodePool, nodeClass)
				pod := coretest.UnschedulablePod(coretest.PodOptions{})
				ExpectProvisioned(ctx, env.Client, cluster, cloudProvider, coreProvisioner, pod)
				node := ExpectScheduled(ctx, env.Client, pod)

				Expect(azureEnv.VirtualMachinesAPI.VirtualMachineCreateOrUpdateBehavior.CalledWithInput.Len()).To(Equal(1))
				vm := azureEnv.VirtualMachinesAPI.VirtualMachineCreateOrUpdateBehavior.CalledWithInput.Pop().VM
				Expect(vm.Properties).ToNot(BeNil())
				Expect(vm.Properties.HardwareProfile).ToNot(BeNil())
				Expect(utils.IsNvidiaEnabledSKU(string(*vm.Properties.HardwareProfile.VMSize))).To(BeFalse())

				Expect(node.Labels).To(HaveKeyWithValue("karpenter.azure.com/sku-gpu-count", "0"))
			})

			It("should schedule GPU pod on GPU capable node", func() {
				ExpectApplied(ctx, env.Client, nodePool, nodeClass)
				pod := coretest.UnschedulablePod(coretest.PodOptions{
					ObjectMeta: metav1.ObjectMeta{
						Name: "samples-tf-mnist-demo",
						Labels: map[string]string{
							"app": "samples-tf-mnist-demo",
						},
					},
					Image: "mcr.microsoft.com/azuredocs/samples-tf-mnist-demo:gpu",
					ResourceRequirements: v1.ResourceRequirements{
						Limits: v1.ResourceList{
							"nvidia.com/gpu": resource.MustParse("1"),
						},
					},
					RestartPolicy: v1.RestartPolicy("OnFailure"),
					Tolerations: []v1.Toleration{
						{
							Key:      "sku",
							Operator: v1.TolerationOpEqual,
							Value:    "gpu",
							Effect:   v1.TaintEffectNoSchedule,
						},
					},
				})

				ExpectProvisioned(ctx, env.Client, cluster, cloudProvider, coreProvisioner, pod)
				node := ExpectScheduled(ctx, env.Client, pod)

				// the following checks assume Standard_NC16as_T4_v3 (surprisingly the cheapest GPU in the test set), so test the assumption
				Expect(node.Labels).To(HaveKeyWithValue(v1.LabelInstanceTypeStable, "Standard_NC16as_T4_v3"))

				// Verify GPU related settings in bootstrap (assuming one Standard_NC16as_T4_v3)
				customData := ExpectDecodedCustomData(azureEnv)
				Expect(customData).To(SatisfyAll(
					ContainSubstring("GPU_NODE=true"),
					ContainSubstring("SGX_NODE=false"),
					ContainSubstring("MIG_NODE=false"),
					ContainSubstring("CONFIG_GPU_DRIVER_IF_NEEDED=true"),
					ContainSubstring("ENABLE_GPU_DEVICE_PLUGIN_IF_NEEDED=false"),
					ContainSubstring("GPU_DRIVER_TYPE=\"cuda\""),
					ContainSubstring(fmt.Sprintf("GPU_DRIVER_VERSION=\"%s\"", utils.NvidiaCudaDriverVersion)),
					ContainSubstring(fmt.Sprintf("GPU_IMAGE_SHA=\"%s\"", utils.AKSGPUCudaVersionSuffix)),
					ContainSubstring("GPU_NEEDS_FABRIC_MANAGER=\"false\""),
					ContainSubstring("GPU_INSTANCE_PROFILE=\"\""),
				))

				// Verify that the node the pod was scheduled on has GPU resource and labels set
				Expect(node.Status.Allocatable).To(HaveKeyWithValue(v1.ResourceName("nvidia.com/gpu"), resource.MustParse("1")))
				Expect(node.Labels).To(HaveKeyWithValue("karpenter.azure.com/sku-gpu-name", "T4"))
				Expect(node.Labels).To(HaveKeyWithValue("karpenter.azure.com/sku-gpu-manufacturer", v1beta1.ManufacturerNvidia))
				Expect(node.Labels).To(HaveKeyWithValue("karpenter.azure.com/sku-gpu-count", "1"))
			})
		})

		Context("Bootstrap", func() {
			var (
				kubeletFlags          string
				customData            string
				minorVersion          uint64
				credentialProviderURL string
			)
			BeforeEach(func() {
				ExpectApplied(ctx, env.Client, nodePool, nodeClass)
				pod := coretest.UnschedulablePod()
				ExpectProvisioned(ctx, env.Client, cluster, cloudProvider, coreProvisioner, pod)
				ExpectScheduled(ctx, env.Client, pod)
				customData = ExpectDecodedCustomData(azureEnv)
				kubeletFlags = ExpectKubeletFlagsPassed(customData)

				k8sVersion, err := azureEnv.KubernetesVersionProvider.KubeServerVersion(ctx)
				Expect(err).To(BeNil())
				minorVersion = semver.MustParse(k8sVersion).Minor
				credentialProviderURL = bootstrap.CredentialProviderURL(k8sVersion, "amd64")
			})

			It("should include or exclude --keep-terminated-pod-volumes based on kubelet version", func() {
				if minorVersion < 31 {
					Expect(kubeletFlags).To(ContainSubstring("--keep-terminated-pod-volumes"))
				} else {
					Expect(kubeletFlags).ToNot(ContainSubstring("--keep-terminated-pod-volumes"))
				}
			})

			It("should include correct flags and credential provider URL when CredentialProviderURL is not empty", func() {
				if credentialProviderURL != "" {
					Expect(kubeletFlags).ToNot(ContainSubstring("--azure-container-registry-config"))
					Expect(kubeletFlags).To(ContainSubstring("--image-credential-provider-config=/var/lib/kubelet/credential-provider-config.yaml"))
					Expect(kubeletFlags).To(ContainSubstring("--image-credential-provider-bin-dir=/var/lib/kubelet/credential-provider"))
					Expect(customData).To(ContainSubstring(credentialProviderURL))
				}
			})

			It("should include correct flags when CredentialProviderURL is empty", func() {
				if credentialProviderURL == "" {
					Expect(kubeletFlags).To(ContainSubstring("--azure-container-registry-config"))
					Expect(kubeletFlags).ToNot(ContainSubstring("--image-credential-provider-config"))
					Expect(kubeletFlags).ToNot(ContainSubstring("--image-credential-provider-bin-dir"))
				}
			})

			It("should include karpenter.sh/unregistered taint", func() {
				Expect(kubeletFlags).To(ContainSubstring("--register-with-taints=" + karpv1.UnregisteredNoExecuteTaint.ToString()))
			})
		})

		DescribeTable("Azure CNI node labels and agentbaker network plugin", func(
			networkPlugin, networkPluginMode, networkDataplane, expectedAgentBakerNetPlugin string,
			expectedNodeLabels sets.Set[string]) {
			options := test.Options(test.OptionsFields{
				NetworkPlugin:     lo.ToPtr(networkPlugin),
				NetworkPluginMode: lo.ToPtr(networkPluginMode),
				NetworkDataplane:  lo.ToPtr(networkDataplane),
			})
			ctx = options.ToContext(ctx)

			ExpectApplied(ctx, env.Client, nodePool, nodeClass)
			pod := coretest.UnschedulablePod()
			ExpectProvisioned(ctx, env.Client, cluster, cloudProvider, coreProvisioner, pod)
			ExpectScheduled(ctx, env.Client, pod)
			customData := ExpectDecodedCustomData(azureEnv)

			Expect(customData).To(ContainSubstring(fmt.Sprintf("NETWORK_PLUGIN=%s", expectedAgentBakerNetPlugin)))

			for label := range expectedNodeLabels {
				Expect(customData).To(ContainSubstring(label))
			}
		},
			Entry("Azure CNI V1",
				"azure", "", "",
				"azure", sets.New[string]()),
			Entry("Azure CNI w Overlay",
				"azure", "overlay", "",
				"none",
				sets.New(
					"kubernetes.azure.com/azure-cni-overlay=true",
					"kubernetes.azure.com/network-subnet=aks-subnet",
					"kubernetes.azure.com/nodenetwork-vnetguid=a519e60a-cac0-40b2-b883-084477fe6f5c",
					"kubernetes.azure.com/podnetwork-type=overlay",
				)),
			Entry("Network Plugin none",
				"none", "", "", "none",
				sets.New[string]()),
			Entry("Azure CNI w Overlay w Cilium",
				"azure", "overlay", "cilium",
				"none",
				sets.New(
					"kubernetes.azure.com/azure-cni-overlay=true",
					"kubernetes.azure.com/network-subnet=aks-subnet",
					"kubernetes.azure.com/nodenetwork-vnetguid=a519e60a-cac0-40b2-b883-084477fe6f5c",
					"kubernetes.azure.com/podnetwork-type=overlay",
					"kubernetes.azure.com/ebpf-dataplane=cilium",
				)),
			Entry("Cilium w feature flag Microsoft.ContainerService/EnableCiliumNodeSubnet",
				"azure", "", "cilium",
				"none",
				sets.New("kubernetes.azure.com/ebpf-dataplane=cilium")),
		)

		Context("LoadBalancer", func() {
			resourceGroup := "test-resourceGroup"

			It("should include loadbalancer backend pools the allocated VMs", func() {
				standardLB := test.MakeStandardLoadBalancer(resourceGroup, loadbalancer.SLBName, true)
				internalLB := test.MakeStandardLoadBalancer(resourceGroup, loadbalancer.InternalSLBName, false)

				azureEnv.LoadBalancersAPI.LoadBalancers.Store(standardLB.ID, standardLB)
				azureEnv.LoadBalancersAPI.LoadBalancers.Store(internalLB.ID, internalLB)

				ExpectApplied(ctx, env.Client, nodePool, nodeClass)
				pod := coretest.UnschedulablePod()
				ExpectProvisioned(ctx, env.Client, cluster, cloudProvider, coreProvisioner, pod)
				ExpectScheduled(ctx, env.Client, pod)

				Expect(azureEnv.VirtualMachinesAPI.VirtualMachineCreateOrUpdateBehavior.CalledWithInput.Len()).To(Equal(1))
				iface := azureEnv.NetworkInterfacesAPI.NetworkInterfacesCreateOrUpdateBehavior.CalledWithInput.Pop().Interface

				Expect(iface.Properties.IPConfigurations).ToNot(BeEmpty())
				Expect(lo.FromPtr(iface.Properties.IPConfigurations[0].Properties.Primary)).To(Equal(true))

				backendPools := iface.Properties.IPConfigurations[0].Properties.LoadBalancerBackendAddressPools
				Expect(backendPools).To(HaveLen(3))
				Expect(lo.FromPtr(backendPools[0].ID)).To(Equal("/subscriptions/subscriptionID/resourceGroups/test-resourceGroup/providers/Microsoft.Network/loadBalancers/kubernetes/backendAddressPools/kubernetes"))
				Expect(lo.FromPtr(backendPools[1].ID)).To(Equal("/subscriptions/subscriptionID/resourceGroups/test-resourceGroup/providers/Microsoft.Network/loadBalancers/kubernetes/backendAddressPools/aksOutboundBackendPool"))
				Expect(lo.FromPtr(backendPools[2].ID)).To(Equal("/subscriptions/subscriptionID/resourceGroups/test-resourceGroup/providers/Microsoft.Network/loadBalancers/kubernetes-internal/backendAddressPools/kubernetes"))
			})
		})

		Context("Zone-aware provisioning", func() {
			It("should launch in the NodePool-requested zone", func() {
				zone, vmZone := fmt.Sprintf("%s-3", fake.Region), "3"
				nodePool.Spec.Template.Spec.Requirements = []karpv1.NodeSelectorRequirementWithMinValues{
					{NodeSelectorRequirement: v1.NodeSelectorRequirement{Key: karpv1.CapacityTypeLabelKey, Operator: v1.NodeSelectorOpIn, Values: []string{karpv1.CapacityTypeSpot, karpv1.CapacityTypeOnDemand}}},
					{NodeSelectorRequirement: v1.NodeSelectorRequirement{Key: v1.LabelTopologyZone, Operator: v1.NodeSelectorOpIn, Values: []string{zone}}},
				}
				ExpectApplied(ctx, env.Client, nodePool, nodeClass)
				pod := coretest.UnschedulablePod()
				ExpectProvisioned(ctx, env.Client, cluster, cloudProvider, coreProvisioner, pod)
				node := ExpectScheduled(ctx, env.Client, pod)
				Expect(node.Labels).To(HaveKeyWithValue(v1.LabelTopologyZone, zone))

				vm := azureEnv.VirtualMachinesAPI.VirtualMachineCreateOrUpdateBehavior.CalledWithInput.Pop().VM
				Expect(vm).NotTo(BeNil())
				Expect(vm.Zones).To(ConsistOf(&vmZone))
			})
			It("should support provisioning in non-zonal regions", func() {
				ExpectApplied(ctx, env.Client, nodePool, nodeClass)
				pod := coretest.UnschedulablePod()
				ExpectProvisioned(ctx, env.Client, clusterNonZonal, cloudProviderNonZonal, coreProvisionerNonZonal, pod)
				ExpectScheduled(ctx, env.Client, pod)

				Expect(azureEnvNonZonal.VirtualMachinesAPI.VirtualMachineCreateOrUpdateBehavior.CalledWithInput.Len()).To(Equal(1))
				vm := azureEnvNonZonal.VirtualMachinesAPI.VirtualMachineCreateOrUpdateBehavior.CalledWithInput.Pop().VM
				Expect(vm.Zones).To(BeEmpty())
			})
			It("should support provisioning non-zonal instance types in zonal regions", func() {
				coretest.ReplaceRequirements(nodePool, karpv1.NodeSelectorRequirementWithMinValues{
					NodeSelectorRequirement: v1.NodeSelectorRequirement{
						Key:      v1.LabelInstanceTypeStable,
						Operator: v1.NodeSelectorOpIn,
						Values:   []string{"Standard_NC6s_v3"},
					}})
				ExpectApplied(ctx, env.Client, nodePool, nodeClass)

				pod := coretest.UnschedulablePod()
				ExpectProvisioned(ctx, env.Client, cluster, cloudProvider, coreProvisioner, pod)

				node := ExpectScheduled(ctx, env.Client, pod)
				Expect(node.Labels).To(HaveKeyWithValue(v1.LabelTopologyZone, ""))

				Expect(azureEnv.VirtualMachinesAPI.VirtualMachineCreateOrUpdateBehavior.CalledWithInput.Len()).To(Equal(1))
				vm := azureEnv.VirtualMachinesAPI.VirtualMachineCreateOrUpdateBehavior.CalledWithInput.Pop().VM
				Expect(vm.Zones).To(BeEmpty())
			})
		})

		Context("CloudProvider Create Error Cases", func() {
			It("should return error when NodeClass readiness is Unknown", func() {
				nodeClass.StatusConditions().SetUnknown(corestatus.ConditionReady)
				nodeClaim := coretest.NodeClaim(karpv1.NodeClaim{
					ObjectMeta: metav1.ObjectMeta{
						Labels: map[string]string{
							karpv1.NodePoolLabelKey: nodePool.Name,
						},
					},
					Spec: karpv1.NodeClaimSpec{
						NodeClassRef: &karpv1.NodeClassReference{
							Name:  nodeClass.Name,
							Group: object.GVK(nodeClass).Group,
							Kind:  object.GVK(nodeClass).Kind,
						},
					},
				})

				ExpectApplied(ctx, env.Client, nodePool, nodeClass, nodeClaim)
				claim, err := cloudProvider.Create(ctx, nodeClaim)
				Expect(err).To(HaveOccurred())
				Expect(err).To(BeAssignableToTypeOf(&corecloudprovider.CreateError{}))
				Expect(claim).To(BeNil())
				Expect(err.Error()).To(ContainSubstring("resolving NodeClass readiness, NodeClass is in Ready=Unknown"))
			})

			It("should return error when instance type resolution fails", func() {
				// Create and set up the status controller
				statusController := status.NewController(env.Client, azureEnv.KubernetesVersionProvider, azureEnv.ImageProvider, env.KubernetesInterface, azureEnv.SubnetsAPI)

				// Set NodeClass to Ready
				nodeClass.StatusConditions().SetTrue(karpv1.ConditionTypeLaunched)
				ExpectApplied(ctx, env.Client, nodePool, nodeClass)

				// Reconcile the NodeClass to ensure status is updated
				ExpectObjectReconciled(ctx, env.Client, statusController, nodeClass)

				azureEnv.SKUsAPI.Error = fmt.Errorf("failed to list SKUs")

				nodeClaim := coretest.NodeClaim(karpv1.NodeClaim{
					ObjectMeta: metav1.ObjectMeta{
						Labels: map[string]string{
							karpv1.NodePoolLabelKey: nodePool.Name,
						},
					},
					Spec: karpv1.NodeClaimSpec{
						NodeClassRef: &karpv1.NodeClassReference{
							Name:  nodeClass.Name,
							Group: object.GVK(nodeClass).Group,
							Kind:  object.GVK(nodeClass).Kind,
						},
					},
				})

				claim, err := cloudProvider.Create(ctx, nodeClaim)
				Expect(err).To(HaveOccurred())
				Expect(err).To(BeAssignableToTypeOf(&corecloudprovider.CreateError{}))
				Expect(claim).To(BeNil())
				Expect(err.Error()).To(ContainSubstring("resolving instance types"))
			})

			It("should return error when instance creation fails", func() {
				ExpectApplied(ctx, env.Client, nodePool, nodeClass)

				// Create a NodeClaim with valid requirements
				nodeClaim := coretest.NodeClaim(karpv1.NodeClaim{
					ObjectMeta: metav1.ObjectMeta{
						Labels: map[string]string{
							karpv1.NodePoolLabelKey: nodePool.Name,
						},
					},
					Spec: karpv1.NodeClaimSpec{
						NodeClassRef: &karpv1.NodeClassReference{
							Name:  nodeClass.Name,
							Group: object.GVK(nodeClass).Group,
							Kind:  object.GVK(nodeClass).Kind,
						},
					},
				})

				// Set up the instance provider to fail
				azureEnv.VirtualMachinesAPI.VirtualMachinesBehavior.VirtualMachineCreateOrUpdateBehavior.BeginError.Set(
					&azcore.ResponseError{
						ErrorCode: sdkerrors.OperationNotAllowed,
						RawResponse: &http.Response{
							Body: createSDKErrorBody(sdkerrors.OperationNotAllowed, "Failed to create VM"),
						},
					},
				)

				claim, err := cloudProvider.Create(ctx, nodeClaim)
				Expect(err).To(HaveOccurred())
				Expect(err).To(BeAssignableToTypeOf(&corecloudprovider.CreateError{}))
				Expect(claim).To(BeNil())
				Expect(err.Error()).To(ContainSubstring("creating instance failed"))
			})
		})

		// Note: this is the most sharable to AKS machine tests. No ties to VM at all.
		// Suggestion: share it? Although might need to rework test location/structure for that.
		Context("Unavailable Offerings", func() {
			It("should not allocate a vm in a zone marked as unavailable", func() {
				azureEnv.UnavailableOfferingsCache.MarkUnavailable(ctx, "ZonalAllocationFailure", "Standard_D2_v2", fakeZone1, karpv1.CapacityTypeSpot)
				azureEnv.UnavailableOfferingsCache.MarkUnavailable(ctx, "ZonalAllocationFailure", "Standard_D2_v2", fakeZone1, karpv1.CapacityTypeOnDemand)
				coretest.ReplaceRequirements(nodePool, karpv1.NodeSelectorRequirementWithMinValues{
					NodeSelectorRequirement: v1.NodeSelectorRequirement{
						Key:      v1.LabelInstanceTypeStable,
						Operator: v1.NodeSelectorOpIn,
						Values:   []string{"Standard_D2_v2"},
					}})

				ExpectApplied(ctx, env.Client, nodePool, nodeClass)
				pod := coretest.UnschedulablePod()
				ExpectProvisioned(ctx, env.Client, cluster, cloudProvider, coreProvisioner, pod)
				node := ExpectScheduled(ctx, env.Client, pod)
				Expect(node.Labels[v1.LabelTopologyZone]).ToNot(Equal(fakeZone1))
				Expect(node.Labels[v1.LabelInstanceTypeStable]).To(Equal("Standard_D2_v2"))
			})
			It("should handle ZonalAllocationFailed on creating the VM", func() {
				azureEnv.VirtualMachinesAPI.VirtualMachinesBehavior.VirtualMachineCreateOrUpdateBehavior.Error.Set(
					&azcore.ResponseError{ErrorCode: sdkerrors.ZoneAllocationFailed},
				)
				// when ZonalAllocationFailed error is encountered, we block all VM sizes that have >= vCPUs as the VM size for which we encountered the error
				expectedUnavailableSKUs := []*skewer.SKU{
					{
						Name:   lo.ToPtr("Standard_D2_v2"),
						Size:   lo.ToPtr("D2_v2"),
						Family: lo.ToPtr("StandardDv2Family"),
						Capabilities: &[]compute.ResourceSkuCapabilities{
							{
								Name:  lo.ToPtr("vCPUs"),
								Value: lo.ToPtr("2"),
							},
						},
					},
					{
						Name:   lo.ToPtr("Standard_D16_v2"),
						Size:   lo.ToPtr("D16_v2"),
						Family: lo.ToPtr("StandardDv2Family"),
						Capabilities: &[]compute.ResourceSkuCapabilities{
							{
								Name:  lo.ToPtr("vCPUs"),
								Value: lo.ToPtr("16"),
							},
						},
					},
					{
						Name:   lo.ToPtr("Standard_D32_v2"),
						Size:   lo.ToPtr("D32_v2"),
						Family: lo.ToPtr("StandardDv2Family"),
						Capabilities: &[]compute.ResourceSkuCapabilities{
							{
								Name:  lo.ToPtr("vCPUs"),
								Value: lo.ToPtr("32"),
							},
						},
					},
				}
				coretest.ReplaceRequirements(nodePool, karpv1.NodeSelectorRequirementWithMinValues{
					NodeSelectorRequirement: v1.NodeSelectorRequirement{
						Key:      v1.LabelInstanceTypeStable,
						Operator: v1.NodeSelectorOpIn,
						Values:   []string{"Standard_D2_v2"},
					}})

				ExpectApplied(ctx, env.Client, nodePool, nodeClass)
				pod := coretest.UnschedulablePod()
				ExpectLaunched(ctx, env.Client, cloudProvider, coreProvisioner, pod)
				ExpectNotScheduled(ctx, env.Client, pod)

				Eventually(func() []*karpv1.NodeClaim { return ExpectNodeClaims(ctx, env.Client) }).To(HaveLen(0))

				By("marking whatever zone was picked as unavailable - for both spot and on-demand")
				zone, err := utils.GetZone(&azureEnv.VirtualMachinesAPI.VirtualMachineCreateOrUpdateBehavior.CalledWithInput.Pop().VM)
				Expect(err).ToNot(HaveOccurred())
				for _, skuToCheck := range expectedUnavailableSKUs {
					Expect(azureEnv.UnavailableOfferingsCache.IsUnavailable(skuToCheck, zone, karpv1.CapacityTypeSpot)).To(BeTrue())
					Expect(azureEnv.UnavailableOfferingsCache.IsUnavailable(skuToCheck, zone, karpv1.CapacityTypeOnDemand)).To(BeTrue())
				}

				By("successfully scheduling in a different zone on retry")
				ExpectProvisioned(ctx, env.Client, cluster, cloudProvider, coreProvisioner, pod)
				node := ExpectScheduled(ctx, env.Client, pod)
				Expect(node.Labels[v1.LabelTopologyZone]).ToNot(Equal(zone))
			})

			DescribeTable("Should not return unavailable offerings", func(azEnv *test.Environment) {
				for _, zone := range azEnv.Zones() {
					azEnv.UnavailableOfferingsCache.MarkUnavailable(ctx, "SubscriptionQuotaReached", "Standard_D2_v2", zone, karpv1.CapacityTypeSpot)
					azEnv.UnavailableOfferingsCache.MarkUnavailable(ctx, "SubscriptionQuotaReached", "Standard_D2_v2", zone, karpv1.CapacityTypeOnDemand)
				}
				instanceTypes, err := azEnv.InstanceTypesProvider.List(ctx, nodeClass)
				Expect(err).ToNot(HaveOccurred())

				seeUnavailable := false
				for _, instanceType := range instanceTypes {
					if instanceType.Name == "Standard_D2_v2" {
						// We want to validate we see the offering in the list,
						// but we also expect it to not have any available offerings
						seeUnavailable = true
						Expect(len(instanceType.Offerings.Available())).To(Equal(0))
					} else {
						Expect(len(instanceType.Offerings.Available())).To(Not(Equal(0)))
					}
				}
				// we should see the unavailable offering in the list
				Expect(seeUnavailable).To(BeTrue())
			},
				Entry("zonal", azureEnv),
				Entry("non-zonal", azureEnvNonZonal),
			)

			It("should launch instances in a different zone than preferred", func() {
				azureEnv.UnavailableOfferingsCache.MarkUnavailable(ctx, "ZonalAllocationFailure", "Standard_D2_v2", fakeZone1, karpv1.CapacityTypeOnDemand)
				azureEnv.UnavailableOfferingsCache.MarkUnavailable(ctx, "ZonalAllocationFailure", "Standard_D2_v2", fakeZone1, karpv1.CapacityTypeSpot)

				ExpectApplied(ctx, env.Client, nodeClass, nodePool)
				pod := coretest.UnschedulablePod(coretest.PodOptions{
					NodeSelector: map[string]string{v1.LabelInstanceTypeStable: "Standard_D2_v2"},
				})
				pod.Spec.Affinity = &v1.Affinity{
					NodeAffinity: &v1.NodeAffinity{
						PreferredDuringSchedulingIgnoredDuringExecution: []v1.PreferredSchedulingTerm{
							{
								Weight: 1,
								Preference: v1.NodeSelectorTerm{
									MatchExpressions: []v1.NodeSelectorRequirement{
										{
											Key: v1.LabelTopologyZone, Operator: v1.NodeSelectorOpIn, Values: []string{fakeZone1},
										},
									},
								},
							},
						},
					},
				}
				ExpectProvisioned(ctx, env.Client, cluster, cloudProvider, coreProvisioner, pod)
				node := ExpectScheduled(ctx, env.Client, pod)
				Expect(node.Labels[v1.LabelTopologyZone]).ToNot(Equal(fakeZone1))
				Expect(node.Labels[v1.LabelInstanceTypeStable]).To(Equal("Standard_D2_v2"))
			})
			It("should launch smaller instances than optimal if larger instance launch results in Insufficient Capacity Error", func() {
				azureEnv.UnavailableOfferingsCache.MarkUnavailable(ctx, "SubscriptionQuotaReached", "Standard_F16s_v2", fakeZone1, karpv1.CapacityTypeOnDemand)
				azureEnv.UnavailableOfferingsCache.MarkUnavailable(ctx, "SubscriptionQuotaReached", "Standard_F16s_v2", fakeZone1, karpv1.CapacityTypeSpot)
				coretest.ReplaceRequirements(nodePool, karpv1.NodeSelectorRequirementWithMinValues{
					NodeSelectorRequirement: v1.NodeSelectorRequirement{
						Key:      v1.LabelInstanceTypeStable,
						Operator: v1.NodeSelectorOpIn,
						Values:   []string{"Standard_DS2_v2", "Standard_F16s_v2"},
					}})
				pods := []*v1.Pod{}
				for i := 0; i < 2; i++ {
					pods = append(pods, coretest.UnschedulablePod(coretest.PodOptions{
						ResourceRequirements: v1.ResourceRequirements{
							Requests: v1.ResourceList{v1.ResourceCPU: resource.MustParse("1")},
						},
						NodeSelector: map[string]string{
							v1.LabelTopologyZone: fakeZone1,
						},
					}))
				}
				// Provisions 2 smaller instances since larger was ICE'd
				ExpectApplied(ctx, env.Client, nodeClass, nodePool)
				ExpectProvisioned(ctx, env.Client, cluster, cloudProvider, coreProvisioner, pods...)

				nodeNames := sets.New[string]()
				for _, pod := range pods {
					node := ExpectScheduled(ctx, env.Client, pod)
					Expect(node.Labels[v1.LabelInstanceTypeStable]).To(Equal("Standard_DS2_v2"))
					nodeNames.Insert(node.Name)
				}
				Expect(nodeNames.Len()).To(Equal(2))
			})
			DescribeTable("should launch instances on later reconciliation attempt with Insufficient Capacity Error Cache expiry",
				func(azureEnv *test.Environment, cluster *state.Cluster, cloudProvider *cloudprovider.CloudProvider, coreProvisioner *provisioning.Provisioner) {
					for _, zone := range azureEnv.Zones() {
						azureEnv.UnavailableOfferingsCache.MarkUnavailable(ctx, "SubscriptionQuotaReached", "Standard_D2_v2", zone, karpv1.CapacityTypeSpot)
						azureEnv.UnavailableOfferingsCache.MarkUnavailable(ctx, "SubscriptionQuotaReached", "Standard_D2_v2", zone, karpv1.CapacityTypeOnDemand)
					}

					ExpectApplied(ctx, env.Client, nodeClass, nodePool)
					pod := coretest.UnschedulablePod(coretest.PodOptions{
						NodeSelector: map[string]string{v1.LabelInstanceTypeStable: "Standard_D2_v2"},
					})
					ExpectProvisioned(ctx, env.Client, cluster, cloudProvider, coreProvisioner, pod)
					ExpectNotScheduled(ctx, env.Client, pod)
					// capacity shortage is over - expire the items from the cache and try again
					azureEnv.UnavailableOfferingsCache.Flush()
					ExpectProvisioned(ctx, env.Client, cluster, cloudProvider, coreProvisioner, pod)
					node := ExpectScheduled(ctx, env.Client, pod)
					Expect(node.Labels).To(HaveKeyWithValue(v1.LabelInstanceTypeStable, "Standard_D2_v2"))
				},
				Entry("zonal", azureEnv, cluster, cloudProvider, coreProvisioner),
				Entry("non-zonal", azureEnvNonZonal, clusterNonZonal, cloudProviderNonZonal, coreProvisionerNonZonal),
			)

			Context("SkuNotAvailable", func() {
				AssertUnavailable := func(sku *skewer.SKU, capacityType string) {
					// fake a SKU not available error
					azureEnv.VirtualMachinesAPI.VirtualMachinesBehavior.VirtualMachineCreateOrUpdateBehavior.BeginError.Set(
						&azcore.ResponseError{ErrorCode: sdkerrors.SKUNotAvailableErrorCode},
					)
					coretest.ReplaceRequirements(nodePool,
						karpv1.NodeSelectorRequirementWithMinValues{
							NodeSelectorRequirement: v1.NodeSelectorRequirement{Key: v1.LabelInstanceTypeStable, Operator: v1.NodeSelectorOpIn, Values: []string{sku.GetName()}}},
						karpv1.NodeSelectorRequirementWithMinValues{
							NodeSelectorRequirement: v1.NodeSelectorRequirement{Key: karpv1.CapacityTypeLabelKey, Operator: v1.NodeSelectorOpIn, Values: []string{capacityType}}},
					)
					ExpectApplied(ctx, env.Client, nodeClass, nodePool)
					pod := coretest.UnschedulablePod()
					ExpectProvisioned(ctx, env.Client, cluster, cloudProvider, coreProvisioner, pod)
					ExpectNotScheduled(ctx, env.Client, pod)
					for _, zoneID := range []string{"1", "2", "3"} {
						ExpectUnavailable(azureEnv, sku, utils.MakeZone(fake.Region, zoneID), capacityType)
					}
				}

				It("should mark SKU as unavailable in all zones for Spot", func() {
					AssertUnavailable(defaultTestSKU, karpv1.CapacityTypeSpot)
				})

				It("should mark SKU as unavailable in all zones for OnDemand", func() {
					AssertUnavailable(defaultTestSKU, karpv1.CapacityTypeOnDemand)
				})
			})
		})
	})

	Context("Provider List", func() {
		Context("Filtering in InstanceType", func() {
			var instanceTypes corecloudprovider.InstanceTypes
			var err error
			getName := func(instanceType *corecloudprovider.InstanceType) string { return instanceType.Name }

			BeforeEach(func() {
				instanceTypes, err = azureEnv.InstanceTypesProvider.List(ctx, nodeClass)
				Expect(err).ToNot(HaveOccurred())
			})

			It("should not include SKUs marked as restricted", func() {
				isRestricted := func(instanceType *corecloudprovider.InstanceType) bool {
					return instancetype.AKSRestrictedVMSizes.Has(instanceType.Name)
				}
				Expect(instanceTypes).ShouldNot(ContainElement(WithTransform(isRestricted, Equal(true))))
				Expect(instanceTypes).ShouldNot(ContainElement(WithTransform(isRestricted, Equal(true))))
			})
			It("should not include SKUs with constrained CPUs, but include unconstrained ones", func() {
				Expect(instanceTypes).ShouldNot(ContainElement(WithTransform(getName, Equal("Standard_M8-2ms"))))
				Expect(instanceTypes).Should(ContainElement(WithTransform(getName, Equal("Standard_D2_v2"))))
			})
			It("should not include confidential SKUs", func() {
				Expect(instanceTypes).ShouldNot(ContainElement(WithTransform(getName, Equal("Standard_DC8s_v3"))))
			})
			It("should not include SKUs without compatible image", func() {
				Expect(instanceTypes).ShouldNot(ContainElement(WithTransform(getName, Equal("Standard_D2as_v6"))))
			})
		})
		Context("Filtering GPU SKUs AzureLinux", func() {
			var instanceTypes corecloudprovider.InstanceTypes
			var err error
			getName := func(instanceType *corecloudprovider.InstanceType) string { return instanceType.Name }

			BeforeEach(func() {
				nodeClassAZLinux := test.AKSNodeClass()
				nodeClassAZLinux.Spec.ImageFamily = lo.ToPtr("AzureLinux")
				ExpectApplied(ctx, env.Client, nodeClassAZLinux)
				instanceTypes, err = azureEnv.InstanceTypesProvider.List(ctx, nodeClassAZLinux)
				Expect(err).ToNot(HaveOccurred())
			})

			It("should not include AKSUbuntu GPU SKUs in list results", func() {
				Expect(instanceTypes).ShouldNot(ContainElement(WithTransform(getName, Equal("Standard_NC24ads_A100_v4"))))
			})
			It("should include AKSUbuntu GPU SKUs in list results", func() {
				Expect(instanceTypes).Should(ContainElement(WithTransform(getName, Equal("Standard_NC16as_T4_v3"))))
			})
		})

		Context("Filtering by Encryption at Host", func() {
			var instanceTypes corecloudprovider.InstanceTypes
			var err error
			getName := func(instanceType *corecloudprovider.InstanceType) string { return instanceType.Name }

			Context("when encryption at host is enabled", func() {
				BeforeEach(func() {
					nodeClassWithEncryption := test.AKSNodeClass()
					if nodeClassWithEncryption.Spec.Security == nil {
						nodeClassWithEncryption.Spec.Security = &v1beta1.Security{}
					}
					nodeClassWithEncryption.Spec.Security.EncryptionAtHost = lo.ToPtr(true)
					ExpectApplied(ctx, env.Client, nodeClassWithEncryption)
					instanceTypes, err = azureEnv.InstanceTypesProvider.List(ctx, nodeClassWithEncryption)
					Expect(err).ToNot(HaveOccurred())
				})

				It("should only include SKUs that support encryption at host", func() {
					// Standard_D2_v2 does not support encryption at host, so it should be filtered out
					Expect(instanceTypes).ShouldNot(ContainElement(WithTransform(getName, Equal("Standard_D2_v2"))))
					// Standard_D2s_v3 supports encryption at host, so it should be included
					Expect(instanceTypes).Should(ContainElement(WithTransform(getName, Equal("Standard_D2s_v3"))))
					// Standard_D2_v5 supports encryption at host, so it should be included
					Expect(instanceTypes).Should(ContainElement(WithTransform(getName, Equal("Standard_D2_v5"))))
				})
			})

			Context("when encryption at host is disabled or not set", func() {
				It("should include SKUs regardless of encryption at host support", func() {
					nodeClassWithoutEncryption := test.AKSNodeClass()
					// default is disabled when Security is nil or EncryptionAtHost is nil
					ExpectApplied(ctx, env.Client, nodeClassWithoutEncryption)
					instanceTypes, err = azureEnv.InstanceTypesProvider.List(ctx, nodeClassWithoutEncryption)
					Expect(err).ToNot(HaveOccurred())

					// Standard_D2_v2 does not support encryption at host, but should still be included when encryption is not required
					Expect(instanceTypes).Should(ContainElement(WithTransform(getName, Equal("Standard_D2_v2"))))
					// Standard_D2s_v3 supports encryption at host and should be included
					Expect(instanceTypes).Should(ContainElement(WithTransform(getName, Equal("Standard_D2s_v3"))))
					// Standard_D2_v5 supports encryption at host and should be included
					Expect(instanceTypes).Should(ContainElement(WithTransform(getName, Equal("Standard_D2_v5"))))
				})
			})
		})

		Context("MaxPods", func() {
			BeforeEach(func() {
				ctx = options.ToContext(ctx, test.Options())
			})
			It("should set pods equal to MaxPods in the AKSNodeClass when specified", func() {
				maxPods := int32(150)
				nodeClass.Spec.MaxPods = lo.ToPtr(maxPods)

				instanceTypes, err := azureEnv.InstanceTypesProvider.List(ctx, nodeClass)
				Expect(err).NotTo(HaveOccurred())
				ExpectCapacityPodsToMatchMaxPods(instanceTypes, maxPods)

				nodeClass.Spec.MaxPods = lo.ToPtr(int32(100))
				// Expect that an updated nodeclass is reflected
				instanceTypes, err = azureEnv.InstanceTypesProvider.List(ctx, nodeClass)
				Expect(err).NotTo(HaveOccurred())
				ExpectCapacityPodsToMatchMaxPods(instanceTypes, int32(100))
			})
			It("should set pods equal to the expected default MaxPods for NodeSubnet", func() {
				ctx = options.ToContext(
					ctx,
					test.Options(test.OptionsFields{
						NetworkPlugin:     lo.ToPtr("azure"),
						NetworkPluginMode: lo.ToPtr(""),
					}),
				)
				Expect(options.FromContext(ctx).NetworkPlugin).To(Equal("azure"))
				Expect(options.FromContext(ctx).NetworkPluginMode).To(Equal(""))
				instanceTypes, err := azureEnv.InstanceTypesProvider.List(ctx, nodeClass)
				Expect(err).NotTo(HaveOccurred())
				ExpectCapacityPodsToMatchMaxPods(instanceTypes, int32(30))
			})
			It("should set pods equal to the expected default MaxPods for AzureCNI Overlay", func() {
				// The default options should be using azure cni + overlay networking
				Expect(options.FromContext(ctx).NetworkPlugin).To(Equal("azure"))
				Expect(options.FromContext(ctx).NetworkPluginMode).To(Equal("overlay"))
				instanceTypes, err := azureEnv.InstanceTypesProvider.List(ctx, nodeClass)
				Expect(err).NotTo(HaveOccurred())
				ExpectCapacityPodsToMatchMaxPods(instanceTypes, int32(250))
			})
			It("should set pods equal to expected default MaxPods for network plugin none", func() {
				ctx = options.ToContext(
					ctx,
					test.Options(test.OptionsFields{
						NetworkPlugin: lo.ToPtr("none"),
					}),
				)
				Expect(options.FromContext(ctx).NetworkPlugin).To(Equal("none"))

				instanceTypes, err := azureEnv.InstanceTypesProvider.List(ctx, nodeClass)
				Expect(err).NotTo(HaveOccurred())
				ExpectCapacityPodsToMatchMaxPods(instanceTypes, int32(250))
			})
			It("should set pods equal to expected default MaxPods for unsupported cni", func() {
				ctx = options.ToContext(
					ctx,
					test.Options(test.OptionsFields{
						NetworkPlugin: lo.ToPtr("kubenet"),
					}),
				)
				Expect(options.FromContext(ctx).NetworkPlugin).To(Equal("kubenet"))

				instanceTypes, err := azureEnv.InstanceTypesProvider.List(ctx, nodeClass)
				Expect(err).NotTo(HaveOccurred())
				ExpectCapacityPodsToMatchMaxPods(instanceTypes, int32(110))
			})
		})

		Context("Basic", func() {
			var instanceTypes corecloudprovider.InstanceTypes
			var err error
			BeforeEach(func() {
				// disable VM memory overhead for simpler capacity testing
				ctx = options.ToContext(ctx, test.Options(test.OptionsFields{
					VMMemoryOverheadPercent: lo.ToPtr[float64](0),
				}))
				instanceTypes, err = azureEnv.InstanceTypesProvider.List(ctx, nodeClass)
				Expect(err).ToNot(HaveOccurred())
			})

			It("should have all the requirements on every sku", func() {
				for _, instanceType := range instanceTypes {
					reqs := instanceType.Requirements

					Expect(reqs.Has(v1.LabelArchStable)).To(BeTrue())
					Expect(reqs.Has(v1.LabelOSStable)).To(BeTrue())
					Expect(reqs.Has(v1.LabelInstanceTypeStable)).To(BeTrue())

					Expect(reqs.Has(v1beta1.LabelSKUName)).To(BeTrue())

					Expect(reqs.Has(v1beta1.LabelSKUStoragePremiumCapable)).To(BeTrue())
					Expect(reqs.Has(v1beta1.LabelSKUAcceleratedNetworking)).To(BeTrue())
					Expect(reqs.Has(v1beta1.LabelSKUHyperVGeneration)).To(BeTrue())
					Expect(reqs.Has(v1beta1.LabelSKUStorageEphemeralOSMaxSize)).To(BeTrue())
				}
			})
			It("boolean requirements should have a value, either 'true' or 'false'", func() {
				for _, instanceType := range instanceTypes {
					reqs := instanceType.Requirements
					Expect(reqs.Get(v1beta1.LabelSKUStoragePremiumCapable).Values()).To(HaveLen(1))
					Expect(reqs.Get(v1beta1.LabelSKUStoragePremiumCapable).Values()[0]).To(SatisfyAny(Equal("true"), Equal("false")))
					Expect(reqs.Get(v1beta1.LabelSKUAcceleratedNetworking).Values()).To(HaveLen(1))
					Expect(reqs.Get(v1beta1.LabelSKUAcceleratedNetworking).Values()[0]).To(SatisfyAny(Equal("true"), Equal("false")))
				}
			})

			It("should have all compute capacity", func() {
				for _, instanceType := range instanceTypes {
					capList := instanceType.Capacity
					Expect(capList).To(HaveKey(v1.ResourceCPU))
					Expect(capList).To(HaveKey(v1.ResourceMemory))
					Expect(capList).To(HaveKey(v1.ResourcePods))
					Expect(capList).To(HaveKey(v1.ResourceEphemeralStorage))
				}
			})

			// TODO: Is this stuff really about Provider List? Feels like no, should we put it elsewhere?
			type WellKnownLabelEntry struct {
				Name      string
				Label     string
				ValueFunc func() string
				// ExpectedInKubeletLabels indicates if we expect to see this in the KUBELET_NODE_LABELS section of the custom script extension.
				// If this is false it means that Karpenter will not set it on the node via KUBELET_NODE_LABELS.
				// It does NOT mean that it will not be on the resulting Node object in a real cluster, as it may be written by another process.
				// We expect that if ExpectedOnNode is set, ExpectedInKubeletLabels is also set.
				ExpectedInKubeletLabels bool
				// ExpectedOnNode indicates if we expect to see this on the node.
				// If this is false it means is that Karpenter will not set it on the node directly via kube-apiserver.
				// It does NOT mean that it will not be on the resulting Node object in a real cluster, as it may be written as part of KUBELET_NODE_LABELS (see above)
				// or by another process. We're asserting on this distinction currently because it helps clarify who is doing what
				ExpectedOnNode bool
			}
			entries := []WellKnownLabelEntry{
				// Well known
				{Name: v1.LabelTopologyRegion, Label: v1.LabelTopologyRegion, ValueFunc: func() string { return fake.Region }, ExpectedInKubeletLabels: true, ExpectedOnNode: true},
				{Name: karpv1.NodePoolLabelKey, Label: karpv1.NodePoolLabelKey, ValueFunc: func() string { return nodePool.Name }, ExpectedInKubeletLabels: true, ExpectedOnNode: true},
				{Name: v1.LabelTopologyZone, Label: v1.LabelTopologyZone, ValueFunc: func() string { return fakeZone1 }, ExpectedInKubeletLabels: false, ExpectedOnNode: true},
				{Name: v1.LabelInstanceTypeStable, Label: v1.LabelInstanceTypeStable, ValueFunc: func() string { return "Standard_NC24ads_A100_v4" }, ExpectedInKubeletLabels: true, ExpectedOnNode: true},
				{Name: v1.LabelOSStable, Label: v1.LabelOSStable, ValueFunc: func() string { return "linux" }, ExpectedInKubeletLabels: true, ExpectedOnNode: true},
				{Name: v1.LabelArchStable, Label: v1.LabelArchStable, ValueFunc: func() string { return "amd64" }, ExpectedInKubeletLabels: true, ExpectedOnNode: true},
				{Name: karpv1.CapacityTypeLabelKey, Label: karpv1.CapacityTypeLabelKey, ValueFunc: func() string { return "on-demand" }, ExpectedInKubeletLabels: true, ExpectedOnNode: true},
				// Well Known to AKS
				{Name: v1beta1.LabelSKUName, Label: v1beta1.LabelSKUName, ValueFunc: func() string { return "Standard_NC24ads_A100_v4" }, ExpectedInKubeletLabels: true, ExpectedOnNode: true},
				{Name: v1beta1.LabelSKUFamily, Label: v1beta1.LabelSKUFamily, ValueFunc: func() string { return "N" }, ExpectedInKubeletLabels: true, ExpectedOnNode: true},
				{Name: v1beta1.LabelSKUSeries, Label: v1beta1.LabelSKUSeries, ValueFunc: func() string { return "NCads_v4" }, ExpectedInKubeletLabels: true, ExpectedOnNode: true},
				{Name: v1beta1.LabelSKUVersion, Label: v1beta1.LabelSKUVersion, ValueFunc: func() string { return "4" }, ExpectedInKubeletLabels: true, ExpectedOnNode: true},
				{Name: v1beta1.LabelSKUStorageEphemeralOSMaxSize, Label: v1beta1.LabelSKUStorageEphemeralOSMaxSize, ValueFunc: func() string { return "429" }, ExpectedInKubeletLabels: true, ExpectedOnNode: true},
				{Name: v1beta1.LabelSKUAcceleratedNetworking, Label: v1beta1.LabelSKUAcceleratedNetworking, ValueFunc: func() string { return "true" }, ExpectedInKubeletLabels: true, ExpectedOnNode: true},
				{Name: v1beta1.LabelSKUStoragePremiumCapable, Label: v1beta1.LabelSKUStoragePremiumCapable, ValueFunc: func() string { return "true" }, ExpectedInKubeletLabels: true, ExpectedOnNode: true},
				{Name: v1beta1.LabelSKUGPUName, Label: v1beta1.LabelSKUGPUName, ValueFunc: func() string { return "A100" }, ExpectedInKubeletLabels: true, ExpectedOnNode: true},
				{Name: v1beta1.LabelSKUGPUManufacturer, Label: v1beta1.LabelSKUGPUManufacturer, ValueFunc: func() string { return "nvidia" }, ExpectedInKubeletLabels: true, ExpectedOnNode: true},
				{Name: v1beta1.LabelSKUGPUCount, Label: v1beta1.LabelSKUGPUCount, ValueFunc: func() string { return "1" }, ExpectedInKubeletLabels: true, ExpectedOnNode: true},
				{Name: v1beta1.LabelSKUCPU, Label: v1beta1.LabelSKUCPU, ValueFunc: func() string { return "24" }, ExpectedInKubeletLabels: true, ExpectedOnNode: true},
				{Name: v1beta1.LabelSKUMemory, Label: v1beta1.LabelSKUMemory, ValueFunc: func() string { return "8192" }, ExpectedInKubeletLabels: true, ExpectedOnNode: true},
				// AKS domain
				{Name: v1beta1.AKSLabelCPU, Label: v1beta1.AKSLabelCPU, ValueFunc: func() string { return "24" }, ExpectedInKubeletLabels: true, ExpectedOnNode: true},
				{Name: v1beta1.AKSLabelMemory, Label: v1beta1.AKSLabelMemory, ValueFunc: func() string { return "8192" }, ExpectedInKubeletLabels: true, ExpectedOnNode: true},
				{Name: v1beta1.AKSLabelMode + "=user", Label: v1beta1.AKSLabelMode, ValueFunc: func() string { return "user" }, ExpectedInKubeletLabels: true, ExpectedOnNode: true},
				{Name: v1beta1.AKSLabelMode + "=system", Label: v1beta1.AKSLabelMode, ValueFunc: func() string { return "system" }, ExpectedInKubeletLabels: true, ExpectedOnNode: true},
				// Deprecated Labels -- note that these are not expected in kubelet labels or on the node.
				// They are written by CloudProvider so don't need to be sent to kubelet, and they aren't required on the node object because Karpenter does a mapping from
				// the new labels to the old labels for compatibility.
				{Name: v1.LabelFailureDomainBetaRegion, Label: v1.LabelFailureDomainBetaRegion, ValueFunc: func() string { return fake.Region }, ExpectedInKubeletLabels: false, ExpectedOnNode: false},
				{Name: v1.LabelFailureDomainBetaZone, Label: v1.LabelFailureDomainBetaZone, ValueFunc: func() string { return fakeZone1 }, ExpectedInKubeletLabels: false, ExpectedOnNode: false},
				{Name: "beta.kubernetes.io/arch", Label: "beta.kubernetes.io/arch", ValueFunc: func() string { return "amd64" }, ExpectedInKubeletLabels: false, ExpectedOnNode: false},
				{Name: "beta.kubernetes.io/os", Label: "beta.kubernetes.io/os", ValueFunc: func() string { return "linux" }, ExpectedInKubeletLabels: false, ExpectedOnNode: false},
				{Name: v1.LabelInstanceType, Label: v1.LabelInstanceType, ValueFunc: func() string { return "Standard_NC24ads_A100_v4" }, ExpectedInKubeletLabels: false, ExpectedOnNode: false},
				{Name: "topology.disk.csi.azure.com/zone", Label: "topology.disk.csi.azure.com/zone", ValueFunc: func() string { return fakeZone1 }, ExpectedInKubeletLabels: false, ExpectedOnNode: false},
				// Unsupported labels
				{Name: v1.LabelWindowsBuild, Label: v1.LabelWindowsBuild, ValueFunc: func() string { return "window" }, ExpectedInKubeletLabels: false, ExpectedOnNode: false},
				// Cluster Label
				{Name: v1beta1.AKSLabelCluster, Label: v1beta1.AKSLabelCluster, ValueFunc: func() string { return "test-resourceGroup" }, ExpectedInKubeletLabels: true, ExpectedOnNode: true},
			}

			It("should support individual instance type labels (when all pods scheduled at once)", func() {
				ExpectApplied(ctx, env.Client, nodePool, nodeClass)

				var podDetails []struct {
					pod   *v1.Pod
					entry WellKnownLabelEntry
				}
				for _, item := range entries {
					podDetails = append(podDetails, struct {
						pod   *v1.Pod
						entry WellKnownLabelEntry
					}{
						pod:   coretest.UnschedulablePod(coretest.PodOptions{NodeSelector: map[string]string{item.Label: item.ValueFunc()}}),
						entry: item,
					})
				}
				pods := lo.Map(
					podDetails,
					func(detail struct {
						pod   *v1.Pod
						entry WellKnownLabelEntry
					}, _ int) *v1.Pod {
						return detail.pod
					})
				ExpectProvisioned(ctx, env.Client, cluster, cloudProvider, coreProvisioner, pods...)

				// Collect all the VMs we provisioned
				vmInputs := map[string]*fake.VirtualMachineCreateOrUpdateInput{}

				for vmInput := range azureEnv.VirtualMachinesAPI.VirtualMachineCreateOrUpdateBehavior.CalledWithInput.All() {
					vmInputs[*vmInput.VM.Name] = vmInput
				}

				for _, detail := range podDetails {
					key := lo.Keys(detail.pod.Spec.NodeSelector)[0]
					node := ExpectScheduled(ctx, env.Client, detail.pod)
					if detail.entry.ExpectedOnNode {
						Expect(node.Labels[key]).To(Equal(detail.pod.Spec.NodeSelector[key]))
					}

					// Get the VM creation input and decode custom data
					if detail.entry.ExpectedInKubeletLabels {
						// Extract the vm name from the provider ID
						vmName, err := nodeclaimutils.GetVMName(node.Spec.ProviderID)
						Expect(err).ToNot(HaveOccurred())

						vm := vmInputs[vmName].VM
						ExpectKubeletNodeLabelsInCustomData(&vm, detail.entry.Label, detail.entry.ValueFunc())
					}
				}
			})

			DescribeTable(
				"should support individual instance type labels (when all pods scheduled individually)",
				func(item WellKnownLabelEntry) {
					ExpectApplied(ctx, env.Client, nodePool, nodeClass)
					value := item.ValueFunc()

					pod := coretest.UnschedulablePod(coretest.PodOptions{NodeSelector: map[string]string{item.Label: value}})
					// Simulate multiple scheduling passes before final binding, this ensures that when real scheduling happens we won't
					// end up with a new node for each scheduling attempt
					if item.Label != v1.LabelWindowsBuild { // TODO: special case right now as we don't support it
						bindings := []Bindings{}
						for range 3 {
							bindings = append(bindings, ExpectProvisionedNoBinding(ctx, env.Client, clusterBootstrap, cloudProviderBootstrap, coreProvisionerBootstrap, pod))
						}
						for i := range len(bindings) {
							Expect(lo.Values(bindings[i])[0].Node.Name).To(Equal(lo.Values(bindings[0])[0].Node.Name), "expected all bindings to have the same node name")
						}
					}
					ExpectProvisioned(ctx, env.Client, cluster, cloudProvider, coreProvisioner, pod)
					node := ExpectScheduled(ctx, env.Client, pod)

					if item.ExpectedOnNode {
						Expect(node.Labels[item.Label]).To(Equal(value))
					}

					// Get the VM creation input and decode custom data
					if item.ExpectedInKubeletLabels {
						Expect(azureEnv.VirtualMachinesAPI.VirtualMachineCreateOrUpdateBehavior.CalledWithInput.Len()).To(Equal(1))
						vmInput := azureEnv.VirtualMachinesAPI.VirtualMachineCreateOrUpdateBehavior.CalledWithInput.Pop()
						vm := vmInput.VM
						ExpectKubeletNodeLabelsInCustomData(&vm, item.Label, value)
					}
				},
				lo.Map(entries, func(item WellKnownLabelEntry, _ int) TableEntry {
					return Entry(item.Name, item)
				}),
			)

			DescribeTable(
				"should support individual instance type labels (when all pods scheduled individually) on bootstrap API",
				func(item WellKnownLabelEntry) {
					ExpectApplied(ctx, env.Client, nodePool, nodeClass)
					value := item.ValueFunc()

					pod := coretest.UnschedulablePod(coretest.PodOptions{NodeSelector: map[string]string{item.Label: value}})
					// Simulate multiple scheduling passes before final binding, this ensures that when real scheduling happens we won't
					// end up with a new node for each scheduling attempt
					if item.Label != v1.LabelWindowsBuild { // TODO: special case right now as we don't support it
						bindings := []Bindings{}
						for range 3 {
							bindings = append(bindings, ExpectProvisionedNoBinding(ctx, env.Client, clusterBootstrap, cloudProviderBootstrap, coreProvisionerBootstrap, pod))
						}
						for i := range len(bindings) {
							Expect(lo.Values(bindings[i])[0].Node.Name).To(Equal(lo.Values(bindings[0])[0].Node.Name), "expected all bindings to have the same node name")
						}
					}
					ExpectProvisioned(ctx, env.Client, clusterBootstrap, cloudProviderBootstrap, coreProvisionerBootstrap, pod)

					node := ExpectScheduled(ctx, env.Client, pod)

					if item.ExpectedOnNode {
						Expect(node.Labels[item.Label]).To(Equal(value))
					}

					// Get the bootstrap API input
					if item.ExpectedInKubeletLabels {
						Expect(azureEnvBootstrap.NodeBootstrappingAPI.NodeBootstrappingGetBehavior.CalledWithInput.Len()).To(Equal(1))
						bootstrapInput := azureEnvBootstrap.NodeBootstrappingAPI.NodeBootstrappingGetBehavior.CalledWithInput.Pop()

						Expect(bootstrapInput.Params.ProvisionProfile.CustomNodeLabels).To(HaveKeyWithValue(item.Label, value))
					}
				},
				lo.Map(entries, func(item WellKnownLabelEntry, _ int) TableEntry {
					return Entry(item.Name, item)
				}),
			)

			It("entries should cover every WellKnownLabel", func() {
				Expect(lo.Map(entries, func(item WellKnownLabelEntry, _ int) string { return item.Label })).To(ContainElements(append(karpv1.WellKnownLabels.UnsortedList(), lo.Keys(karpv1.NormalizedLabels)...)))
			})

			nonSchedulableLabels := map[string]string{
				labels.AKSLabelRole:                     "agent",
				v1beta1.AKSLabelKubeletIdentityClientID: test.Options().KubeletIdentityClientID,
				"kubernetes.azure.com/mode":             "user", // TODO: Will become a WellKnownLabel soon
				//We expect the vnetInfoLabels because we're simulating network plugin Azure by default and they are included there
				labels.AKSLabelSubnetName:      "aks-subnet",
				labels.AKSLabelVNetGUID:        test.Options().VnetGUID,
				labels.AKSLabelAzureCNIOverlay: strconv.FormatBool(true),
				labels.AKSLabelPodNetworkType:  consts.NetworkPluginModeOverlay,
			}

			It("should write other (non-schedulable) labels to kubelet", func() {
				ExpectApplied(ctx, env.Client, nodePool, nodeClass)
				pod := coretest.UnschedulablePod(coretest.PodOptions{})
				ExpectProvisioned(ctx, env.Client, cluster, cloudProvider, coreProvisioner, pod)
				ExpectScheduled(ctx, env.Client, pod)

				// Not checking on the node as not all these labels are expected there (via Karpenter setting them, they'll get there via kubelet)

				Expect(azureEnv.VirtualMachinesAPI.VirtualMachineCreateOrUpdateBehavior.CalledWithInput.Len()).To(Equal(1))
				vmInput := azureEnv.VirtualMachinesAPI.VirtualMachineCreateOrUpdateBehavior.CalledWithInput.Pop()
				vm := vmInput.VM
				for key, value := range nonSchedulableLabels {
					ExpectKubeletNodeLabelsInCustomData(&vm, key, value)
				}
			})

			DescribeTable("should not write restricted labels to kubelet, but should write allowed labels", func(domain string, allowed bool) {
				nodePool.Spec.Template.Spec.Requirements = []karpv1.NodeSelectorRequirementWithMinValues{
					{NodeSelectorRequirement: v1.NodeSelectorRequirement{Key: domain + "/team", Operator: v1.NodeSelectorOpExists}},
					{NodeSelectorRequirement: v1.NodeSelectorRequirement{Key: domain + "/custom-label", Operator: v1.NodeSelectorOpExists}},
					{NodeSelectorRequirement: v1.NodeSelectorRequirement{Key: "subdomain." + domain + "/custom-label", Operator: v1.NodeSelectorOpExists}},
				}

				nodeSelector := map[string]string{
					domain + "/team":                        "team-1",
					domain + "/custom-label":                "custom-value",
					"subdomain." + domain + "/custom-label": "custom-value",
				}

				ExpectApplied(ctx, env.Client, nodePool, nodeClass)
				pod := coretest.UnschedulablePod(coretest.PodOptions{NodeSelector: nodeSelector})
				ExpectProvisioned(ctx, env.Client, cluster, cloudProvider, coreProvisioner, pod)
				node := ExpectScheduled(ctx, env.Client, pod)

				// Not checking on the node as not all these labels are expected there (via Karpenter setting them, they'll get there via kubelet)

				Expect(azureEnv.VirtualMachinesAPI.VirtualMachineCreateOrUpdateBehavior.CalledWithInput.Len()).To(Equal(1))
				vmInput := azureEnv.VirtualMachinesAPI.VirtualMachineCreateOrUpdateBehavior.CalledWithInput.Pop()
				vm := vmInput.VM

				// Ensure that the requirements/labels specified above are propagated onto the node and that it didn't do so via kubelet labels
				for k, v := range nodeSelector {
					Expect(node.Labels).To(HaveKeyWithValue(k, v))
					if allowed {
						ExpectKubeletNodeLabelsInCustomData(&vm, k, v)
					} else {
						ExpectKubeletNodeLabelsNotInCustomData(&vm, k, v)
					}
				}
			},
				Entry("node-restriction.kubernetes.io", "node-restriction.kubernetes.io", false),
				Entry("node.kubernetes.io", "node.kubernetes.io", true),
			)

			It("should write other (non-schedulable) labels to kubelet on bootstrap API", func() {
				ExpectApplied(ctx, env.Client, nodePool, nodeClass)
				pod := coretest.UnschedulablePod(coretest.PodOptions{})
				ExpectProvisioned(ctx, env.Client, clusterBootstrap, cloudProviderBootstrap, coreProvisionerBootstrap, pod)
				ExpectScheduled(ctx, env.Client, pod)

				// Not checking on the node as not all these labels are expected there (via Karpenter setting them, they'll get there via kubelet)

				Expect(azureEnvBootstrap.NodeBootstrappingAPI.NodeBootstrappingGetBehavior.CalledWithInput.Len()).To(Equal(1))
				bootstrapInput := azureEnvBootstrap.NodeBootstrappingAPI.NodeBootstrappingGetBehavior.CalledWithInput.Pop()
				for key, value := range nonSchedulableLabels {
					Expect(bootstrapInput.Params.ProvisionProfile.CustomNodeLabels).To(HaveKeyWithValue(key, value))
				}
			})

			It("should propagate all values to requirements from skewer", func() {
				var gpuNode *corecloudprovider.InstanceType
				var normalNode *corecloudprovider.InstanceType
				for _, instanceType := range instanceTypes {
					if instanceType.Name == "Standard_D2_v2" {
						normalNode = instanceType
					}
					// #nosec G101
					if instanceType.Name == "Standard_NC24ads_A100_v4" {
						gpuNode = instanceType
					}
				}

				Expect(normalNode.Name).To(Equal("Standard_D2_v2"))
				Expect(gpuNode.Name).To(Equal("Standard_NC24ads_A100_v4"))

				Expect(normalNode.Requirements.Get(v1beta1.LabelSKUName).Values()).To(ConsistOf("Standard_D2_v2"))
				Expect(gpuNode.Requirements.Get(v1beta1.LabelSKUName).Values()).To(ConsistOf("Standard_NC24ads_A100_v4"))

				Expect(normalNode.Requirements.Get(v1beta1.LabelSKUHyperVGeneration).Values()).To(ConsistOf(v1beta1.HyperVGenerationV1))
				Expect(gpuNode.Requirements.Get(v1beta1.LabelSKUHyperVGeneration).Values()).To(ConsistOf(v1beta1.HyperVGenerationV2))

				Expect(normalNode.Requirements.Get(v1beta1.LabelSKUVersion).Values()).To(ConsistOf("2"))
				Expect(gpuNode.Requirements.Get(v1beta1.LabelSKUVersion).Values()).To(ConsistOf("4"))

				// CPU (requirements and capacity)
				Expect(normalNode.Requirements.Get(v1beta1.LabelSKUCPU).Values()).To(ConsistOf("2"))
				Expect(normalNode.Capacity.Cpu().Value()).To(Equal(int64(2)))
				Expect(gpuNode.Requirements.Get(v1beta1.LabelSKUCPU).Values()).To(ConsistOf("24"))
				Expect(gpuNode.Capacity.Cpu().Value()).To(Equal(int64(24)))

				// Memory (requirements and capacity)
				Expect(normalNode.Requirements.Get(v1beta1.LabelSKUMemory).Values()).To(ConsistOf(fmt.Sprint(7 * 1024))) // 7GiB in MiB
				Expect(normalNode.Capacity.Memory().Value()).To(Equal(int64(7 * 1024 * 1024 * 1024)))                    // 7GiB in bytes
				Expect(gpuNode.Requirements.Get(v1beta1.LabelSKUMemory).Values()).To(ConsistOf(fmt.Sprint(220 * 1024)))  // 220GiB in MiB
				Expect(gpuNode.Capacity.Memory().Value()).To(Equal(int64(220 * 1024 * 1024 * 1024)))                     // 220GiB in bytes

				// GPU -- Number of GPUs
				gpuQuantity, ok := gpuNode.Capacity["nvidia.com/gpu"]
				Expect(ok).To(BeTrue(), "Expected nvidia.com/gpu to be present in capacity")
				Expect(gpuQuantity.Value()).To(Equal(int64(1)))

				gpuQuantityNonGPU, ok := normalNode.Capacity["nvidia.com/gpu"]
				Expect(ok).To(BeTrue(), "Expected nvidia.com/gpu to be present in capacity, and be zero")
				Expect(gpuQuantityNonGPU.Value()).To(Equal(int64(0)))
			})
		})
	})
})

var _ = Describe("Tax Calculator", func() {
	Context("KubeReservedResources", func() {
		It("should have 4 cores, 7GiB", func() {
			cpus := int64(4) // 4 cores
			memory := 7.0    // 7 GiB
			expectedCPU := "140m"
			expectedMemory := "1638Mi"

			resources := instancetype.KubeReservedResources(cpus, memory)
			gotCPU := resources[v1.ResourceCPU]
			gotMemory := resources[v1.ResourceMemory]

			Expect(gotCPU.String()).To(Equal(expectedCPU))
			Expect(gotMemory.String()).To(Equal(expectedMemory))
		})

		It("should have 2 cores, 8GiB", func() {
			cpus := int64(2) // 2 cores
			memory := 8.0    // 8 GiB
			expectedCPU := "100m"
			expectedMemory := "1843Mi"

			resources := instancetype.KubeReservedResources(cpus, memory)
			gotCPU := resources[v1.ResourceCPU]
			gotMemory := resources[v1.ResourceMemory]

			Expect(gotCPU.String()).To(Equal(expectedCPU))
			Expect(gotMemory.String()).To(Equal(expectedMemory))
		})

		It("should have 3 cores, 64GiB", func() {
			cpus := int64(3) // 3 cores
			memory := 64.0   // 64 GiB
			expectedCPU := "120m"
			expectedMemory := "5611Mi"

			resources := instancetype.KubeReservedResources(cpus, memory)
			gotCPU := resources[v1.ResourceCPU]
			gotMemory := resources[v1.ResourceMemory]

			Expect(gotCPU.String()).To(Equal(expectedCPU))
			Expect(gotMemory.String()).To(Equal(expectedMemory))
		})
	})
})

func createSDKErrorBody(code, message string) io.ReadCloser {
	return io.NopCloser(bytes.NewReader([]byte(fmt.Sprintf(`{"error":{"code": "%s", "message": "%s"}}`, code, message))))
}

func ExpectKubeletFlagsPassed(customData string) string {
	GinkgoHelper()
	return customData[strings.Index(customData, "KUBELET_FLAGS=")+len("KUBELET_FLAGS=") : strings.Index(customData, "KUBELET_NODE_LABELS")]
}

func ExpectKubeletNodeLabelsPassed(customData string) string {
	GinkgoHelper()
	startIdx := strings.Index(customData, "KUBELET_NODE_LABELS=") + len("KUBELET_NODE_LABELS=")
	endIdx := strings.Index(customData[startIdx:], "\n")
	if endIdx == -1 {
		// If no newline found, take to the end
		return customData[startIdx:]
	}
	return customData[startIdx : startIdx+endIdx]
}

func ExpectCapacityPodsToMatchMaxPods(instanceTypes []*corecloudprovider.InstanceType, expectedMaxPods int32) {
	GinkgoHelper()
	expected := int64(expectedMaxPods)
	for _, inst := range instanceTypes {
		pods, found := inst.Capacity[v1.ResourcePods]
		Expect(found).To(BeTrue(), "resource pods not found for instance")
		podsCount, ok := pods.AsInt64()
		Expect(ok).To(BeTrue(), "failed to convert pods capacity to int64")
		Expect(podsCount).To(Equal(expected), "pods capacity does not match expected value")
	}
}

// TODO: Upstream this?
func ExpectLaunched(ctx context.Context, c client.Client, cloudProvider corecloudprovider.CloudProvider, provisioner *provisioning.Provisioner, pods ...*v1.Pod) {
	GinkgoHelper()
	// Persist objects
	for _, pod := range pods {
		ExpectApplied(ctx, c, pod)
	}
	results, err := provisioner.Schedule(ctx)
	Expect(err).ToNot(HaveOccurred())
	for _, m := range results.NewNodeClaims {
		var nodeClaimName string
		nodeClaimName, err = provisioner.Create(ctx, m, provisioning.WithReason(metrics.ProvisionedReason))
		Expect(err).ToNot(HaveOccurred())
		nodeClaim := &karpv1.NodeClaim{}
		Expect(c.Get(ctx, types.NamespacedName{Name: nodeClaimName}, nodeClaim)).To(Succeed())
		_, err = ExpectNodeClaimDeployedNoNode(ctx, c, cloudProvider, nodeClaim)
		Expect(err).ToNot(HaveOccurred())
	}
}

func SkewerSKU(skuName string) *skewer.SKU {
	data := fake.ResourceSkus["southcentralus"]
	// Note we could do a more efficient lookup if this data
	// was in a map by skuname, but with less than 20 skus linear search rather than O(1) is fine.
	for _, sku := range data {
		if lo.FromPtr(sku.Name) == skuName {
			return &skewer.SKU{
				Name:         sku.Name,
				Capabilities: sku.Capabilities,
				Locations:    sku.Locations,
				Family:       sku.Family,
				ResourceType: sku.ResourceType,
			}
		}
	}
	return nil
}

func ExpectKubeletNodeLabelsInCustomData(vm *armcompute.VirtualMachine, key string, value string) {
	GinkgoHelper()

	Expect(vm.Properties).ToNot(BeNil())
	Expect(vm.Properties.OSProfile).ToNot(BeNil())
	Expect(vm.Properties.OSProfile.CustomData).ToNot(BeNil())

	customData := *vm.Properties.OSProfile.CustomData
	Expect(customData).ToNot(BeNil())

	decodedBytes, err := base64.StdEncoding.DecodeString(customData)
	Expect(err).To(Succeed())
	decodedString := string(decodedBytes[:])

	// Extract and check KUBELET_NODE_LABELS contains the expected label
	kubeletNodeLabels := ExpectKubeletNodeLabelsPassed(decodedString)
	Expect(kubeletNodeLabels).To(ContainSubstring(fmt.Sprintf("%s=%s", key, value)))
}

func ExpectKubeletNodeLabelsNotInCustomData(vm *armcompute.VirtualMachine, key string, value string) {
	GinkgoHelper()

	Expect(vm.Properties).ToNot(BeNil())
	Expect(vm.Properties.OSProfile).ToNot(BeNil())
	Expect(vm.Properties.OSProfile.CustomData).ToNot(BeNil())

	customData := *vm.Properties.OSProfile.CustomData
	Expect(customData).ToNot(BeNil())

	decodedBytes, err := base64.StdEncoding.DecodeString(customData)
	Expect(err).To(Succeed())
	decodedString := string(decodedBytes[:])

	// Extract and check KUBELET_NODE_LABELS contains the expected label
	kubeletNodeLabels := ExpectKubeletNodeLabelsPassed(decodedString)
	Expect(kubeletNodeLabels).ToNot(ContainSubstring(fmt.Sprintf("%s=%s", key, value)))
}<|MERGE_RESOLUTION|>--- conflicted
+++ resolved
@@ -402,17 +402,10 @@
 				ExpectProvisioned(ctx, env.Client, cluster, cloudProvider, coreProvisioner, pod)
 				ExpectNotScheduled(ctx, env.Client, pod)
 
-<<<<<<< HEAD
 				// ensure that initial zone was made unavailable
-				zone, err := utils.GetZone(&azureEnv.VirtualMachinesAPI.VirtualMachineCreateOrUpdateBehavior.CalledWithInput.Pop().VM)
+				zone, err := utils.MakeAKSLabelZoneFromVM(&azureEnv.VirtualMachinesAPI.VirtualMachineCreateOrUpdateBehavior.CalledWithInput.Pop().VM)
 				Expect(err).ToNot(HaveOccurred())
 				ExpectUnavailable(azureEnv, defaultTestSKU, zone, karpv1.CapacityTypeSpot)
-=======
-			// ensure that initial zone was made unavailable
-			zone, err := utils.MakeAKSLabelZoneFromVM(&azureEnv.VirtualMachinesAPI.VirtualMachineCreateOrUpdateBehavior.CalledWithInput.Pop().VM)
-			Expect(err).ToNot(HaveOccurred())
-			ExpectUnavailable(azureEnv, defaultTestSKU, zone, karpv1.CapacityTypeSpot)
->>>>>>> 5de7652f
 
 				azureEnv.VirtualMachinesAPI.VirtualMachineCreateOrUpdateBehavior.BeginError.Set(nil)
 				ExpectProvisioned(ctx, env.Client, cluster, cloudProvider, coreProvisioner, pod)
@@ -477,21 +470,12 @@
 				ExpectProvisioned(ctx, env.Client, cluster, cloudProvider, coreProvisioner, pod)
 				ExpectNotScheduled(ctx, env.Client, pod)
 
-<<<<<<< HEAD
 				// ensure that initial VM size was made unavailable
 				vm := azureEnv.VirtualMachinesAPI.VirtualMachineCreateOrUpdateBehavior.CalledWithInput.Pop().VM
 				initialVMSize := *vm.Properties.HardwareProfile.VMSize
-				zone, err := utils.GetZone(&vm)
+				zone, err := utils.MakeAKSLabelZoneFromVM(&vm)
 				Expect(err).ToNot(HaveOccurred())
 				ExpectUnavailable(azureEnv, &skewer.SKU{Name: lo.ToPtr(string(initialVMSize))}, zone, karpv1.CapacityTypeSpot)
-=======
-			// ensure that initial VM size was made unavailable
-			vm := azureEnv.VirtualMachinesAPI.VirtualMachineCreateOrUpdateBehavior.CalledWithInput.Pop().VM
-			initialVMSize := *vm.Properties.HardwareProfile.VMSize
-			zone, err := utils.MakeAKSLabelZoneFromVM(&vm)
-			Expect(err).ToNot(HaveOccurred())
-			ExpectUnavailable(azureEnv, &skewer.SKU{Name: lo.ToPtr(string(initialVMSize))}, zone, karpv1.CapacityTypeSpot)
->>>>>>> 5de7652f
 
 				azureEnv.VirtualMachinesAPI.VirtualMachineCreateOrUpdateBehavior.BeginError.Set(nil)
 				ExpectProvisioned(ctx, env.Client, cluster, cloudProvider, coreProvisioner, pod)
@@ -1323,21 +1307,11 @@
 						Values:   []string{instanceType},
 					}})
 
-<<<<<<< HEAD
 				ExpectApplied(ctx, env.Client, nodePool, nodeClass)
 				ExpectObjectReconciled(ctx, env.Client, statusController, nodeClass)
 				pod := coretest.UnschedulablePod(coretest.PodOptions{})
 				ExpectProvisioned(ctx, env.Client, cluster, cloudProvider, coreProvisioner, pod)
 				ExpectScheduled(ctx, env.Client, pod)
-=======
-			By("marking whatever zone was picked as unavailable - for both spot and on-demand")
-			zone, err := utils.MakeAKSLabelZoneFromVM(&azureEnv.VirtualMachinesAPI.VirtualMachineCreateOrUpdateBehavior.CalledWithInput.Pop().VM)
-			Expect(err).ToNot(HaveOccurred())
-			for _, skuToCheck := range expectedUnavailableSKUs {
-				Expect(azureEnv.UnavailableOfferingsCache.IsUnavailable(skuToCheck, zone, karpv1.CapacityTypeSpot)).To(BeTrue())
-				Expect(azureEnv.UnavailableOfferingsCache.IsUnavailable(skuToCheck, zone, karpv1.CapacityTypeOnDemand)).To(BeTrue())
-			}
->>>>>>> 5de7652f
 
 				Expect(azureEnv.VirtualMachinesAPI.VirtualMachineCreateOrUpdateBehavior.CalledWithInput.Len()).To(Equal(1))
 				vm := azureEnv.VirtualMachinesAPI.VirtualMachineCreateOrUpdateBehavior.CalledWithInput.Pop().VM
@@ -1421,15 +1395,7 @@
 				ExpectApplied(ctx, env.Client, nodePool, nodeClass)
 				pod := coretest.UnschedulablePod()
 				ExpectProvisioned(ctx, env.Client, cluster, cloudProvider, coreProvisioner, pod)
-<<<<<<< HEAD
-				ExpectScheduled(ctx, env.Client, pod)
-=======
-				ExpectNotScheduled(ctx, env.Client, pod)
-				for _, zoneID := range []string{"1", "2", "3"} {
-					ExpectUnavailable(azureEnv, sku, utils.MakeAKSLabelZoneFromARMZone(fake.Region, zoneID), capacityType)
-				}
-			}
->>>>>>> 5de7652f
+				ExpectScheduled(ctx, env.Client, pod)
 
 				Expect(azureEnv.VirtualMachinesAPI.VirtualMachineCreateOrUpdateBehavior.CalledWithInput.Len()).To(Equal(1))
 				vm := azureEnv.VirtualMachinesAPI.VirtualMachineCreateOrUpdateBehavior.CalledWithInput.Pop().VM
@@ -1914,7 +1880,7 @@
 				Eventually(func() []*karpv1.NodeClaim { return ExpectNodeClaims(ctx, env.Client) }).To(HaveLen(0))
 
 				By("marking whatever zone was picked as unavailable - for both spot and on-demand")
-				zone, err := utils.GetZone(&azureEnv.VirtualMachinesAPI.VirtualMachineCreateOrUpdateBehavior.CalledWithInput.Pop().VM)
+				zone, err := utils.MakeAKSLabelZoneFromVM(&azureEnv.VirtualMachinesAPI.VirtualMachineCreateOrUpdateBehavior.CalledWithInput.Pop().VM)
 				Expect(err).ToNot(HaveOccurred())
 				for _, skuToCheck := range expectedUnavailableSKUs {
 					Expect(azureEnv.UnavailableOfferingsCache.IsUnavailable(skuToCheck, zone, karpv1.CapacityTypeSpot)).To(BeTrue())
@@ -2054,7 +2020,7 @@
 					ExpectProvisioned(ctx, env.Client, cluster, cloudProvider, coreProvisioner, pod)
 					ExpectNotScheduled(ctx, env.Client, pod)
 					for _, zoneID := range []string{"1", "2", "3"} {
-						ExpectUnavailable(azureEnv, sku, utils.MakeZone(fake.Region, zoneID), capacityType)
+						ExpectUnavailable(azureEnv, sku, utils.MakeAKSLabelZoneFromARMZone(fake.Region, zoneID), capacityType)
 					}
 				}
 
