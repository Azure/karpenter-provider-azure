--- conflicted
+++ resolved
@@ -617,34 +617,7 @@
 		})
 	})
 
-<<<<<<< HEAD
-	Context("Nodepool with VNetNodeLabel", func() {
-		It("should support provisioning with VNet node labels", func() {
-			ExpectApplied(ctx, env.Client, nodePool, nodeClass)
-			pod := coretest.UnschedulablePod()
-			ExpectProvisioned(ctx, env.Client, cluster, cloudProvider, coreProvisioner, pod)
-			ExpectScheduled(ctx, env.Client, pod)
-
-			Expect(azureEnv.VirtualMachinesAPI.VirtualMachineCreateOrUpdateBehavior.CalledWithInput.Len()).To(Equal(1))
-			vm := azureEnv.VirtualMachinesAPI.VirtualMachineCreateOrUpdateBehavior.CalledWithInput.Pop().VM
-			customData := *vm.Properties.OSProfile.CustomData
-			Expect(customData).ToNot(BeNil())
-			decodedBytes, err := base64.StdEncoding.DecodeString(customData)
-			Expect(err).To(Succeed())
-			decodedString := string(decodedBytes[:])
-			Expect(decodedString).To(SatisfyAll(
-				ContainSubstring("kubernetes.azure.com/ebpf-dataplane=cilium"),
-				ContainSubstring("kubernetes.azure.com/network-name=aks-vnet-00000000"),
-				ContainSubstring("kubernetes.azure.com/network-subnet=test-subnet-name"),
-				ContainSubstring("kubernetes.azure.com/network-subscription=test-subscription"),
-				ContainSubstring("kubernetes.azure.com/nodenetwork-vnetguid=test-vnet-guid"),
-				ContainSubstring("kubernetes.azure.com/podnetwork-type=overlay"),
-			))
-		})
-	})
-
-=======
->>>>>>> 02b76c63
+
 	Context("Unavailable Offerings", func() {
 		It("should not allocate a vm in a zone marked as unavailable", func() {
 			azureEnv.UnavailableOfferingsCache.MarkUnavailable(ctx, "ZonalAllocationFailure", "Standard_D2_v2", fmt.Sprintf("%s-1", fake.Region), corev1beta1.CapacityTypeSpot)
