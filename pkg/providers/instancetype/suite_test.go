/*
Portions Copyright (c) Microsoft Corporation.

Licensed under the Apache License, Version 2.0 (the "License");
you may not use this file except in compliance with the License.
You may obtain a copy of the License at

    http://www.apache.org/licenses/LICENSE-2.0

Unless required by applicable law or agreed to in writing, software
distributed under the License is distributed on an "AS IS" BASIS,
WITHOUT WARRANTIES OR CONDITIONS OF ANY KIND, either express or implied.
See the License for the specific language governing permissions and
limitations under the License.
*/

package instancetype_test

import (
	"bytes"
	"context"
	"encoding/base64"
	"fmt"
	"io"
	"net/http"
	"strconv"
	"strings"
	"testing"
	"time"

	"github.com/awslabs/operatorpkg/object"
	corestatus "github.com/awslabs/operatorpkg/status"
	"github.com/blang/semver/v4"
	. "github.com/onsi/ginkgo/v2"
	. "github.com/onsi/gomega"
	"github.com/samber/lo"
	v1 "k8s.io/api/core/v1"
	"k8s.io/apimachinery/pkg/api/resource"
	metav1 "k8s.io/apimachinery/pkg/apis/meta/v1"
	"k8s.io/apimachinery/pkg/types"
	"k8s.io/apimachinery/pkg/util/sets"
	"k8s.io/client-go/tools/record"
	clock "k8s.io/utils/clock/testing"
	"sigs.k8s.io/karpenter/pkg/metrics"
	. "sigs.k8s.io/karpenter/pkg/utils/testing"

	coreoptions "sigs.k8s.io/karpenter/pkg/operator/options"

	"sigs.k8s.io/controller-runtime/pkg/client"
	karpv1 "sigs.k8s.io/karpenter/pkg/apis/v1"
	corecloudprovider "sigs.k8s.io/karpenter/pkg/cloudprovider"
	"sigs.k8s.io/karpenter/pkg/controllers/provisioning"
	"sigs.k8s.io/karpenter/pkg/controllers/state"
	"sigs.k8s.io/karpenter/pkg/events"
	coretest "sigs.k8s.io/karpenter/pkg/test"
	. "sigs.k8s.io/karpenter/pkg/test/expectations"
	"sigs.k8s.io/karpenter/pkg/test/v1alpha1"

	sdkerrors "github.com/Azure/azure-sdk-for-go-extensions/pkg/errors"
	"github.com/Azure/azure-sdk-for-go/profiles/latest/compute/mgmt/compute"
	"github.com/Azure/azure-sdk-for-go/sdk/azcore"
	"github.com/Azure/skewer"

	"github.com/Azure/karpenter-provider-azure/pkg/providers/imagefamily"
	"github.com/Azure/karpenter-provider-azure/pkg/providers/imagefamily/bootstrap"
	"github.com/Azure/karpenter-provider-azure/pkg/providers/instance"
	"github.com/Azure/karpenter-provider-azure/pkg/providers/labels"

	"github.com/Azure/azure-sdk-for-go/sdk/resourcemanager/compute/armcompute/v7"

	"github.com/Azure/karpenter-provider-azure/pkg/apis"
	"github.com/Azure/karpenter-provider-azure/pkg/apis/v1beta1"
	"github.com/Azure/karpenter-provider-azure/pkg/cloudprovider"
	"github.com/Azure/karpenter-provider-azure/pkg/consts"
	"github.com/Azure/karpenter-provider-azure/pkg/controllers/nodeclass/status"
	"github.com/Azure/karpenter-provider-azure/pkg/fake"
	"github.com/Azure/karpenter-provider-azure/pkg/operator/options"
	"github.com/Azure/karpenter-provider-azure/pkg/providers/instancetype"
	"github.com/Azure/karpenter-provider-azure/pkg/providers/loadbalancer"
	"github.com/Azure/karpenter-provider-azure/pkg/test"
	. "github.com/Azure/karpenter-provider-azure/pkg/test/expectations"
	"github.com/Azure/karpenter-provider-azure/pkg/utils"
	nodeclaimutils "github.com/Azure/karpenter-provider-azure/pkg/utils/nodeclaim"
)

var ctx context.Context
var testOptions *options.Options
var stop context.CancelFunc
var env *coretest.Environment
var azureEnv, azureEnvNonZonal, azureEnvBootstrap *test.Environment
var fakeClock *clock.FakeClock
var coreProvisioner, coreProvisionerNonZonal, coreProvisionerBootstrap *provisioning.Provisioner
var cluster, clusterNonZonal, clusterBootstrap *state.Cluster
var cloudProvider, cloudProviderNonZonal, cloudProviderBootstrap *cloudprovider.CloudProvider
var fakeZone1 = utils.MakeZone(fake.Region, "1")

var defaultTestSKU = &skewer.SKU{Name: lo.ToPtr("Standard_D2_v3"), Family: lo.ToPtr("standardD2v3Family")}

func TestAzure(t *testing.T) {
	ctx = TestContextWithLogger(t)
	RegisterFailHandler(Fail)

	ctx = coreoptions.ToContext(ctx, coretest.Options())
	ctx, stop = context.WithCancel(ctx)
	testOptions = test.Options()
	ctx = options.ToContext(ctx, testOptions)
	ctxBootstrap := options.ToContext(ctx, test.Options(test.OptionsFields{
		ProvisionMode: lo.ToPtr(consts.ProvisionModeBootstrappingClient),
	}))

	env = coretest.NewEnvironment(coretest.WithCRDs(apis.CRDs...), coretest.WithCRDs(v1alpha1.CRDs...))

	azureEnv = test.NewEnvironment(ctx, env)
	azureEnvNonZonal = test.NewEnvironmentNonZonal(ctx, env)
	azureEnvBootstrap = test.NewEnvironment(ctxBootstrap, env)

	fakeClock = &clock.FakeClock{}
	cloudProvider = cloudprovider.New(azureEnv.InstanceTypesProvider, azureEnv.VMInstanceProvider, events.NewRecorder(&record.FakeRecorder{}), env.Client, azureEnv.ImageProvider)
	cloudProviderNonZonal = cloudprovider.New(azureEnvNonZonal.InstanceTypesProvider, azureEnvNonZonal.VMInstanceProvider, events.NewRecorder(&record.FakeRecorder{}), env.Client, azureEnvNonZonal.ImageProvider)
	cloudProviderBootstrap = cloudprovider.New(azureEnvBootstrap.InstanceTypesProvider, azureEnvBootstrap.VMInstanceProvider, events.NewRecorder(&record.FakeRecorder{}), env.Client, azureEnvBootstrap.ImageProvider)

	cluster = state.NewCluster(fakeClock, env.Client, cloudProvider)
	clusterNonZonal = state.NewCluster(fakeClock, env.Client, cloudProviderNonZonal)
	clusterBootstrap = state.NewCluster(fakeClock, env.Client, cloudProviderBootstrap)
	coreProvisioner = provisioning.NewProvisioner(env.Client, events.NewRecorder(&record.FakeRecorder{}), cloudProvider, cluster, fakeClock)
	coreProvisionerNonZonal = provisioning.NewProvisioner(env.Client, events.NewRecorder(&record.FakeRecorder{}), cloudProviderNonZonal, clusterNonZonal, fakeClock)
	coreProvisionerBootstrap = provisioning.NewProvisioner(env.Client, events.NewRecorder(&record.FakeRecorder{}), cloudProviderBootstrap, clusterBootstrap, fakeClock)

	RunSpecs(t, "Provider/Azure")
}

var _ = BeforeSuite(func() {
})

var _ = AfterSuite(func() {
	stop()
	Expect(env.Stop()).To(Succeed(), "Failed to stop environment")
})

var _ = Describe("InstanceType Provider", func() {
	var nodeClass *v1beta1.AKSNodeClass
	var nodePool *karpv1.NodePool

	BeforeEach(func() {
		nodeClass = test.AKSNodeClass()
		test.ApplyDefaultStatus(nodeClass, env, testOptions.UseSIG)

		nodePool = coretest.NodePool(karpv1.NodePool{
			Spec: karpv1.NodePoolSpec{
				Template: karpv1.NodeClaimTemplate{
					Spec: karpv1.NodeClaimTemplateSpec{
						NodeClassRef: &karpv1.NodeClassReference{
							Group: object.GVK(nodeClass).Group,
							Kind:  object.GVK(nodeClass).Kind,
							Name:  nodeClass.Name,
						},
					},
				},
			},
		})

		ctx = options.ToContext(ctx, test.Options())
		cluster.Reset()
		clusterNonZonal.Reset()
		clusterBootstrap.Reset()
		azureEnv.Reset()
		azureEnvNonZonal.Reset()
		azureEnvBootstrap.Reset()

		// Populate the expected cluster NSG
		nsg := test.MakeNetworkSecurityGroup(options.FromContext(ctx).NodeResourceGroup, fmt.Sprintf("aks-agentpool-%s-nsg", options.FromContext(ctx).ClusterID))
		azureEnv.NetworkSecurityGroupAPI.NSGs.Store(nsg.ID, nsg)
	})

	AfterEach(func() {
		ExpectCleanedUp(ctx, env.Client)
	})

	Context("ProvisionMode = BootstrappingClient", func() {
		// Suggestion: ideally, we want to reuse all tests with just ProvisionMode changed to BootstrappingClient. It needs refactor to allow efficient reuse.
		// However, not all tests are applicable. E.g., custom data tests are not useful as it is faked, unlike Scriptless.
		It("should provision the node and CSE", func() {
			ExpectApplied(ctx, env.Client, nodePool, nodeClass)
			pod := coretest.UnschedulablePod()
			ExpectProvisioned(ctx, env.Client, clusterBootstrap, cloudProviderBootstrap, coreProvisionerBootstrap, pod)
			ExpectCSEProvisioned(azureEnvBootstrap)
			ExpectScheduled(ctx, env.Client, pod)
		})
		It("should not reattempt creation of a vm thats been created before, and also not CSE", func() {
			// This test is more like a sanity check of the current intended behavior. The design of the behavior can be changed if intended.
			nodeClaim := coretest.NodeClaim(karpv1.NodeClaim{
				ObjectMeta: metav1.ObjectMeta{
					Labels: map[string]string{"karpenter.sh/nodepool": nodePool.Name},
				},
				Spec: karpv1.NodeClaimSpec{NodeClassRef: &karpv1.NodeClassReference{Name: nodeClass.Name}},
			})
			vmName := instance.GenerateResourceName(nodeClaim.Name)
			vm := &armcompute.VirtualMachine{
				Name:     lo.ToPtr(vmName),
				ID:       lo.ToPtr(fake.MkVMID(options.FromContext(ctx).NodeResourceGroup, vmName)),
				Location: lo.ToPtr(fake.Region),
				Zones:    []*string{lo.ToPtr("fantasy-zone")},
				Properties: &armcompute.VirtualMachineProperties{
					TimeCreated: lo.ToPtr(time.Now()),
					HardwareProfile: &armcompute.HardwareProfile{
						VMSize: lo.ToPtr(armcompute.VirtualMachineSizeTypesBasicA3),
					},
				},
			}
			azureEnvBootstrap.VirtualMachinesAPI.Instances.Store(lo.FromPtr(vm.ID), *vm)
			ExpectApplied(ctx, env.Client, nodePool, nodeClass)
			_, err := cloudProviderBootstrap.Create(ctx, nodeClaim) // Async routine can still be ran in the background after this point
			Expect(err).ToNot(HaveOccurred())

			ExpectCSENotProvisioned(azureEnvBootstrap)
		})
	})

	// Attention: tests under "ProvisionMode = AKSScriptless" are not applicable to ProvisionMode = AKSMachineAPI option.
	// Due to different assumptions, not all tests can be shared. Add tests for AKS machine instances in a different Context/file.
	// If ProvisionMode = AKSScriptless is no longer supported, their code/tests will be replaced with ProvisionMode = AKSMachineAPI.
	//
	// These tests specifically are added to ProvisionMode = AKSMachineAPI in cloudprovider module to reflect its end-to-end nature.
	// Suggestion: move these tests there too(?)
	Context("ProvisionMode = AKSScriptless", func() {
		Context("Subnet", func() {
			It("should use the VNET_SUBNET_ID", func() {
				ExpectApplied(ctx, env.Client, nodePool, nodeClass)
				pod := coretest.UnschedulablePod()
				ExpectProvisioned(ctx, env.Client, cluster, cloudProvider, coreProvisioner, pod)
				ExpectScheduled(ctx, env.Client, pod)
				nic := azureEnv.NetworkInterfacesAPI.NetworkInterfacesCreateOrUpdateBehavior.CalledWithInput.Pop()
				Expect(nic).NotTo(BeNil())
				Expect(lo.FromPtr(nic.Interface.Properties.IPConfigurations[0].Properties.Subnet.ID)).To(Equal("/subscriptions/12345678-1234-1234-1234-123456789012/resourceGroups/test-resourceGroup/providers/Microsoft.Network/virtualNetworks/aks-vnet-12345678/subnets/aks-subnet"))
			})
			It("should produce all required azure cni labels", func() {
				ExpectApplied(ctx, env.Client, nodePool, nodeClass)
				pod := coretest.UnschedulablePod()
				ExpectProvisioned(ctx, env.Client, cluster, cloudProvider, coreProvisioner, pod)
				ExpectScheduled(ctx, env.Client, pod)

				decodedString := ExpectDecodedCustomData(azureEnv)
				Expect(decodedString).To(SatisfyAll(
					ContainSubstring("kubernetes.azure.com/ebpf-dataplane=cilium"),
					ContainSubstring("kubernetes.azure.com/network-subnet=aks-subnet"),
					ContainSubstring("kubernetes.azure.com/nodenetwork-vnetguid=a519e60a-cac0-40b2-b883-084477fe6f5c"),
					ContainSubstring("kubernetes.azure.com/podnetwork-type=overlay"),
					ContainSubstring("kubernetes.azure.com/azure-cni-overlay=true"),
				))
			})
			It("should include stateless CNI label for kubernetes 1.34+ set to true", func() {
				// Set kubernetes version to 1.34.0
				nodeClass.Status.KubernetesVersion = "1.34.0"
				ExpectApplied(ctx, env.Client, nodePool, nodeClass)
				pod := coretest.UnschedulablePod()
				ExpectProvisioned(ctx, env.Client, cluster, cloudProvider, coreProvisioner, pod)
				ExpectScheduled(ctx, env.Client, pod)

				decodedString := ExpectDecodedCustomData(azureEnv)
				Expect(decodedString).To(SatisfyAll(
					ContainSubstring("kubernetes.azure.com/network-stateless-cni=true"),
				))
			})
			It("should include stateless CNI label for kubernetes < 1.34 set to false", func() {
				// Set kubernetes version to 1.33.0
				nodeClass.Status.KubernetesVersion = "1.33.0"
				ExpectApplied(ctx, env.Client, nodePool, nodeClass)
				pod := coretest.UnschedulablePod()
				ExpectProvisioned(ctx, env.Client, cluster, cloudProvider, coreProvisioner, pod)
				ExpectScheduled(ctx, env.Client, pod)
				decodedString := ExpectDecodedCustomData(azureEnv)
				Expect(decodedString).To(SatisfyAll(
					ContainSubstring("kubernetes.azure.com/network-stateless-cni=false"),
				))

			})
			It("should use the subnet specified in the nodeclass", func() {
				nodeClass.Spec.VNETSubnetID = lo.ToPtr("/subscriptions/12345678-1234-1234-1234-123456789012/resourceGroups/sillygeese/providers/Microsoft.Network/virtualNetworks/karpenter/subnets/nodeclassSubnet")
				ExpectApplied(ctx, env.Client, nodePool, nodeClass)
				pod := coretest.UnschedulablePod()
				ExpectProvisioned(ctx, env.Client, cluster, cloudProvider, coreProvisioner, pod)
				ExpectScheduled(ctx, env.Client, pod)

				nic := azureEnv.NetworkInterfacesAPI.NetworkInterfacesCreateOrUpdateBehavior.CalledWithInput.Pop()
				Expect(nic).NotTo(BeNil())
				Expect(lo.FromPtr(nic.Interface.Properties.IPConfigurations[0].Properties.Subnet.ID)).To(Equal("/subscriptions/12345678-1234-1234-1234-123456789012/resourceGroups/sillygeese/providers/Microsoft.Network/virtualNetworks/karpenter/subnets/nodeclassSubnet"))
			})
		})
		Context("VM Creation Failures", func() {
			It("should not reattempt creation of a vm thats been created before", func() {
				nodeClaim := coretest.NodeClaim(karpv1.NodeClaim{
					ObjectMeta: metav1.ObjectMeta{
						Labels: map[string]string{"karpenter.sh/nodepool": nodePool.Name},
					},
					Spec: karpv1.NodeClaimSpec{NodeClassRef: &karpv1.NodeClassReference{Name: nodeClass.Name}},
				})
				vmName := instance.GenerateResourceName(nodeClaim.Name)
				vm := &armcompute.VirtualMachine{
					Name:     lo.ToPtr(vmName),
					ID:       lo.ToPtr(fake.MkVMID(options.FromContext(ctx).NodeResourceGroup, vmName)),
					Location: lo.ToPtr(fake.Region),
					Zones:    []*string{lo.ToPtr("fantasy-zone")}, // Makes sure we do not get a match from the existing set of zones
					Properties: &armcompute.VirtualMachineProperties{
						TimeCreated: lo.ToPtr(time.Now()),
						HardwareProfile: &armcompute.HardwareProfile{
							VMSize: lo.ToPtr(armcompute.VirtualMachineSizeTypesBasicA3),
						},
					},
				}
				azureEnv.VirtualMachinesAPI.Instances.Store(lo.FromPtr(vm.ID), *vm)
				ExpectApplied(ctx, env.Client, nodePool, nodeClass)
				_, err := cloudProvider.Create(ctx, nodeClaim)
				Expect(err).ToNot(HaveOccurred()) // Without the GET in instance.CreateVirtualMachine this will fail
			})
			It("should delete the network interface on failure to create the vm", func() {
				ErrMsg := "test error"
				ErrCode := fmt.Sprint(http.StatusNotFound)
				ExpectApplied(ctx, env.Client, nodePool, nodeClass)
				azureEnv.VirtualMachinesAPI.VirtualMachinesBehavior.VirtualMachineCreateOrUpdateBehavior.BeginError.Set(
					&azcore.ResponseError{
						ErrorCode: ErrCode,
						RawResponse: &http.Response{
							Body: createSDKErrorBody(ErrCode, ErrMsg),
						},
					},
				)
				pod := coretest.UnschedulablePod()
				ExpectProvisioned(ctx, env.Client, cluster, cloudProvider, coreProvisioner, pod)
				ExpectNotScheduled(ctx, env.Client, pod)

				// We should have created a nic for the vm
				Expect(azureEnv.NetworkInterfacesAPI.NetworkInterfacesCreateOrUpdateBehavior.CalledWithInput.Len()).To(Equal(1))
				// The nic we used in the vm create, should be cleaned up if the vm call fails
				nic := azureEnv.NetworkInterfacesAPI.NetworkInterfacesCreateOrUpdateBehavior.CalledWithInput.Pop()
				Expect(nic).NotTo(BeNil())
				_, ok := azureEnv.NetworkInterfacesAPI.NetworkInterfaces.Load(nic.Interface.ID)
				Expect(ok).To(Equal(false))

				azureEnv.VirtualMachinesAPI.VirtualMachineCreateOrUpdateBehavior.BeginError.Set(nil)
				pod = coretest.UnschedulablePod()
				ExpectProvisioned(ctx, env.Client, cluster, cloudProvider, coreProvisioner, pod)
				ExpectScheduled(ctx, env.Client, pod)
			})
			It("should fail to provision when LowPriorityCoresQuota errors are hit, then switch capacity type and succeed", func() {
				LowPriorityCoresQuotaErrorMessage := "Operation could not be completed as it results in exceeding approved Low Priority Cores quota. Additional details - Deployment Model: Resource Manager, Location: westus2, Current Limit: 0, Current Usage: 0, Additional Required: 32, (Minimum) New Limit Required: 32. Submit a request for Quota increase at https://aka.ms/ProdportalCRP/#blade/Microsoft_Azure_Capacity/UsageAndQuota.ReactView/Parameters/%7B%22subscriptionId%22:%(redacted)%22,%22command%22:%22openQuotaApprovalBlade%22,%22quotas%22:[%7B%22location%22:%22westus2%22,%22providerId%22:%22Microsoft.Compute%22,%22resourceName%22:%22LowPriorityCores%22,%22quotaRequest%22:%7B%22properties%22:%7B%22limit%22:32,%22unit%22:%22Count%22,%22name%22:%7B%22value%22:%22LowPriorityCores%22%7D%7D%7D%7D]%7D by specifying parameters listed in the ‘Details’ section for deployment to succeed. Please read more about quota limits at https://docs.microsoft.com/en-us/azure/azure-supportability/per-vm-quota-requests"
				// Create nodepool that has both ondemand and spot capacity types enabled
				coretest.ReplaceRequirements(nodePool, karpv1.NodeSelectorRequirementWithMinValues{
					NodeSelectorRequirement: v1.NodeSelectorRequirement{
						Key:      karpv1.CapacityTypeLabelKey,
						Operator: v1.NodeSelectorOpIn,
						Values:   []string{karpv1.CapacityTypeOnDemand, karpv1.CapacityTypeSpot},
					}})
				ExpectApplied(ctx, env.Client, nodePool, nodeClass)
				// Set the LowPriorityCoresQuota error to be returned when creating the vm
				azureEnv.VirtualMachinesAPI.VirtualMachinesBehavior.VirtualMachineCreateOrUpdateBehavior.BeginError.Set(
					&azcore.ResponseError{
						ErrorCode: sdkerrors.OperationNotAllowed,
						RawResponse: &http.Response{
							Body: createSDKErrorBody(sdkerrors.OperationNotAllowed, LowPriorityCoresQuotaErrorMessage),
						},
					},
				)
				// Create a pod that should fail to schedule
				pod := coretest.UnschedulablePod()
				ExpectProvisioned(ctx, env.Client, cluster, cloudProvider, coreProvisioner, pod)
				ExpectNotScheduled(ctx, env.Client, pod)
				azureEnv.VirtualMachinesAPI.VirtualMachineCreateOrUpdateBehavior.BeginError.Set(nil)
				ExpectProvisioned(ctx, env.Client, cluster, cloudProvider, coreProvisioner, pod)
				ExpectScheduled(ctx, env.Client, pod)

				// Expect that on-demand nodes are selected if spot capacity is unavailable, and the nodepool uses both spot + on-demand
				nodes, err := env.KubernetesInterface.CoreV1().Nodes().List(ctx, metav1.ListOptions{})
				Expect(err).ToNot(HaveOccurred())
				Expect(len(nodes.Items)).To(Equal(1))
				Expect(nodes.Items[0].Labels[karpv1.CapacityTypeLabelKey]).To(Equal(karpv1.CapacityTypeOnDemand))
			})

			It("should fail to provision when OverconstrainedZonalAllocation errors are hit, then switch zone and succeed", func() {
				OverconstrainedZonalAllocationErrorMessage := "Allocation failed. VM(s) with the following constraints cannot be allocated, because the condition is too restrictive. Please remove some constraints and try again."
				// Create nodepool that has both ondemand and spot capacity types enabled
				coretest.ReplaceRequirements(nodePool, karpv1.NodeSelectorRequirementWithMinValues{
					NodeSelectorRequirement: v1.NodeSelectorRequirement{
						Key:      karpv1.CapacityTypeLabelKey,
						Operator: v1.NodeSelectorOpIn,
						Values:   []string{karpv1.CapacityTypeOnDemand, karpv1.CapacityTypeSpot},
					}})
				ExpectApplied(ctx, env.Client, nodePool, nodeClass)

				// Set the OverconstrainedZonalAllocation error to be returned when creating the vm
				azureEnv.VirtualMachinesAPI.VirtualMachinesBehavior.VirtualMachineCreateOrUpdateBehavior.BeginError.Set(
					&azcore.ResponseError{
						ErrorCode: sdkerrors.OverconstrainedZonalAllocationRequest,
						RawResponse: &http.Response{
							Body: createSDKErrorBody(sdkerrors.OverconstrainedZonalAllocationRequest, OverconstrainedZonalAllocationErrorMessage),
						},
					},
				)

				// Create a pod that should fail to schedule
				pod := coretest.UnschedulablePod()
				ExpectProvisioned(ctx, env.Client, cluster, cloudProvider, coreProvisioner, pod)
				ExpectNotScheduled(ctx, env.Client, pod)

				// ensure that initial zone was made unavailable
				zone, err := utils.GetZone(&azureEnv.VirtualMachinesAPI.VirtualMachineCreateOrUpdateBehavior.CalledWithInput.Pop().VM)
				Expect(err).ToNot(HaveOccurred())
				ExpectUnavailable(azureEnv, defaultTestSKU, zone, karpv1.CapacityTypeSpot)

				azureEnv.VirtualMachinesAPI.VirtualMachineCreateOrUpdateBehavior.BeginError.Set(nil)
				ExpectProvisioned(ctx, env.Client, cluster, cloudProvider, coreProvisioner, pod)
				node := ExpectScheduled(ctx, env.Client, pod)
				Expect(node.Labels[v1.LabelTopologyZone]).ToNot(Equal(zone))
			})

			It("should fail to provision when OverconstrainedAllocation errors are hit, then switch capacity type and succeed", func() {
				OverconstrainedAllocationErrorMessage := "Allocation failed. VM(s) with the following constraints cannot be allocated, because the condition is too restrictive."
				// Create nodepool that has both ondemand and spot capacity types enabled
				coretest.ReplaceRequirements(nodePool, karpv1.NodeSelectorRequirementWithMinValues{
					NodeSelectorRequirement: v1.NodeSelectorRequirement{
						Key:      karpv1.CapacityTypeLabelKey,
						Operator: v1.NodeSelectorOpIn,
						Values:   []string{karpv1.CapacityTypeOnDemand, karpv1.CapacityTypeSpot},
					}})
				ExpectApplied(ctx, env.Client, nodePool, nodeClass)

				// Set the OverconstrainedAllocationError error to be returned when creating the vm
				azureEnv.VirtualMachinesAPI.VirtualMachinesBehavior.VirtualMachineCreateOrUpdateBehavior.BeginError.Set(
					&azcore.ResponseError{
						ErrorCode: sdkerrors.OverconstrainedAllocationRequest,
						RawResponse: &http.Response{
							Body: createSDKErrorBody(sdkerrors.OverconstrainedAllocationRequest, OverconstrainedAllocationErrorMessage),
						},
					},
				)

				// Create a pod that should fail to schedule
				pod := coretest.UnschedulablePod()
				ExpectProvisioned(ctx, env.Client, cluster, cloudProvider, coreProvisioner, pod)
				ExpectNotScheduled(ctx, env.Client, pod)

				azureEnv.VirtualMachinesAPI.VirtualMachineCreateOrUpdateBehavior.BeginError.Set(nil)
				ExpectProvisioned(ctx, env.Client, cluster, cloudProvider, coreProvisioner, pod)
				node := ExpectScheduled(ctx, env.Client, pod)
				Expect(node.Labels[karpv1.CapacityTypeLabelKey]).To(Equal(karpv1.CapacityTypeOnDemand))
			})

			It("should fail to provision when AllocationFailure errors are hit, then switch VM size and succeed", func() {
				// Create nodepool that has both ondemand and spot capacity types enabled
				coretest.ReplaceRequirements(nodePool, karpv1.NodeSelectorRequirementWithMinValues{
					NodeSelectorRequirement: v1.NodeSelectorRequirement{
						Key:      v1.LabelInstanceTypeStable,
						Operator: v1.NodeSelectorOpIn,
						Values:   []string{"Standard_D2_v3", "Standard_D64s_v3"},
					}})
				ExpectApplied(ctx, env.Client, nodePool, nodeClass)

				// Set the OverconstrainedZonalAllocation error to be returned when creating the vm
				azureEnv.VirtualMachinesAPI.VirtualMachinesBehavior.VirtualMachineCreateOrUpdateBehavior.BeginError.Set(
					&azcore.ResponseError{
						ErrorCode: sdkerrors.AllocationFailed,
						RawResponse: &http.Response{
							Body: createSDKErrorBody(sdkerrors.AllocationFailed, "Allocation failed. We do not have sufficient capacity for the requested VM size in this region."),
						},
					},
				)

				// Create a pod that should fail to schedule
				pod := coretest.UnschedulablePod()
				ExpectProvisioned(ctx, env.Client, cluster, cloudProvider, coreProvisioner, pod)
				ExpectNotScheduled(ctx, env.Client, pod)

				// ensure that initial VM size was made unavailable
				vm := azureEnv.VirtualMachinesAPI.VirtualMachineCreateOrUpdateBehavior.CalledWithInput.Pop().VM
				initialVMSize := *vm.Properties.HardwareProfile.VMSize
				zone, err := utils.GetZone(&vm)
				Expect(err).ToNot(HaveOccurred())
				ExpectUnavailable(azureEnv, &skewer.SKU{Name: lo.ToPtr(string(initialVMSize))}, zone, karpv1.CapacityTypeSpot)

				azureEnv.VirtualMachinesAPI.VirtualMachineCreateOrUpdateBehavior.BeginError.Set(nil)
				ExpectProvisioned(ctx, env.Client, cluster, cloudProvider, coreProvisioner, pod)
				node := ExpectScheduled(ctx, env.Client, pod)
				Expect(node.Labels[v1.LabelInstanceTypeStable]).ToNot(Equal(string(initialVMSize)))
			})

			It("should fail to provision when VM SKU family vCPU quota exceeded error is returned, and succeed when it is gone", func() {
				familyVCPUQuotaExceededErrorMessage := "Operation could not be completed as it results in exceeding approved standardDLSv5Family Cores quota. Additional details - Deployment Model: Resource Manager, Location: westus2, Current Limit: 100, Current Usage: 96, Additional Required: 32, (Minimum) New Limit Required: 128. Submit a request for Quota increase at https://aka.ms/ProdportalCRP/#blade/Microsoft_Azure_Capacity/UsageAndQuota.ReactView/Parameters/%7B%22subscriptionId%22:%(redacted)%22,%22command%22:%22openQuotaApprovalBlade%22,%22quotas%22:[%7B%22location%22:%22westus2%22,%22providerId%22:%22Microsoft.Compute%22,%22resourceName%22:%22standardDLSv5Family%22,%22quotaRequest%22:%7B%22properties%22:%7B%22limit%22:128,%22unit%22:%22Count%22,%22name%22:%7B%22value%22:%22standardDLSv5Family%22%7D%7D%7D%7D]%7D by specifying parameters listed in the ‘Details’ section for deployment to succeed. Please read more about quota limits at https://docs.microsoft.com/en-us/azure/azure-supportability/per-vm-quota-requests"
				ExpectApplied(ctx, env.Client, nodePool, nodeClass)
				azureEnv.VirtualMachinesAPI.VirtualMachinesBehavior.VirtualMachineCreateOrUpdateBehavior.BeginError.Set(
					&azcore.ResponseError{
						ErrorCode: sdkerrors.OperationNotAllowed,
						RawResponse: &http.Response{
							Body: createSDKErrorBody(sdkerrors.OperationNotAllowed, familyVCPUQuotaExceededErrorMessage),
						},
					},
				)
				pod := coretest.UnschedulablePod()
				ExpectProvisioned(ctx, env.Client, cluster, cloudProvider, coreProvisioner, pod)
				ExpectNotScheduled(ctx, env.Client, pod)

				// We should have created a nic for the vm
				Expect(azureEnv.NetworkInterfacesAPI.NetworkInterfacesCreateOrUpdateBehavior.CalledWithInput.Len()).To(Equal(1))
				// The nic we used in the vm create, should be cleaned up if the vm call fails
				nic := azureEnv.NetworkInterfacesAPI.NetworkInterfacesCreateOrUpdateBehavior.CalledWithInput.Pop()
				Expect(nic).NotTo(BeNil())
				_, ok := azureEnv.NetworkInterfacesAPI.NetworkInterfaces.Load(nic.Interface.ID)
				Expect(ok).To(Equal(false))

				azureEnv.VirtualMachinesAPI.VirtualMachineCreateOrUpdateBehavior.BeginError.Set(nil)
				pod = coretest.UnschedulablePod()
				ExpectProvisioned(ctx, env.Client, cluster, cloudProvider, coreProvisioner, pod)
				ExpectScheduled(ctx, env.Client, pod)
			})
			It("should fail to provision when VM SKU family vCPU quota limit is zero, and succeed when its gone", func() {
				familyVCPUQuotaIsZeroErrorMessage := "Operation could not be completed as it results in exceeding approved standardDLSv5Family Cores quota. Additional details - Deployment Model: Resource Manager, Location: westus2, Current Limit: 0, Current Usage: 0, Additional Required: 32, (Minimum) New Limit Required: 32. Submit a request for Quota increase at https://aka.ms/ProdportalCRP/#blade/Microsoft_Azure_Capacity/UsageAndQuota.ReactView/Parameters/%7B%22subscriptionId%22:%(redacted)%22,%22command%22:%22openQuotaApprovalBlade%22,%22quotas%22:[%7B%22location%22:%22westus2%22,%22providerId%22:%22Microsoft.Compute%22,%22resourceName%22:%22standardDLSv5Family%22,%22quotaRequest%22:%7B%22properties%22:%7B%22limit%22:128,%22unit%22:%22Count%22,%22name%22:%7B%22value%22:%22standardDLSv5Family%22%7D%7D%7D%7D]%7D by specifying parameters listed in the ‘Details’ section for deployment to succeed. Please read more about quota limits at https://docs.microsoft.com/en-us/azure/azure-supportability/per-vm-quota-requests"
				ExpectApplied(ctx, env.Client, nodePool, nodeClass)
				azureEnv.VirtualMachinesAPI.VirtualMachinesBehavior.VirtualMachineCreateOrUpdateBehavior.BeginError.Set(
					&azcore.ResponseError{
						ErrorCode: sdkerrors.OperationNotAllowed,
						RawResponse: &http.Response{
							Body: createSDKErrorBody(sdkerrors.OperationNotAllowed, familyVCPUQuotaIsZeroErrorMessage),
						},
					},
				)
				pod := coretest.UnschedulablePod()
				ExpectProvisioned(ctx, env.Client, cluster, cloudProvider, coreProvisioner, pod)
				ExpectNotScheduled(ctx, env.Client, pod)
				// We should have created a nic for the vm
				Expect(azureEnv.NetworkInterfacesAPI.NetworkInterfacesCreateOrUpdateBehavior.CalledWithInput.Len()).To(Equal(1))
				// The nic we used in the vm create, should be cleaned up if the vm call fails
				nic := azureEnv.NetworkInterfacesAPI.NetworkInterfacesCreateOrUpdateBehavior.CalledWithInput.Pop()
				Expect(nic).NotTo(BeNil())
				_, ok := azureEnv.NetworkInterfacesAPI.NetworkInterfaces.Load(nic.Interface.ID)
				Expect(ok).To(Equal(false))

				azureEnv.VirtualMachinesAPI.VirtualMachineCreateOrUpdateBehavior.BeginError.Set(nil)
				pod = coretest.UnschedulablePod()
				ExpectProvisioned(ctx, env.Client, cluster, cloudProvider, coreProvisioner, pod)
				ExpectScheduled(ctx, env.Client, pod)
			})

			It("should return ICE if Total Regional Cores Quota errors are hit", func() {
				regionalVCPUQuotaExceededErrorMessage := "Operation could not be completed as it results in exceeding approved Total Regional Cores quota. Additional details - Deployment Model: Resource Manager, Location: uksouth, Current Limit: 100, Current Usage: 100, Additional Required: 64, (Minimum) New Limit Required: 164. Submit a request for Quota increase at https://aka.ms/ProdportalCRP/#blade/Microsoft_Azure_Capacity/UsageAndQuota.ReactView/Parameters/%7B%22subscriptionId%22:%(redacted)%22,%22command%22:%22openQuotaApprovalBlade%22,%22quotas%22:[%7B%22location%22:%22uksouth%22,%22providerId%22:%22Microsoft.Compute%22,%22resourceName%22:%22cores%22,%22quotaRequest%22:%7B%22properties%22:%7B%22limit%22:164,%22unit%22:%22Count%22,%22name%22:%7B%22value%22:%22cores%22%7D%7D%7D%7D]%7D by specifying parameters listed in the ‘Details’ section for deployment to succeed. Please read more about quota limits at https://docs.microsoft.com/en-us/azure/azure-supportability/regional-quota-requests"
				azureEnv.VirtualMachinesAPI.VirtualMachinesBehavior.VirtualMachineCreateOrUpdateBehavior.BeginError.Set(
					&azcore.ResponseError{
						ErrorCode: sdkerrors.OperationNotAllowed,
						RawResponse: &http.Response{
							Body: createSDKErrorBody(sdkerrors.OperationNotAllowed, regionalVCPUQuotaExceededErrorMessage),
						},
					},
				)

				ExpectApplied(ctx, env.Client, nodePool, nodeClass)
				nodeClaim := coretest.NodeClaim(karpv1.NodeClaim{
					ObjectMeta: metav1.ObjectMeta{
						Labels: map[string]string{
							karpv1.NodePoolLabelKey: nodePool.Name,
						},
					},
					Spec: karpv1.NodeClaimSpec{
						NodeClassRef: &karpv1.NodeClassReference{
							Name:  nodeClass.Name,
							Group: object.GVK(nodeClass).Group,
							Kind:  object.GVK(nodeClass).Kind,
						},
					},
				})
				claim, err := cloudProvider.Create(ctx, nodeClaim)
				Expect(corecloudprovider.IsInsufficientCapacityError(err)).To(BeTrue())
				Expect(claim).To(BeNil())

			})
		})

		Context("additional-tags", func() {
			It("should add additional tags to the node", func() {
				ctx = options.ToContext(ctx, test.Options(test.OptionsFields{
					AdditionalTags: map[string]string{
						"karpenter.azure.com/test-tag": "test-value",
					},
				}))

				ExpectApplied(ctx, env.Client, nodePool, nodeClass)
				pod := coretest.UnschedulablePod()
				ExpectProvisioned(ctx, env.Client, cluster, cloudProvider, coreProvisioner, pod)
				ExpectScheduled(ctx, env.Client, pod)

				vm := azureEnv.VirtualMachinesAPI.VirtualMachineCreateOrUpdateBehavior.CalledWithInput.Pop().VM
				Expect(vm).NotTo(BeNil())
				Expect(vm.Tags).To(Equal(map[string]*string{
					"karpenter.azure.com_test-tag": lo.ToPtr("test-value"),
					"karpenter.azure.com_cluster":  lo.ToPtr("test-cluster"),
					"karpenter.sh_nodepool":        lo.ToPtr(nodePool.Name),
				}))

				nic := azureEnv.NetworkInterfacesAPI.NetworkInterfacesCreateOrUpdateBehavior.CalledWithInput.Pop()
				Expect(nic).NotTo(BeNil())
				Expect(nic.Interface.Tags).To(Equal(map[string]*string{
					"karpenter.azure.com_test-tag": lo.ToPtr("test-value"),
					"karpenter.azure.com_cluster":  lo.ToPtr("test-cluster"),
					"karpenter.sh_nodepool":        lo.ToPtr(nodePool.Name),
				}))
			})
		})

		Context("Ephemeral Disk", func() {
			var originalOptions *options.Options
			BeforeEach(func() {
				originalOptions = options.FromContext(ctx)
				ctx = options.ToContext(
					ctx,
					test.Options(test.OptionsFields{
						UseSIG: lo.ToPtr(true),
					}))
			})

			AfterEach(func() {
				ctx = options.ToContext(ctx, originalOptions)
			})

			Context("FindMaxEphemeralSizeGBAndPlacement(sku *skewer.SKU) -> diskSizeGB, *placement", func() {
				// B20ms:
				// NvmeDiskSizeInMiB == 0
				// CacheDiskBytes == 32212254720 -> 32.21225472 GB .. we should select this as the ephemeral disk size
				// placement == CacheDisk
				// MaxResourceVolumeMB == 163840 MiB -> 171.80 GB,
				// Standard_D128ds_v6:
				// NvmeDiskSizeInMiB == 7208960 -> 7559.142441 GB // SupportedEphemeralOSDiskPlacments == NvmeDisk
				// and this is greater than 0, so we select 7559, placement == NvmeDisk
				// Standard_D16plds_v5:
				// NvmeDiskSizeInMiB == 0
				// CacheDiskBytes == 429496729600 -> 429.4967296, this is greater than zero, so we select this as the ephemeral disk size
				// placement == CacheDisk and size == 429.4967296 GB
				// MaxResourceVolumeMB == 614400 MiB
				// Standard_D2as_v6: -> EphemeralOSDiskSupported is false, it should return 0 and nil for placement
				// Standard_D128ds_v6:
				// NvmeDiskSizeInMiB == 7208960 -> 7559.142441 GB // SupportedEphemeralOSDiskPlacments == NvmeDisk
				// and this is greater than 0, so we select 7559, placement == NvmeDisk
				// Standard_NC24ads_A100_v4:
				// {Name: lo.ToPtr("SupportedEphemeralOSDiskPlacements"), Value: lo.ToPtr("ResourceDisk,CacheDisk")},
				// NvmeDiskSizeInMiB == 915527 -> 959.99964 GB  but no SupportedEphemeralOSDiskPlacments == NvmeDisk so we move to cache disk
				// CacheDiskBytes == 274877906944 -> 274.877906944 GB so we select cache disk + 274
				// MaxResourceVolumeMB == 65536 MiB
				// Standard_D64s_v3:
				// NvmeDiskSizeInMiB == 0
				// CacheDiskBytes == 1717986918400 -> 1717.9869184 GB, this is greater than zero, so we select this as the ephemeral disk size
				// placement == CacheDisk and size == 1717 GB
				// Standard_A0
				// NvmeDiskSizeInMiB == 0
				// CacheDiskBytes == 0, this is zero
				// MaxResourceVolumeMB == 20480 Mib -> 21.474836 GB. Note that this sku doesnt support ephemeral os disk
				DescribeTable("should return the max ephemeral disk size in GB for a given instance type",
					func(sku *skewer.SKU, expectedSize int64, expectedPlacement *armcompute.DiffDiskPlacement) {
						sizeGB, placement := instancetype.FindMaxEphemeralSizeGBAndPlacement(sku)
						Expect(sizeGB).To(Equal(expectedSize))
						Expect(placement).To(Equal(expectedPlacement))
					}, Entry("Standard_B20ms", SkewerSKU("Standard_B20ms"), int64(32), lo.ToPtr(armcompute.DiffDiskPlacementCacheDisk)),
					Entry("Standard_D128ds_v6", SkewerSKU("Standard_D128ds_v6"), int64(7559), lo.ToPtr(armcompute.DiffDiskPlacementNvmeDisk)),
					Entry("Standard_D16plds_v5", SkewerSKU("Standard_D16plds_v5"), int64(429), lo.ToPtr(armcompute.DiffDiskPlacementCacheDisk)),
					Entry("Standard_D2as_v6", SkewerSKU("Standard_D2as_v6"), int64(0), nil), // does not support ephemeral
					Entry("Standard_NC24ads_A100_v4", SkewerSKU("Standard_NC24ads_A100_v4"), int64(274), lo.ToPtr(armcompute.DiffDiskPlacementCacheDisk)),
					Entry("Standard_D64s_v3", SkewerSKU("Standard_D64s_v3"), int64(1717), lo.ToPtr(armcompute.DiffDiskPlacementCacheDisk)),
					Entry("Standard_A0", SkewerSKU("Standard_A0"), int64(0), nil),       // does not support ephemeral
					Entry("Standard_D2_v2", SkewerSKU("Standard_D2_v2"), int64(0), nil), // does not support ephemeral
					// TODO: codegen
					// Entry("Standard_D2pls_v5", SkewerSKU("Standard_D2pls_v5"), int64(0), nil), // does not support ephemeral
					// Entry("Standard_D2lds_v5", SkewerSKU("Standard_D2lds_v5"), int64(80), armcompute.DiffDiskPlacementResourceDisk),
					Entry("Nil SKU", nil, int64(0), nil),
				)
			})
			Context("Placement", func() {
				It("should prefer NVMe disk if supported for ephemeral", func() {
					nodePool.Spec.Template.Spec.Requirements = append(nodePool.Spec.Template.Spec.Requirements, karpv1.NodeSelectorRequirementWithMinValues{
						NodeSelectorRequirement: v1.NodeSelectorRequirement{
							Key:      v1.LabelInstanceTypeStable,
							Operator: v1.NodeSelectorOpIn,
							Values:   []string{"Standard_D128ds_v6"},
						},
					})

<<<<<<< HEAD
					ExpectApplied(ctx, env.Client, nodePool, nodeClass)
					pod := coretest.UnschedulablePod()
					ExpectProvisioned(ctx, env.Client, cluster, cloudProvider, coreProvisioner, pod)
					ExpectScheduled(ctx, env.Client, pod)
=======
	DescribeTable("Filtering by LocalDNS",
		func(localDNSMode v1beta1.LocalDNSMode, k8sVersion string, shouldIncludeD2s, shouldIncludeD4s bool) {
			if localDNSMode != "" {
				// Create complete LocalDNS configuration with all required fields
				// Note: VnetDNS and KubeDNS overrides must contain both "." and "cluster.local" zones
				nodeClass.Spec.LocalDNS = &v1beta1.LocalDNS{
					Mode: localDNSMode,
					VnetDNSOverrides: []v1beta1.LocalDNSZoneOverride{
						{
							Zone:               ".",
							QueryLogging:       v1beta1.LocalDNSQueryLoggingError,
							Protocol:           v1beta1.LocalDNSProtocolPreferUDP,
							ForwardDestination: v1beta1.LocalDNSForwardDestinationVnetDNS,
							ForwardPolicy:      v1beta1.LocalDNSForwardPolicySequential,
							MaxConcurrent:      lo.ToPtr(int32(100)),
							CacheDuration:      karpv1.MustParseNillableDuration("1h"),
							ServeStaleDuration: karpv1.MustParseNillableDuration("30m"),
							ServeStale:         v1beta1.LocalDNSServeStaleVerify,
						},
						{
							Zone:               "cluster.local",
							QueryLogging:       v1beta1.LocalDNSQueryLoggingError,
							Protocol:           v1beta1.LocalDNSProtocolPreferUDP,
							ForwardDestination: v1beta1.LocalDNSForwardDestinationClusterCoreDNS,
							ForwardPolicy:      v1beta1.LocalDNSForwardPolicySequential,
							MaxConcurrent:      lo.ToPtr(int32(100)),
							CacheDuration:      karpv1.MustParseNillableDuration("1h"),
							ServeStaleDuration: karpv1.MustParseNillableDuration("30m"),
							ServeStale:         v1beta1.LocalDNSServeStaleVerify,
						},
					},
					KubeDNSOverrides: []v1beta1.LocalDNSZoneOverride{
						{
							Zone:               ".",
							QueryLogging:       v1beta1.LocalDNSQueryLoggingError,
							Protocol:           v1beta1.LocalDNSProtocolPreferUDP,
							ForwardDestination: v1beta1.LocalDNSForwardDestinationClusterCoreDNS,
							ForwardPolicy:      v1beta1.LocalDNSForwardPolicySequential,
							MaxConcurrent:      lo.ToPtr(int32(100)),
							CacheDuration:      karpv1.MustParseNillableDuration("1h"),
							ServeStaleDuration: karpv1.MustParseNillableDuration("30m"),
							ServeStale:         v1beta1.LocalDNSServeStaleVerify,
						},
						{
							Zone:               "cluster.local",
							QueryLogging:       v1beta1.LocalDNSQueryLoggingError,
							Protocol:           v1beta1.LocalDNSProtocolPreferUDP,
							ForwardDestination: v1beta1.LocalDNSForwardDestinationClusterCoreDNS,
							ForwardPolicy:      v1beta1.LocalDNSForwardPolicySequential,
							MaxConcurrent:      lo.ToPtr(int32(100)),
							CacheDuration:      karpv1.MustParseNillableDuration("1h"),
							ServeStaleDuration: karpv1.MustParseNillableDuration("30m"),
							ServeStale:         v1beta1.LocalDNSServeStaleVerify,
						},
					},
				}
			}
			test.ApplyDefaultStatus(nodeClass, env, testOptions.UseSIG)
			if k8sVersion != "" {
				nodeClass.Status.KubernetesVersion = k8sVersion
			}
			ExpectApplied(ctx, env.Client, nodeClass)
			instanceTypes, err := azureEnv.InstanceTypesProvider.List(ctx, nodeClass)
			Expect(err).ToNot(HaveOccurred())
			Expect(instanceTypes).ShouldNot(BeEmpty())

			getName := func(instanceType *corecloudprovider.InstanceType) string { return instanceType.Name }

			if shouldIncludeD2s {
				Expect(instanceTypes).Should(ContainElement(WithTransform(getName, Equal("Standard_D2s_v3"))),
					"Standard_D2s_v3 (2 vCPUs) should be included")
			} else {
				Expect(instanceTypes).ShouldNot(ContainElement(WithTransform(getName, Equal("Standard_D2s_v3"))),
					"Standard_D2s_v3 (2 vCPUs) should be excluded")
			}

			if shouldIncludeD4s {
				Expect(instanceTypes).Should(ContainElement(WithTransform(getName, Equal("Standard_D4s_v3"))),
					"Standard_D4s_v3 (4 vCPUs) should be included")
			}
		},
		Entry("when LocalDNS is required - filters to 4+ vCPUs and 244+ MiB",
			v1beta1.LocalDNSModeRequired, "", false, true),
		Entry("when LocalDNS is preferred with k8s >= 1.36 - filters to 4+ vCPUs and 244+ MiB",
			v1beta1.LocalDNSModePreferred, "1.36.0", false, true),
		Entry("when LocalDNS is preferred with k8s < 1.36 - includes all SKUs",
			v1beta1.LocalDNSModePreferred, "1.35.0", true, true),
		Entry("when LocalDNS is disabled - includes all SKUs",
			v1beta1.LocalDNSModeDisabled, "", true, true),
		Entry("when LocalDNS is not set - includes all SKUs",
			v1beta1.LocalDNSMode(""), "", true, true),
	)

	Context("Cache invalidation with LocalDNS", func() {
		It("should return different instance type lists when LocalDNS mode changes", func() {
			// First, get instance types with LocalDNS disabled
			nodeClassDisabled := test.AKSNodeClass()
			nodeClassDisabled.Spec.LocalDNS = &v1beta1.LocalDNS{
				Mode: v1beta1.LocalDNSModeDisabled,
				VnetDNSOverrides: []v1beta1.LocalDNSZoneOverride{
					{
						Zone:               ".",
						QueryLogging:       v1beta1.LocalDNSQueryLoggingError,
						Protocol:           v1beta1.LocalDNSProtocolPreferUDP,
						ForwardDestination: v1beta1.LocalDNSForwardDestinationVnetDNS,
						ForwardPolicy:      v1beta1.LocalDNSForwardPolicySequential,
						MaxConcurrent:      lo.ToPtr(int32(100)),
						CacheDuration:      karpv1.MustParseNillableDuration("1h"),
						ServeStaleDuration: karpv1.MustParseNillableDuration("30m"),
						ServeStale:         v1beta1.LocalDNSServeStaleVerify,
					},
					{
						Zone:               "cluster.local",
						QueryLogging:       v1beta1.LocalDNSQueryLoggingError,
						Protocol:           v1beta1.LocalDNSProtocolPreferUDP,
						ForwardDestination: v1beta1.LocalDNSForwardDestinationClusterCoreDNS,
						ForwardPolicy:      v1beta1.LocalDNSForwardPolicySequential,
						MaxConcurrent:      lo.ToPtr(int32(100)),
						CacheDuration:      karpv1.MustParseNillableDuration("1h"),
						ServeStaleDuration: karpv1.MustParseNillableDuration("30m"),
						ServeStale:         v1beta1.LocalDNSServeStaleVerify,
					},
				},
				KubeDNSOverrides: []v1beta1.LocalDNSZoneOverride{
					{
						Zone:               ".",
						QueryLogging:       v1beta1.LocalDNSQueryLoggingError,
						Protocol:           v1beta1.LocalDNSProtocolPreferUDP,
						ForwardDestination: v1beta1.LocalDNSForwardDestinationClusterCoreDNS,
						ForwardPolicy:      v1beta1.LocalDNSForwardPolicySequential,
						MaxConcurrent:      lo.ToPtr(int32(100)),
						CacheDuration:      karpv1.MustParseNillableDuration("1h"),
						ServeStaleDuration: karpv1.MustParseNillableDuration("30m"),
						ServeStale:         v1beta1.LocalDNSServeStaleVerify,
					},
					{
						Zone:               "cluster.local",
						QueryLogging:       v1beta1.LocalDNSQueryLoggingError,
						Protocol:           v1beta1.LocalDNSProtocolPreferUDP,
						ForwardDestination: v1beta1.LocalDNSForwardDestinationClusterCoreDNS,
						ForwardPolicy:      v1beta1.LocalDNSForwardPolicySequential,
						MaxConcurrent:      lo.ToPtr(int32(100)),
						CacheDuration:      karpv1.MustParseNillableDuration("1h"),
						ServeStaleDuration: karpv1.MustParseNillableDuration("30m"),
						ServeStale:         v1beta1.LocalDNSServeStaleVerify,
					},
				},
			}
			ExpectApplied(ctx, env.Client, nodeClassDisabled)
			instanceTypesDisabled, err := azureEnv.InstanceTypesProvider.List(ctx, nodeClassDisabled)
			Expect(err).ToNot(HaveOccurred())

			// Now get instance types with LocalDNS required
			nodeClassEnabled := test.AKSNodeClass()
			nodeClassEnabled.Spec.LocalDNS = &v1beta1.LocalDNS{
				Mode: v1beta1.LocalDNSModeRequired,
				VnetDNSOverrides: []v1beta1.LocalDNSZoneOverride{
					{
						Zone:               ".",
						QueryLogging:       v1beta1.LocalDNSQueryLoggingError,
						Protocol:           v1beta1.LocalDNSProtocolPreferUDP,
						ForwardDestination: v1beta1.LocalDNSForwardDestinationVnetDNS,
						ForwardPolicy:      v1beta1.LocalDNSForwardPolicySequential,
						MaxConcurrent:      lo.ToPtr(int32(100)),
						CacheDuration:      karpv1.MustParseNillableDuration("1h"),
						ServeStaleDuration: karpv1.MustParseNillableDuration("30m"),
						ServeStale:         v1beta1.LocalDNSServeStaleVerify,
					},
					{
						Zone:               "cluster.local",
						QueryLogging:       v1beta1.LocalDNSQueryLoggingError,
						Protocol:           v1beta1.LocalDNSProtocolPreferUDP,
						ForwardDestination: v1beta1.LocalDNSForwardDestinationClusterCoreDNS,
						ForwardPolicy:      v1beta1.LocalDNSForwardPolicySequential,
						MaxConcurrent:      lo.ToPtr(int32(100)),
						CacheDuration:      karpv1.MustParseNillableDuration("1h"),
						ServeStaleDuration: karpv1.MustParseNillableDuration("30m"),
						ServeStale:         v1beta1.LocalDNSServeStaleVerify,
					},
				},
				KubeDNSOverrides: []v1beta1.LocalDNSZoneOverride{
					{
						Zone:               ".",
						QueryLogging:       v1beta1.LocalDNSQueryLoggingError,
						Protocol:           v1beta1.LocalDNSProtocolPreferUDP,
						ForwardDestination: v1beta1.LocalDNSForwardDestinationClusterCoreDNS,
						ForwardPolicy:      v1beta1.LocalDNSForwardPolicySequential,
						MaxConcurrent:      lo.ToPtr(int32(100)),
						CacheDuration:      karpv1.MustParseNillableDuration("1h"),
						ServeStaleDuration: karpv1.MustParseNillableDuration("30m"),
						ServeStale:         v1beta1.LocalDNSServeStaleVerify,
					},
					{
						Zone:               "cluster.local",
						QueryLogging:       v1beta1.LocalDNSQueryLoggingError,
						Protocol:           v1beta1.LocalDNSProtocolPreferUDP,
						ForwardDestination: v1beta1.LocalDNSForwardDestinationClusterCoreDNS,
						ForwardPolicy:      v1beta1.LocalDNSForwardPolicySequential,
						MaxConcurrent:      lo.ToPtr(int32(100)),
						CacheDuration:      karpv1.MustParseNillableDuration("1h"),
						ServeStaleDuration: karpv1.MustParseNillableDuration("30m"),
						ServeStale:         v1beta1.LocalDNSServeStaleVerify,
					},
				},
			}
			ExpectApplied(ctx, env.Client, nodeClassEnabled)
			instanceTypesEnabled, err := azureEnv.InstanceTypesProvider.List(ctx, nodeClassEnabled)
			Expect(err).ToNot(HaveOccurred())

			// The lists should be different sizes
			Expect(len(instanceTypesEnabled)).To(BeNumerically("<", len(instanceTypesDisabled)),
				"LocalDNS Required should filter out small SKUs")

			getName := func(instanceType *corecloudprovider.InstanceType) string { return instanceType.Name }

			// Verify that small SKUs (< 4 vCPUs) are present when disabled but absent when enabled
			Expect(instanceTypesDisabled).Should(ContainElement(WithTransform(getName, Equal("Standard_D2s_v3"))),
				"Standard_D2s_v3 (2 vCPUs) should be included when LocalDNS is disabled")
			Expect(instanceTypesEnabled).ShouldNot(ContainElement(WithTransform(getName, Equal("Standard_D2s_v3"))),
				"Standard_D2s_v3 (2 vCPUs) should be excluded when LocalDNS is required")

			// Verify that large SKUs (>= 4 vCPUs) are present in both
			Expect(instanceTypesDisabled).Should(ContainElement(WithTransform(getName, Equal("Standard_D4s_v3"))),
				"Standard_D4s_v3 (4 vCPUs) should be included when LocalDNS is disabled")
			Expect(instanceTypesEnabled).Should(ContainElement(WithTransform(getName, Equal("Standard_D4s_v3"))),
				"Standard_D4s_v3 (4 vCPUs) should be included when LocalDNS is required")
		})
	})

	Context("Ephemeral Disk", func() {
		var originalOptions *options.Options
		BeforeEach(func() {
			originalOptions = options.FromContext(ctx)
			ctx = options.ToContext(
				ctx,
				test.Options(test.OptionsFields{
					UseSIG: lo.ToPtr(true),
				}))
		})
>>>>>>> 515ba9b7

					vm := azureEnv.VirtualMachinesAPI.VirtualMachineCreateOrUpdateBehavior.CalledWithInput.Pop().VM
					Expect(vm).NotTo(BeNil())
					Expect(vm.Properties.StorageProfile.OSDisk.DiffDiskSettings).NotTo(BeNil())
					Expect(lo.FromPtr(vm.Properties.StorageProfile.OSDisk.DiffDiskSettings.Placement)).To(Equal(armcompute.DiffDiskPlacementNvmeDisk))
				})
				It("should not select NVMe ephemeral disk placement if the sku has an nvme disk, supports ephemeral os disk, but doesnt support NVMe placement", func() {
					nodePool.Spec.Template.Spec.Requirements = append(nodePool.Spec.Template.Spec.Requirements, karpv1.NodeSelectorRequirementWithMinValues{
						NodeSelectorRequirement: v1.NodeSelectorRequirement{
							Key:      v1.LabelInstanceTypeStable,
							Operator: v1.NodeSelectorOpIn,
							Values:   []string{"Standard_NC24ads_A100_v4"},
						},
					})

					ExpectApplied(ctx, env.Client, nodePool, nodeClass)
					pod := coretest.UnschedulablePod()
					ExpectProvisioned(ctx, env.Client, cluster, cloudProvider, coreProvisioner, pod)
					ExpectScheduled(ctx, env.Client, pod)

					vm := azureEnv.VirtualMachinesAPI.VirtualMachineCreateOrUpdateBehavior.CalledWithInput.Pop().VM
					Expect(vm).NotTo(BeNil())
					Expect(vm.Properties.StorageProfile.OSDisk.DiffDiskSettings).NotTo(BeNil())
					Expect(lo.FromPtr(vm.Properties.StorageProfile.OSDisk.DiffDiskSettings.Placement)).ToNot(Equal(armcompute.DiffDiskPlacementNvmeDisk))
				})
				It("should prefer cache disk placement when both cache and temp disk support ephemeral and fit the default 128GB threshold", func() {
					nodePool.Spec.Template.Spec.Requirements = append(nodePool.Spec.Template.Spec.Requirements, karpv1.NodeSelectorRequirementWithMinValues{
						NodeSelectorRequirement: v1.NodeSelectorRequirement{
							Key:      v1.LabelInstanceTypeStable,
							Operator: v1.NodeSelectorOpIn,
							Values:   []string{"Standard_D64s_v3"},
						},
					})
					ExpectApplied(ctx, env.Client, nodePool, nodeClass)
					pod := coretest.UnschedulablePod()
					ExpectProvisioned(ctx, env.Client, cluster, cloudProvider, coreProvisioner, pod)
					ExpectScheduled(ctx, env.Client, pod)

					vm := azureEnv.VirtualMachinesAPI.VirtualMachineCreateOrUpdateBehavior.CalledWithInput.Pop().VM
					Expect(vm).NotTo(BeNil())
					Expect(vm.Properties.StorageProfile.OSDisk.DiffDiskSettings).NotTo(BeNil())
					Expect(lo.FromPtr(vm.Properties.StorageProfile.OSDisk.DiffDiskSettings.Placement)).To(Equal(armcompute.DiffDiskPlacementCacheDisk))
				})
				It("should select managed disk if cache disk is too small but temp disk supports ephemeral and fits osDiskSizeGB to have parity with the AKS Nodepool API", func() {
					nodePool.Spec.Template.Spec.Requirements = append(nodePool.Spec.Template.Spec.Requirements, karpv1.NodeSelectorRequirementWithMinValues{
						NodeSelectorRequirement: v1.NodeSelectorRequirement{
							Key:      v1.LabelInstanceTypeStable,
							Operator: v1.NodeSelectorOpIn,
							Values:   []string{"Standard_B20ms"},
						},
					})
					ExpectApplied(ctx, env.Client, nodePool, nodeClass)
					pod := coretest.UnschedulablePod()
					ExpectProvisioned(ctx, env.Client, cluster, cloudProvider, coreProvisioner, pod)
					ExpectScheduled(ctx, env.Client, pod)

					vm := azureEnv.VirtualMachinesAPI.VirtualMachineCreateOrUpdateBehavior.CalledWithInput.Pop().VM
					Expect(vm).NotTo(BeNil())
					Expect(vm.Properties.StorageProfile.OSDisk.DiffDiskSettings).To(BeNil())
				})
			})
			It("should use ephemeral disk if supported, and has space of at least 128GB by default", func() {
				// Create a NodePool that selects a sku that supports ephemeral
				// SKU Standard_D64s_v3 has 1600GB of CacheDisk space, so we expect we can create an ephemeral disk with size 128GB
				nodePool.Spec.Template.Spec.Requirements = append(nodePool.Spec.Template.Spec.Requirements, karpv1.NodeSelectorRequirementWithMinValues{
					NodeSelectorRequirement: v1.NodeSelectorRequirement{
						Key:      v1.LabelInstanceTypeStable,
						Operator: v1.NodeSelectorOpIn,
						Values:   []string{"Standard_D64s_v3"},
					}})

				ExpectApplied(ctx, env.Client, nodePool, nodeClass)
				pod := coretest.UnschedulablePod()
				ExpectProvisioned(ctx, env.Client, cluster, cloudProvider, coreProvisioner, pod)
				ExpectScheduled(ctx, env.Client, pod)

				vm := azureEnv.VirtualMachinesAPI.VirtualMachineCreateOrUpdateBehavior.CalledWithInput.Pop().VM
				Expect(vm).NotTo(BeNil())
				Expect(vm.Properties.StorageProfile.OSDisk.DiskSizeGB).NotTo(BeNil())
				Expect(*vm.Properties.StorageProfile.OSDisk.DiskSizeGB).To(Equal(int32(128)))
				// should have local disk attached
				Expect(vm.Properties.StorageProfile.OSDisk.DiffDiskSettings).NotTo(BeNil())
				Expect(lo.FromPtr(vm.Properties.StorageProfile.OSDisk.DiffDiskSettings.Option)).To(Equal(armcompute.DiffDiskOptionsLocal))
			})
			It("should fail to provision if ephemeral disk ask for is too large", func() {
				nodePool.Spec.Template.Spec.Requirements = append(nodePool.Spec.Template.Spec.Requirements, karpv1.NodeSelectorRequirementWithMinValues{
					NodeSelectorRequirement: v1.NodeSelectorRequirement{
						Key:      v1beta1.LabelSKUStorageEphemeralOSMaxSize,
						Operator: v1.NodeSelectorOpGt,
						Values:   []string{"100000"},
					},
				}) // No InstanceType will match this requirement
				ExpectApplied(ctx, env.Client, nodePool, nodeClass)
				pod := coretest.UnschedulablePod()
				ExpectProvisioned(ctx, env.Client, cluster, cloudProvider, coreProvisioner, pod)
				ExpectNotScheduled(ctx, env.Client, pod)

			})
			It("should select an ephemeral disk if LabelSKUStorageEphemeralOSMaxSize is set and os disk size fits", func() {
				nodePool.Spec.Template.Spec.Requirements = append(nodePool.Spec.Template.Spec.Requirements, karpv1.NodeSelectorRequirementWithMinValues{
					NodeSelectorRequirement: v1.NodeSelectorRequirement{
						Key:      v1beta1.LabelSKUStorageEphemeralOSMaxSize,
						Operator: v1.NodeSelectorOpGt,
						Values:   []string{"0"},
					},
				})
				nodeClass.Spec.OSDiskSizeGB = lo.ToPtr[int32](30)

				ExpectApplied(ctx, env.Client, nodePool, nodeClass)
				pod := coretest.UnschedulablePod()
				ExpectProvisioned(ctx, env.Client, cluster, cloudProvider, coreProvisioner, pod)
				ExpectScheduled(ctx, env.Client, pod)

				vm := azureEnv.VirtualMachinesAPI.VirtualMachineCreateOrUpdateBehavior.CalledWithInput.Pop().VM
				Expect(vm).NotTo(BeNil())
				Expect(vm.Properties.StorageProfile.OSDisk.DiskSizeGB).NotTo(BeNil())
				Expect(*vm.Properties.StorageProfile.OSDisk.DiskSizeGB).To(Equal(int32(30)))
				Expect(lo.FromPtr(vm.Properties.StorageProfile.OSDisk.DiffDiskSettings.Option)).To(Equal(armcompute.DiffDiskOptionsLocal))
			})
			It("should use ephemeral disk if supported, and set disk size to OSDiskSizeGB from node class", func() {
				// Create a Nodepool that selects a sku that supports ephemeral
				// SKU Standard_D64s_v3 has 1600GB of CacheDisk space, so we expect we can create an ephemeral disk with size 256GB
				nodeClass.Spec.OSDiskSizeGB = lo.ToPtr[int32](256)
				nodePool.Spec.Template.Spec.Requirements = append(nodePool.Spec.Template.Spec.Requirements, karpv1.NodeSelectorRequirementWithMinValues{
					NodeSelectorRequirement: v1.NodeSelectorRequirement{
						Key:      v1.LabelInstanceTypeStable,
						Operator: v1.NodeSelectorOpIn,
						Values:   []string{"Standard_D64s_v3"},
					}})

				ExpectApplied(ctx, env.Client, nodePool, nodeClass)
				pod := coretest.UnschedulablePod()
				ExpectProvisioned(ctx, env.Client, cluster, cloudProvider, coreProvisioner, pod)
				ExpectScheduled(ctx, env.Client, pod)

				vm := azureEnv.VirtualMachinesAPI.VirtualMachineCreateOrUpdateBehavior.CalledWithInput.Pop().VM
				Expect(vm).NotTo(BeNil())
				Expect(vm.Properties.StorageProfile.OSDisk.DiskSizeGB).NotTo(BeNil())
				Expect(*vm.Properties.StorageProfile.OSDisk.DiskSizeGB).To(Equal(int32(256)))
				Expect(lo.FromPtr(vm.Properties.StorageProfile.OSDisk.DiffDiskSettings.Option)).To(Equal(armcompute.DiffDiskOptionsLocal))
			})
			It("should not use ephemeral disk if ephemeral is supported, but we don't have enough space", func() {
				// Create a Nodepool that selects a sku that supports ephemeral Standard_D2s_v3
				// Standard_D2s_V3 has 53GB Of CacheDisk space,
				// and has 16GB of Temp Disk Space.
				// With our rule of 100GB being the minimum OSDiskSize, this VM should be created without local disk
				nodePool.Spec.Template.Spec.Requirements = append(nodePool.Spec.Template.Spec.Requirements, karpv1.NodeSelectorRequirementWithMinValues{
					NodeSelectorRequirement: v1.NodeSelectorRequirement{
						Key:      v1.LabelInstanceTypeStable,
						Operator: v1.NodeSelectorOpIn,
						Values:   []string{"Standard_D2s_v3"},
					}})

				ExpectApplied(ctx, env.Client, nodePool, nodeClass)
				pod := coretest.UnschedulablePod()
				ExpectProvisioned(ctx, env.Client, cluster, cloudProvider, coreProvisioner, pod)
				ExpectScheduled(ctx, env.Client, pod)
				vm := azureEnv.VirtualMachinesAPI.VirtualMachineCreateOrUpdateBehavior.CalledWithInput.Pop().VM
				Expect(vm).NotTo(BeNil())
				Expect(vm.Properties.StorageProfile.OSDisk.DiskSizeGB).NotTo(BeNil())
				Expect(*vm.Properties.StorageProfile.OSDisk.DiskSizeGB).To(Equal(int32(128)))
				Expect(vm.Properties.StorageProfile.OSDisk.DiffDiskSettings).To(BeNil())
			})
			It("should select NvmeDisk for v6 skus with maxNvmeDiskSize > 0", func() {
				nodePool.Spec.Template.Spec.Requirements = append(nodePool.Spec.Template.Spec.Requirements, karpv1.NodeSelectorRequirementWithMinValues{
					NodeSelectorRequirement: v1.NodeSelectorRequirement{
						Key:      v1.LabelInstanceTypeStable,
						Operator: v1.NodeSelectorOpIn,
						Values:   []string{"Standard_D128ds_v6"},
					}})
				nodeClass.Spec.OSDiskSizeGB = lo.ToPtr[int32](100)
				ExpectApplied(ctx, env.Client, nodePool, nodeClass)
				pod := coretest.UnschedulablePod()
				ExpectProvisioned(ctx, env.Client, cluster, cloudProvider, coreProvisioner, pod)
				ExpectScheduled(ctx, env.Client, pod)

				vm := azureEnv.VirtualMachinesAPI.VirtualMachineCreateOrUpdateBehavior.CalledWithInput.Pop().VM
				Expect(vm).NotTo(BeNil())

				Expect(vm.Properties.StorageProfile.OSDisk.DiffDiskSettings).NotTo(BeNil())
				Expect(lo.FromPtr(vm.Properties.StorageProfile.OSDisk.DiffDiskSettings.Placement)).To(Equal(armcompute.DiffDiskPlacementNvmeDisk))
			})
		})

		Context("Custom DNS", func() {
			It("should support provisioning with custom DNS server from options", func() {
				ctx = options.ToContext(
					ctx,
					test.Options(test.OptionsFields{
						ClusterDNSServiceIP: lo.ToPtr("10.244.0.1"),
					}),
				)

				ExpectApplied(ctx, env.Client, nodePool, nodeClass)
				pod := coretest.UnschedulablePod()
				ExpectProvisioned(ctx, env.Client, cluster, cloudProvider, coreProvisioner, pod)
				ExpectScheduled(ctx, env.Client, pod)

				customData := ExpectDecodedCustomData(azureEnv)

				expectedFlags := map[string]string{
					"cluster-dns": "10.244.0.1",
				}

				ExpectKubeletFlags(azureEnv, customData, expectedFlags)
			})
		})

		Context("Nodepool with KubeletConfig", func() {
			It("should support provisioning with kubeletConfig, computeResources and maxPods not specified", func() {
				nodeClass.Spec.Kubelet = &v1beta1.KubeletConfiguration{
					CPUManagerPolicy:            "static",
					CPUCFSQuota:                 lo.ToPtr(true),
					CPUCFSQuotaPeriod:           metav1.Duration{},
					ImageGCHighThresholdPercent: lo.ToPtr(int32(30)),
					ImageGCLowThresholdPercent:  lo.ToPtr(int32(20)),
					TopologyManagerPolicy:       "best-effort",
					AllowedUnsafeSysctls:        []string{"Allowed", "Unsafe", "Sysctls"},
					ContainerLogMaxSize:         "42Mi",
					ContainerLogMaxFiles:        lo.ToPtr[int32](13),
					PodPidsLimit:                lo.ToPtr[int64](99),
				}

				ExpectApplied(ctx, env.Client, nodePool, nodeClass)
				pod := coretest.UnschedulablePod()
				ExpectProvisioned(ctx, env.Client, cluster, cloudProvider, coreProvisioner, pod)
				ExpectScheduled(ctx, env.Client, pod)

				customData := ExpectDecodedCustomData(azureEnv)

				expectedFlags := map[string]string{
					"eviction-hard":           "memory.available<750Mi",
					"image-gc-high-threshold": "30",
					"image-gc-low-threshold":  "20",
					"cpu-cfs-quota":           "true",
					"max-pods":                "250",
					"topology-manager-policy": "best-effort",
					"container-log-max-size":  "42Mi",
					"allowed-unsafe-sysctls":  "Allowed,Unsafe,Sysctls",
					"cpu-manager-policy":      "static",
					"container-log-max-files": "13",
					"pod-max-pids":            "99",
				}

				ExpectKubeletFlags(azureEnv, customData, expectedFlags)
				Expect(customData).To(SatisfyAny( // AKS default
					ContainSubstring("--system-reserved=cpu=0,memory=0"),
					ContainSubstring("--system-reserved=memory=0,cpu=0"),
				))
				Expect(customData).To(SatisfyAny( // AKS calculation based on cpu and memory
					ContainSubstring("--kube-reserved=cpu=100m,memory=1843Mi"),
					ContainSubstring("--kube-reserved=memory=1843Mi,cpu=100m"),
				))
			})
		})

		Context("Nodepool with KubeletConfig on a kubenet Cluster", func() {
			var originalOptions *options.Options

			BeforeEach(func() {
				originalOptions = options.FromContext(ctx)
				ctx = options.ToContext(
					ctx,
					test.Options(test.OptionsFields{
						NetworkPlugin: lo.ToPtr("kubenet"),
					}))
			})

			AfterEach(func() {
				ctx = options.ToContext(ctx, originalOptions)
			})
			It("should not include cilium or azure cni vnet labels", func() {
				ExpectApplied(ctx, env.Client, nodePool, nodeClass)
				pod := coretest.UnschedulablePod()
				ExpectProvisioned(ctx, env.Client, cluster, cloudProvider, coreProvisioner, pod)
				ExpectScheduled(ctx, env.Client, pod)

				customData := ExpectDecodedCustomData(azureEnv)
				// Since the network plugin is not "azure" it should not include the following kubeletLabels
				Expect(customData).To(Not(SatisfyAny(
					ContainSubstring("kubernetes.azure.com/network-subnet=aks-subnet"),
					ContainSubstring("kubernetes.azure.com/nodenetwork-vnetguid=a519e60a-cac0-40b2-b883-084477fe6f5c"),
					ContainSubstring("kubernetes.azure.com/podnetwork-type=overlay"),
				)))
			})
			It("should support provisioning with kubeletConfig, computeResources and maxPods not specified", func() {
				nodeClass.Spec.Kubelet = &v1beta1.KubeletConfiguration{
					CPUManagerPolicy:            "static",
					CPUCFSQuota:                 lo.ToPtr(true),
					CPUCFSQuotaPeriod:           metav1.Duration{},
					ImageGCHighThresholdPercent: lo.ToPtr(int32(30)),
					ImageGCLowThresholdPercent:  lo.ToPtr(int32(20)),
					TopologyManagerPolicy:       "best-effort",
					AllowedUnsafeSysctls:        []string{"Allowed", "Unsafe", "Sysctls"},
					ContainerLogMaxSize:         "42Mi",
					ContainerLogMaxFiles:        lo.ToPtr[int32](13),
					PodPidsLimit:                lo.ToPtr[int64](99),
				}

				ExpectApplied(ctx, env.Client, nodePool, nodeClass)
				pod := coretest.UnschedulablePod()
				ExpectProvisioned(ctx, env.Client, cluster, cloudProvider, coreProvisioner, pod)
				ExpectScheduled(ctx, env.Client, pod)

				customData := ExpectDecodedCustomData(azureEnv)
				expectedFlags := map[string]string{
					"eviction-hard":           "memory.available<750Mi",
					"max-pods":                "110",
					"image-gc-low-threshold":  "20",
					"image-gc-high-threshold": "30",
					"cpu-cfs-quota":           "true",
					"topology-manager-policy": "best-effort",
					"container-log-max-size":  "42Mi",
					"allowed-unsafe-sysctls":  "Allowed,Unsafe,Sysctls",
					"cpu-manager-policy":      "static",
					"container-log-max-files": "13",
					"pod-max-pids":            "99",
				}
				ExpectKubeletFlags(azureEnv, customData, expectedFlags)
				Expect(customData).To(SatisfyAny( // AKS default
					ContainSubstring("--system-reserved=cpu=0,memory=0"),
					ContainSubstring("--system-reserved=memory=0,cpu=0"),
				))
				Expect(customData).To(SatisfyAny( // AKS calculation based on cpu and memory
					ContainSubstring("--kube-reserved=cpu=100m,memory=1843Mi"),
					ContainSubstring("--kube-reserved=memory=1843Mi,cpu=100m"),
				))
			})
			It("should support provisioning with kubeletConfig, computeResources and maxPods specified", func() {
				nodeClass.Spec.Kubelet = &v1beta1.KubeletConfiguration{
					CPUManagerPolicy:            "static",
					CPUCFSQuota:                 lo.ToPtr(true),
					CPUCFSQuotaPeriod:           metav1.Duration{},
					ImageGCHighThresholdPercent: lo.ToPtr(int32(30)),
					ImageGCLowThresholdPercent:  lo.ToPtr(int32(20)),
					TopologyManagerPolicy:       "best-effort",
					AllowedUnsafeSysctls:        []string{"Allowed", "Unsafe", "Sysctls"},
					ContainerLogMaxSize:         "42Mi",
					ContainerLogMaxFiles:        lo.ToPtr[int32](13),
					PodPidsLimit:                lo.ToPtr[int64](99),
				}
				nodeClass.Spec.MaxPods = lo.ToPtr(int32(15))

				ExpectApplied(ctx, env.Client, nodePool, nodeClass)
				pod := coretest.UnschedulablePod()
				ExpectProvisioned(ctx, env.Client, cluster, cloudProvider, coreProvisioner, pod)
				ExpectScheduled(ctx, env.Client, pod)

				customData := ExpectDecodedCustomData(azureEnv)
				expectedFlags := map[string]string{
					"eviction-hard":           "memory.available<750Mi",
					"max-pods":                "15",
					"image-gc-low-threshold":  "20",
					"image-gc-high-threshold": "30",
					"cpu-cfs-quota":           "true",
					"topology-manager-policy": "best-effort",
					"container-log-max-size":  "42Mi",
					"allowed-unsafe-sysctls":  "Allowed,Unsafe,Sysctls",
					"cpu-manager-policy":      "static",
					"container-log-max-files": "13",
					"pod-max-pids":            "99",
				}

				ExpectKubeletFlags(azureEnv, customData, expectedFlags)
				Expect(customData).To(SatisfyAny( // AKS default
					ContainSubstring("--system-reserved=cpu=0,memory=0"),
					ContainSubstring("--system-reserved=memory=0,cpu=0"),
				))
				Expect(customData).To(SatisfyAny( // AKS calculation based on cpu and memory
					ContainSubstring("--kube-reserved=cpu=100m,memory=1843Mi"),
					ContainSubstring("--kube-reserved=memory=1843Mi,cpu=100m"),
				))
			})
		})

		Context("ImageReference", func() {
			It("should use shared image gallery images when options are set to UseSIG", func() {
				options := test.Options(test.OptionsFields{
					UseSIG: lo.ToPtr(true),
				})
				ctx = options.ToContext(ctx)
				statusController := status.NewController(env.Client, azureEnv.KubernetesVersionProvider, azureEnv.ImageProvider, env.KubernetesInterface, azureEnv.SubnetsAPI)

				ExpectApplied(ctx, env.Client, nodePool, nodeClass)
				ExpectObjectReconciled(ctx, env.Client, statusController, nodeClass)
				pod := coretest.UnschedulablePod(coretest.PodOptions{})
				ExpectProvisioned(ctx, env.Client, cluster, cloudProvider, coreProvisioner, pod)
				ExpectScheduled(ctx, env.Client, pod)

				// Expect virtual machine to have a shared image gallery id set on it
				Expect(azureEnv.VirtualMachinesAPI.VirtualMachineCreateOrUpdateBehavior.CalledWithInput.Len()).To(Equal(1))
				vm := azureEnv.VirtualMachinesAPI.VirtualMachineCreateOrUpdateBehavior.CalledWithInput.Pop().VM
				Expect(vm.Properties.StorageProfile.ImageReference).ToNot(BeNil())
				Expect(vm.Properties.StorageProfile.ImageReference.ID).ShouldNot(BeNil())
				Expect(vm.Properties.StorageProfile.ImageReference.CommunityGalleryImageID).Should(BeNil())

				Expect(*vm.Properties.StorageProfile.ImageReference.ID).To(ContainSubstring(options.SIGSubscriptionID))
				Expect(*vm.Properties.StorageProfile.ImageReference.ID).To(ContainSubstring("AKSUbuntu"))
			})
			It("should use Community Images when options are set to UseSIG=false", func() {
				options := test.Options(test.OptionsFields{
					UseSIG: lo.ToPtr(false),
				})
				ctx = options.ToContext(ctx)
				ExpectApplied(ctx, env.Client, nodePool, nodeClass)
				pod := coretest.UnschedulablePod(coretest.PodOptions{})
				ExpectProvisioned(ctx, env.Client, cluster, cloudProvider, coreProvisioner, pod)
				ExpectScheduled(ctx, env.Client, pod)

				Expect(azureEnv.VirtualMachinesAPI.VirtualMachineCreateOrUpdateBehavior.CalledWithInput.Len()).To(Equal(1))
				vm := azureEnv.VirtualMachinesAPI.VirtualMachineCreateOrUpdateBehavior.CalledWithInput.Pop().VM
				Expect(vm.Properties.StorageProfile.ImageReference.CommunityGalleryImageID).Should(Not(BeNil()))

			})

		})

		Context("ImageProvider + Image Family", func() {

			kubernetesVersion := lo.Must(env.KubernetesInterface.Discovery().ServerVersion()).String()
			expectUseAzureLinux3 := imagefamily.UseAzureLinux3(kubernetesVersion)
			azureLinuxGen2ImageDefinition := lo.Ternary(expectUseAzureLinux3, imagefamily.AzureLinux3Gen2ImageDefinition, imagefamily.AzureLinuxGen2ImageDefinition)
			azureLinuxGen1ImageDefinition := lo.Ternary(expectUseAzureLinux3, imagefamily.AzureLinux3Gen1ImageDefinition, imagefamily.AzureLinuxGen1ImageDefinition)
			azureLinuxGen2ArmImageDefinition := lo.Ternary(expectUseAzureLinux3, imagefamily.AzureLinux3Gen2ArmImageDefinition, imagefamily.AzureLinuxGen2ArmImageDefinition)

			DescribeTable("should select the right Shared Image Gallery image for a given instance type", func(instanceType string, imageFamily string, expectedImageDefinition string, expectedGalleryRG string, expectedGalleryURL string) {
				options := test.Options(test.OptionsFields{
					UseSIG: lo.ToPtr(true),
				})
				ctx = options.ToContext(ctx)
				statusController := status.NewController(env.Client, azureEnv.KubernetesVersionProvider, azureEnv.ImageProvider, env.KubernetesInterface, azureEnv.SubnetsAPI)

				nodeClass.Spec.ImageFamily = lo.ToPtr(imageFamily)
				coretest.ReplaceRequirements(nodePool, karpv1.NodeSelectorRequirementWithMinValues{
					NodeSelectorRequirement: v1.NodeSelectorRequirement{
						Key:      v1.LabelInstanceTypeStable,
						Operator: v1.NodeSelectorOpIn,
						Values:   []string{instanceType},
					}})

				ExpectApplied(ctx, env.Client, nodePool, nodeClass)
				ExpectObjectReconciled(ctx, env.Client, statusController, nodeClass)
				pod := coretest.UnschedulablePod(coretest.PodOptions{})
				ExpectProvisioned(ctx, env.Client, cluster, cloudProvider, coreProvisioner, pod)
				ExpectScheduled(ctx, env.Client, pod)

				Expect(azureEnv.VirtualMachinesAPI.VirtualMachineCreateOrUpdateBehavior.CalledWithInput.Len()).To(Equal(1))
				vm := azureEnv.VirtualMachinesAPI.VirtualMachineCreateOrUpdateBehavior.CalledWithInput.Pop().VM
				Expect(vm.Properties.StorageProfile.ImageReference).ToNot(BeNil())

				expectedPrefix := fmt.Sprintf("/subscriptions/%s/resourceGroups/%s/providers/Microsoft.Compute/galleries/%s/images/%s", options.SIGSubscriptionID, expectedGalleryRG, expectedGalleryURL, expectedImageDefinition)
				Expect(*vm.Properties.StorageProfile.ImageReference.ID).To(ContainSubstring(expectedPrefix))

			},

				Entry("Gen2, Gen1 instance type with AKSUbuntu image family", "Standard_D2_v5", v1beta1.Ubuntu2204ImageFamily, imagefamily.Ubuntu2204Gen2ImageDefinition, imagefamily.AKSUbuntuResourceGroup, imagefamily.AKSUbuntuGalleryName),
				Entry("Gen1 instance type with AKSUbuntu image family", "Standard_D2_v3", v1beta1.Ubuntu2204ImageFamily, imagefamily.Ubuntu2204Gen1ImageDefinition, imagefamily.AKSUbuntuResourceGroup, imagefamily.AKSUbuntuGalleryName),
				Entry("ARM instance type with AKSUbuntu image family", "Standard_D16plds_v5", v1beta1.Ubuntu2204ImageFamily, imagefamily.Ubuntu2204Gen2ArmImageDefinition, imagefamily.AKSUbuntuResourceGroup, imagefamily.AKSUbuntuGalleryName),
				Entry("Gen2 instance type with AzureLinux image family", "Standard_D2_v5", v1beta1.AzureLinuxImageFamily, azureLinuxGen2ImageDefinition, imagefamily.AKSAzureLinuxResourceGroup, imagefamily.AKSAzureLinuxGalleryName),
				Entry("Gen1 instance type with AzureLinux image family", "Standard_D2_v3", v1beta1.AzureLinuxImageFamily, azureLinuxGen1ImageDefinition, imagefamily.AKSAzureLinuxResourceGroup, imagefamily.AKSAzureLinuxGalleryName),
				Entry("ARM instance type with AzureLinux image family", "Standard_D16plds_v5", v1beta1.AzureLinuxImageFamily, azureLinuxGen2ArmImageDefinition, imagefamily.AKSAzureLinuxResourceGroup, imagefamily.AKSAzureLinuxGalleryName),
			)
			DescribeTable("should select the right image for a given instance type",
				func(instanceType string, imageFamily string, expectedImageDefinition string, expectedGalleryURL string) {
					statusController := status.NewController(env.Client, azureEnv.KubernetesVersionProvider, azureEnv.ImageProvider, env.KubernetesInterface, azureEnv.SubnetsAPI)
					if expectUseAzureLinux3 && expectedImageDefinition == azureLinuxGen2ArmImageDefinition {
						Skip("AzureLinux3 ARM64 VHD is not available in CIG")
					}
					nodeClass.Spec.ImageFamily = lo.ToPtr(imageFamily)
					coretest.ReplaceRequirements(nodePool, karpv1.NodeSelectorRequirementWithMinValues{
						NodeSelectorRequirement: v1.NodeSelectorRequirement{
							Key:      v1.LabelInstanceTypeStable,
							Operator: v1.NodeSelectorOpIn,
							Values:   []string{instanceType},
						}})
					ExpectApplied(ctx, env.Client, nodePool, nodeClass)
					ExpectObjectReconciled(ctx, env.Client, statusController, nodeClass)
					pod := coretest.UnschedulablePod(coretest.PodOptions{})
					ExpectProvisioned(ctx, env.Client, cluster, cloudProvider, coreProvisioner, pod)
					ExpectScheduled(ctx, env.Client, pod)

					Expect(azureEnv.VirtualMachinesAPI.VirtualMachineCreateOrUpdateBehavior.CalledWithInput.Len()).To(Equal(1))
					vm := azureEnv.VirtualMachinesAPI.VirtualMachineCreateOrUpdateBehavior.CalledWithInput.Pop().VM
					Expect(vm.Properties.StorageProfile.ImageReference).ToNot(BeNil())
					Expect(vm.Properties.StorageProfile.ImageReference.CommunityGalleryImageID).ToNot(BeNil())
					parts := strings.Split(*vm.Properties.StorageProfile.ImageReference.CommunityGalleryImageID, "/")
					Expect(parts[2]).To(Equal(expectedGalleryURL))
					Expect(parts[4]).To(Equal(expectedImageDefinition))

					// Need to reset env since we are doing these nested tests
					cluster.Reset()
					azureEnv.Reset()
				},
				Entry("Gen2, Gen1 instance type with AKSUbuntu image family",
					"Standard_D2_v5", v1beta1.Ubuntu2204ImageFamily, imagefamily.Ubuntu2204Gen2ImageDefinition, imagefamily.AKSUbuntuPublicGalleryURL),
				Entry("Gen1 instance type with AKSUbuntu image family",
					"Standard_D2_v3", v1beta1.Ubuntu2204ImageFamily, imagefamily.Ubuntu2204Gen1ImageDefinition, imagefamily.AKSUbuntuPublicGalleryURL),
				Entry("ARM instance type with AKSUbuntu image family",
					"Standard_D16plds_v5", v1beta1.Ubuntu2204ImageFamily, imagefamily.Ubuntu2204Gen2ArmImageDefinition, imagefamily.AKSUbuntuPublicGalleryURL),
				Entry("Gen2 instance type with AzureLinux image family",
					"Standard_D2_v5", v1beta1.AzureLinuxImageFamily, azureLinuxGen2ImageDefinition, imagefamily.AKSAzureLinuxPublicGalleryURL),
				Entry("Gen1 instance type with AzureLinux image family",
					"Standard_D2_v3", v1beta1.AzureLinuxImageFamily, azureLinuxGen1ImageDefinition, imagefamily.AKSAzureLinuxPublicGalleryURL),
				Entry("ARM instance type with AzureLinux image family",
					"Standard_D16plds_v5", v1beta1.AzureLinuxImageFamily, azureLinuxGen2ArmImageDefinition, imagefamily.AKSAzureLinuxPublicGalleryURL),
			)
		})

		Context("Instance Types", func() {
			It("should support provisioning with no labels", func() {
				ExpectApplied(ctx, env.Client, nodePool, nodeClass)
				pod := coretest.UnschedulablePod(coretest.PodOptions{})
				ExpectProvisioned(ctx, env.Client, cluster, cloudProvider, coreProvisioner, pod)
				ExpectScheduled(ctx, env.Client, pod)
			})
			It("should have VM identity set", func() {
				ctx = options.ToContext(
					ctx,
					test.Options(test.OptionsFields{
						NodeIdentities: []string{
							"/subscriptions/1234/resourceGroups/mcrg/providers/Microsoft.ManagedIdentity/userAssignedIdentities/myid1",
							"/subscriptions/1234/resourceGroups/mcrg/providers/Microsoft.ManagedIdentity/userAssignedIdentities/myid2",
						},
					}))

				ExpectApplied(ctx, env.Client, nodePool, nodeClass)
				pod := coretest.UnschedulablePod()
				ExpectProvisioned(ctx, env.Client, cluster, cloudProvider, coreProvisioner, pod)
				ExpectScheduled(ctx, env.Client, pod)

				Expect(azureEnv.VirtualMachinesAPI.VirtualMachineCreateOrUpdateBehavior.CalledWithInput.Len()).To(Equal(1))
				vm := azureEnv.VirtualMachinesAPI.VirtualMachineCreateOrUpdateBehavior.CalledWithInput.Pop().VM
				Expect(vm.Identity).ToNot(BeNil())

				Expect(lo.FromPtr(vm.Identity.Type)).To(Equal(armcompute.ResourceIdentityTypeUserAssigned))
				Expect(vm.Identity.UserAssignedIdentities).ToNot(BeNil())
				Expect(vm.Identity.UserAssignedIdentities).To(HaveLen(2))
				Expect(vm.Identity.UserAssignedIdentities).To(HaveKey("/subscriptions/1234/resourceGroups/mcrg/providers/Microsoft.ManagedIdentity/userAssignedIdentities/myid1"))
				Expect(vm.Identity.UserAssignedIdentities).To(HaveKey("/subscriptions/1234/resourceGroups/mcrg/providers/Microsoft.ManagedIdentity/userAssignedIdentities/myid2"))
			})
			Context("VM Profile", func() {
				It("should have OS disk and network interface set to auto-delete", func() {
					ExpectApplied(ctx, env.Client, nodePool, nodeClass)
					pod := coretest.UnschedulablePod()
					ExpectProvisioned(ctx, env.Client, cluster, cloudProvider, coreProvisioner, pod)
					ExpectScheduled(ctx, env.Client, pod)

					Expect(azureEnv.VirtualMachinesAPI.VirtualMachineCreateOrUpdateBehavior.CalledWithInput.Len()).To(Equal(1))
					vm := azureEnv.VirtualMachinesAPI.VirtualMachineCreateOrUpdateBehavior.CalledWithInput.Pop().VM
					Expect(vm.Properties).ToNot(BeNil())

					Expect(vm.Properties.StorageProfile).ToNot(BeNil())
					Expect(vm.Properties.StorageProfile.OSDisk).ToNot(BeNil())
					osDiskDeleteOption := vm.Properties.StorageProfile.OSDisk.DeleteOption
					Expect(osDiskDeleteOption).ToNot(BeNil())
					Expect(lo.FromPtr(osDiskDeleteOption)).To(Equal(armcompute.DiskDeleteOptionTypesDelete))

					Expect(vm.Properties.StorageProfile.ImageReference).ToNot(BeNil())

					for _, nic := range vm.Properties.NetworkProfile.NetworkInterfaces {
						nicDeleteOption := nic.Properties.DeleteOption
						Expect(nicDeleteOption).To(Not(BeNil()))
						Expect(lo.FromPtr(nicDeleteOption)).To(Equal(armcompute.DeleteOptionsDelete))
					}
				})
				It("should not create unneeded secondary ips for azure cni with overlay", func() {
					ExpectApplied(ctx, env.Client, nodePool, nodeClass)
					pod := coretest.UnschedulablePod()
					ExpectProvisioned(ctx, env.Client, cluster, cloudProvider, coreProvisioner, pod)
					ExpectScheduled(ctx, env.Client, pod)

					Expect(azureEnv.VirtualMachinesAPI.VirtualMachineCreateOrUpdateBehavior.CalledWithInput.Len()).To(Equal(1))
					vm := azureEnv.VirtualMachinesAPI.VirtualMachineCreateOrUpdateBehavior.CalledWithInput.Pop().VM
					Expect(vm.Properties).ToNot(BeNil())

					Expect(vm.Properties.StorageProfile.ImageReference).ToNot(BeNil())
					Expect(len(vm.Properties.NetworkProfile.NetworkInterfaces)).To(Equal(1))
					Expect(lo.FromPtr(vm.Properties.NetworkProfile.NetworkInterfaces[0].Properties.Primary)).To(BeTrue())

					Expect(azureEnv.NetworkInterfacesAPI.NetworkInterfacesCreateOrUpdateBehavior.CalledWithInput.Len()).To(Equal(1))
					nic := azureEnv.NetworkInterfacesAPI.NetworkInterfacesCreateOrUpdateBehavior.CalledWithInput.Pop().Interface
					Expect(nic.Properties).ToNot(BeNil())

					Expect(len(nic.Properties.IPConfigurations)).To(Equal(1))
				})
			})
		})

		Context("GPU Workloads + Nodes", func() {
			It("should schedule non-GPU pod onto the cheapest non-GPU capable node", func() {
				ExpectApplied(ctx, env.Client, nodePool, nodeClass)
				pod := coretest.UnschedulablePod(coretest.PodOptions{})
				ExpectProvisioned(ctx, env.Client, cluster, cloudProvider, coreProvisioner, pod)
				node := ExpectScheduled(ctx, env.Client, pod)

				Expect(azureEnv.VirtualMachinesAPI.VirtualMachineCreateOrUpdateBehavior.CalledWithInput.Len()).To(Equal(1))
				vm := azureEnv.VirtualMachinesAPI.VirtualMachineCreateOrUpdateBehavior.CalledWithInput.Pop().VM
				Expect(vm.Properties).ToNot(BeNil())
				Expect(vm.Properties.HardwareProfile).ToNot(BeNil())
				Expect(utils.IsNvidiaEnabledSKU(string(*vm.Properties.HardwareProfile.VMSize))).To(BeFalse())

				Expect(node.Labels).To(HaveKeyWithValue("karpenter.azure.com/sku-gpu-count", "0"))
			})

			It("should schedule GPU pod on GPU capable node", func() {
				ExpectApplied(ctx, env.Client, nodePool, nodeClass)
				pod := coretest.UnschedulablePod(coretest.PodOptions{
					ObjectMeta: metav1.ObjectMeta{
						Name: "samples-tf-mnist-demo",
						Labels: map[string]string{
							"app": "samples-tf-mnist-demo",
						},
					},
					Image: "mcr.microsoft.com/azuredocs/samples-tf-mnist-demo:gpu",
					ResourceRequirements: v1.ResourceRequirements{
						Limits: v1.ResourceList{
							"nvidia.com/gpu": resource.MustParse("1"),
						},
					},
					RestartPolicy: v1.RestartPolicy("OnFailure"),
					Tolerations: []v1.Toleration{
						{
							Key:      "sku",
							Operator: v1.TolerationOpEqual,
							Value:    "gpu",
							Effect:   v1.TaintEffectNoSchedule,
						},
					},
				})

				ExpectProvisioned(ctx, env.Client, cluster, cloudProvider, coreProvisioner, pod)
				node := ExpectScheduled(ctx, env.Client, pod)

				// the following checks assume Standard_NC16as_T4_v3 (surprisingly the cheapest GPU in the test set), so test the assumption
				Expect(node.Labels).To(HaveKeyWithValue(v1.LabelInstanceTypeStable, "Standard_NC16as_T4_v3"))

				// Verify GPU related settings in bootstrap (assuming one Standard_NC16as_T4_v3)
				customData := ExpectDecodedCustomData(azureEnv)
				Expect(customData).To(SatisfyAll(
					ContainSubstring("GPU_NODE=true"),
					ContainSubstring("SGX_NODE=false"),
					ContainSubstring("MIG_NODE=false"),
					ContainSubstring("CONFIG_GPU_DRIVER_IF_NEEDED=true"),
					ContainSubstring("ENABLE_GPU_DEVICE_PLUGIN_IF_NEEDED=false"),
					ContainSubstring("GPU_DRIVER_TYPE=\"cuda\""),
					ContainSubstring(fmt.Sprintf("GPU_DRIVER_VERSION=\"%s\"", utils.NvidiaCudaDriverVersion)),
					ContainSubstring(fmt.Sprintf("GPU_IMAGE_SHA=\"%s\"", utils.AKSGPUCudaVersionSuffix)),
					ContainSubstring("GPU_NEEDS_FABRIC_MANAGER=\"false\""),
					ContainSubstring("GPU_INSTANCE_PROFILE=\"\""),
				))

				// Verify that the node the pod was scheduled on has GPU resource and labels set
				Expect(node.Status.Allocatable).To(HaveKeyWithValue(v1.ResourceName("nvidia.com/gpu"), resource.MustParse("1")))
				Expect(node.Labels).To(HaveKeyWithValue("karpenter.azure.com/sku-gpu-name", "T4"))
				Expect(node.Labels).To(HaveKeyWithValue("karpenter.azure.com/sku-gpu-manufacturer", v1beta1.ManufacturerNvidia))
				Expect(node.Labels).To(HaveKeyWithValue("karpenter.azure.com/sku-gpu-count", "1"))
			})
		})

		Context("Bootstrap", func() {
			var (
				kubeletFlags          string
				customData            string
				minorVersion          uint64
				credentialProviderURL string
			)
			BeforeEach(func() {
				ExpectApplied(ctx, env.Client, nodePool, nodeClass)
				pod := coretest.UnschedulablePod()
				ExpectProvisioned(ctx, env.Client, cluster, cloudProvider, coreProvisioner, pod)
				ExpectScheduled(ctx, env.Client, pod)
				customData = ExpectDecodedCustomData(azureEnv)
				kubeletFlags = ExpectKubeletFlagsPassed(customData)

				k8sVersion, err := azureEnv.KubernetesVersionProvider.KubeServerVersion(ctx)
				Expect(err).To(BeNil())
				minorVersion = semver.MustParse(k8sVersion).Minor
				credentialProviderURL = bootstrap.CredentialProviderURL(k8sVersion, "amd64")
			})

			It("should include or exclude --keep-terminated-pod-volumes based on kubelet version", func() {
				if minorVersion < 31 {
					Expect(kubeletFlags).To(ContainSubstring("--keep-terminated-pod-volumes"))
				} else {
					Expect(kubeletFlags).ToNot(ContainSubstring("--keep-terminated-pod-volumes"))
				}
			})

			It("should include correct flags and credential provider URL when CredentialProviderURL is not empty", func() {
				if credentialProviderURL != "" {
					Expect(kubeletFlags).ToNot(ContainSubstring("--azure-container-registry-config"))
					Expect(kubeletFlags).To(ContainSubstring("--image-credential-provider-config=/var/lib/kubelet/credential-provider-config.yaml"))
					Expect(kubeletFlags).To(ContainSubstring("--image-credential-provider-bin-dir=/var/lib/kubelet/credential-provider"))
					Expect(customData).To(ContainSubstring(credentialProviderURL))
				}
			})

			It("should include correct flags when CredentialProviderURL is empty", func() {
				if credentialProviderURL == "" {
					Expect(kubeletFlags).To(ContainSubstring("--azure-container-registry-config"))
					Expect(kubeletFlags).ToNot(ContainSubstring("--image-credential-provider-config"))
					Expect(kubeletFlags).ToNot(ContainSubstring("--image-credential-provider-bin-dir"))
				}
			})

			It("should include karpenter.sh/unregistered taint", func() {
				Expect(kubeletFlags).To(ContainSubstring("--register-with-taints=" + karpv1.UnregisteredNoExecuteTaint.ToString()))
			})
		})

		DescribeTable("Azure CNI node labels and agentbaker network plugin", func(
			networkPlugin, networkPluginMode, networkDataplane, expectedAgentBakerNetPlugin string,
			expectedNodeLabels sets.Set[string]) {
			options := test.Options(test.OptionsFields{
				NetworkPlugin:     lo.ToPtr(networkPlugin),
				NetworkPluginMode: lo.ToPtr(networkPluginMode),
				NetworkDataplane:  lo.ToPtr(networkDataplane),
			})
			ctx = options.ToContext(ctx)

			ExpectApplied(ctx, env.Client, nodePool, nodeClass)
			pod := coretest.UnschedulablePod()
			ExpectProvisioned(ctx, env.Client, cluster, cloudProvider, coreProvisioner, pod)
			ExpectScheduled(ctx, env.Client, pod)
			customData := ExpectDecodedCustomData(azureEnv)

			Expect(customData).To(ContainSubstring(fmt.Sprintf("NETWORK_PLUGIN=%s", expectedAgentBakerNetPlugin)))

			for label := range expectedNodeLabels {
				Expect(customData).To(ContainSubstring(label))
			}
		},
			Entry("Azure CNI V1",
				"azure", "", "",
				"azure", sets.New[string]()),
			Entry("Azure CNI w Overlay",
				"azure", "overlay", "",
				"none",
				sets.New(
					"kubernetes.azure.com/azure-cni-overlay=true",
					"kubernetes.azure.com/network-subnet=aks-subnet",
					"kubernetes.azure.com/nodenetwork-vnetguid=a519e60a-cac0-40b2-b883-084477fe6f5c",
					"kubernetes.azure.com/podnetwork-type=overlay",
				)),
			Entry("Network Plugin none",
				"none", "", "", "none",
				sets.New[string]()),
			Entry("Azure CNI w Overlay w Cilium",
				"azure", "overlay", "cilium",
				"none",
				sets.New(
					"kubernetes.azure.com/azure-cni-overlay=true",
					"kubernetes.azure.com/network-subnet=aks-subnet",
					"kubernetes.azure.com/nodenetwork-vnetguid=a519e60a-cac0-40b2-b883-084477fe6f5c",
					"kubernetes.azure.com/podnetwork-type=overlay",
					"kubernetes.azure.com/ebpf-dataplane=cilium",
				)),
			Entry("Cilium w feature flag Microsoft.ContainerService/EnableCiliumNodeSubnet",
				"azure", "", "cilium",
				"none",
				sets.New("kubernetes.azure.com/ebpf-dataplane=cilium")),
		)

		Context("LoadBalancer", func() {
			resourceGroup := "test-resourceGroup"

			It("should include loadbalancer backend pools the allocated VMs", func() {
				standardLB := test.MakeStandardLoadBalancer(resourceGroup, loadbalancer.SLBName, true)
				internalLB := test.MakeStandardLoadBalancer(resourceGroup, loadbalancer.InternalSLBName, false)

				azureEnv.LoadBalancersAPI.LoadBalancers.Store(standardLB.ID, standardLB)
				azureEnv.LoadBalancersAPI.LoadBalancers.Store(internalLB.ID, internalLB)

				ExpectApplied(ctx, env.Client, nodePool, nodeClass)
				pod := coretest.UnschedulablePod()
				ExpectProvisioned(ctx, env.Client, cluster, cloudProvider, coreProvisioner, pod)
				ExpectScheduled(ctx, env.Client, pod)

				Expect(azureEnv.VirtualMachinesAPI.VirtualMachineCreateOrUpdateBehavior.CalledWithInput.Len()).To(Equal(1))
				iface := azureEnv.NetworkInterfacesAPI.NetworkInterfacesCreateOrUpdateBehavior.CalledWithInput.Pop().Interface

				Expect(iface.Properties.IPConfigurations).ToNot(BeEmpty())
				Expect(lo.FromPtr(iface.Properties.IPConfigurations[0].Properties.Primary)).To(Equal(true))

				backendPools := iface.Properties.IPConfigurations[0].Properties.LoadBalancerBackendAddressPools
				Expect(backendPools).To(HaveLen(3))
				Expect(lo.FromPtr(backendPools[0].ID)).To(Equal("/subscriptions/subscriptionID/resourceGroups/test-resourceGroup/providers/Microsoft.Network/loadBalancers/kubernetes/backendAddressPools/kubernetes"))
				Expect(lo.FromPtr(backendPools[1].ID)).To(Equal("/subscriptions/subscriptionID/resourceGroups/test-resourceGroup/providers/Microsoft.Network/loadBalancers/kubernetes/backendAddressPools/aksOutboundBackendPool"))
				Expect(lo.FromPtr(backendPools[2].ID)).To(Equal("/subscriptions/subscriptionID/resourceGroups/test-resourceGroup/providers/Microsoft.Network/loadBalancers/kubernetes-internal/backendAddressPools/kubernetes"))
			})
		})

		Context("Zone-aware provisioning", func() {
			It("should launch in the NodePool-requested zone", func() {
				zone, vmZone := fmt.Sprintf("%s-3", fake.Region), "3"
				nodePool.Spec.Template.Spec.Requirements = []karpv1.NodeSelectorRequirementWithMinValues{
					{NodeSelectorRequirement: v1.NodeSelectorRequirement{Key: karpv1.CapacityTypeLabelKey, Operator: v1.NodeSelectorOpIn, Values: []string{karpv1.CapacityTypeSpot, karpv1.CapacityTypeOnDemand}}},
					{NodeSelectorRequirement: v1.NodeSelectorRequirement{Key: v1.LabelTopologyZone, Operator: v1.NodeSelectorOpIn, Values: []string{zone}}},
				}
				ExpectApplied(ctx, env.Client, nodePool, nodeClass)
				pod := coretest.UnschedulablePod()
				ExpectProvisioned(ctx, env.Client, cluster, cloudProvider, coreProvisioner, pod)
				node := ExpectScheduled(ctx, env.Client, pod)
				Expect(node.Labels).To(HaveKeyWithValue(v1.LabelTopologyZone, zone))

				vm := azureEnv.VirtualMachinesAPI.VirtualMachineCreateOrUpdateBehavior.CalledWithInput.Pop().VM
				Expect(vm).NotTo(BeNil())
				Expect(vm.Zones).To(ConsistOf(&vmZone))
			})
			It("should support provisioning in non-zonal regions", func() {
				ExpectApplied(ctx, env.Client, nodePool, nodeClass)
				pod := coretest.UnschedulablePod()
				ExpectProvisioned(ctx, env.Client, clusterNonZonal, cloudProviderNonZonal, coreProvisionerNonZonal, pod)
				ExpectScheduled(ctx, env.Client, pod)

				Expect(azureEnvNonZonal.VirtualMachinesAPI.VirtualMachineCreateOrUpdateBehavior.CalledWithInput.Len()).To(Equal(1))
				vm := azureEnvNonZonal.VirtualMachinesAPI.VirtualMachineCreateOrUpdateBehavior.CalledWithInput.Pop().VM
				Expect(vm.Zones).To(BeEmpty())
			})
			It("should support provisioning non-zonal instance types in zonal regions", func() {
				coretest.ReplaceRequirements(nodePool, karpv1.NodeSelectorRequirementWithMinValues{
					NodeSelectorRequirement: v1.NodeSelectorRequirement{
						Key:      v1.LabelInstanceTypeStable,
						Operator: v1.NodeSelectorOpIn,
						Values:   []string{"Standard_NC6s_v3"},
					}})
				ExpectApplied(ctx, env.Client, nodePool, nodeClass)

				pod := coretest.UnschedulablePod()
				ExpectProvisioned(ctx, env.Client, cluster, cloudProvider, coreProvisioner, pod)

				node := ExpectScheduled(ctx, env.Client, pod)
				Expect(node.Labels).To(HaveKeyWithValue(v1.LabelTopologyZone, ""))

				Expect(azureEnv.VirtualMachinesAPI.VirtualMachineCreateOrUpdateBehavior.CalledWithInput.Len()).To(Equal(1))
				vm := azureEnv.VirtualMachinesAPI.VirtualMachineCreateOrUpdateBehavior.CalledWithInput.Pop().VM
				Expect(vm.Zones).To(BeEmpty())
			})
		})

		Context("CloudProvider Create Error Cases", func() {
			It("should return error when NodeClass readiness is Unknown", func() {
				nodeClass.StatusConditions().SetUnknown(corestatus.ConditionReady)
				nodeClaim := coretest.NodeClaim(karpv1.NodeClaim{
					ObjectMeta: metav1.ObjectMeta{
						Labels: map[string]string{
							karpv1.NodePoolLabelKey: nodePool.Name,
						},
					},
					Spec: karpv1.NodeClaimSpec{
						NodeClassRef: &karpv1.NodeClassReference{
							Name:  nodeClass.Name,
							Group: object.GVK(nodeClass).Group,
							Kind:  object.GVK(nodeClass).Kind,
						},
					},
				})

				ExpectApplied(ctx, env.Client, nodePool, nodeClass, nodeClaim)
				claim, err := cloudProvider.Create(ctx, nodeClaim)
				Expect(err).To(HaveOccurred())
				Expect(err).To(BeAssignableToTypeOf(&corecloudprovider.CreateError{}))
				Expect(claim).To(BeNil())
				Expect(err.Error()).To(ContainSubstring("resolving NodeClass readiness, NodeClass is in Ready=Unknown"))
			})

			It("should return error when instance type resolution fails", func() {
				// Create and set up the status controller
				statusController := status.NewController(env.Client, azureEnv.KubernetesVersionProvider, azureEnv.ImageProvider, env.KubernetesInterface, azureEnv.SubnetsAPI)

				// Set NodeClass to Ready
				nodeClass.StatusConditions().SetTrue(karpv1.ConditionTypeLaunched)
				ExpectApplied(ctx, env.Client, nodePool, nodeClass)

				// Reconcile the NodeClass to ensure status is updated
				ExpectObjectReconciled(ctx, env.Client, statusController, nodeClass)

				azureEnv.SKUsAPI.Error = fmt.Errorf("failed to list SKUs")

				nodeClaim := coretest.NodeClaim(karpv1.NodeClaim{
					ObjectMeta: metav1.ObjectMeta{
						Labels: map[string]string{
							karpv1.NodePoolLabelKey: nodePool.Name,
						},
					},
					Spec: karpv1.NodeClaimSpec{
						NodeClassRef: &karpv1.NodeClassReference{
							Name:  nodeClass.Name,
							Group: object.GVK(nodeClass).Group,
							Kind:  object.GVK(nodeClass).Kind,
						},
					},
				})

				claim, err := cloudProvider.Create(ctx, nodeClaim)
				Expect(err).To(HaveOccurred())
				Expect(err).To(BeAssignableToTypeOf(&corecloudprovider.CreateError{}))
				Expect(claim).To(BeNil())
				Expect(err.Error()).To(ContainSubstring("resolving instance types"))
			})

			It("should return error when instance creation fails", func() {
				ExpectApplied(ctx, env.Client, nodePool, nodeClass)

				// Create a NodeClaim with valid requirements
				nodeClaim := coretest.NodeClaim(karpv1.NodeClaim{
					ObjectMeta: metav1.ObjectMeta{
						Labels: map[string]string{
							karpv1.NodePoolLabelKey: nodePool.Name,
						},
					},
					Spec: karpv1.NodeClaimSpec{
						NodeClassRef: &karpv1.NodeClassReference{
							Name:  nodeClass.Name,
							Group: object.GVK(nodeClass).Group,
							Kind:  object.GVK(nodeClass).Kind,
						},
					},
				})

				// Set up the instance provider to fail
				azureEnv.VirtualMachinesAPI.VirtualMachinesBehavior.VirtualMachineCreateOrUpdateBehavior.BeginError.Set(
					&azcore.ResponseError{
						ErrorCode: sdkerrors.OperationNotAllowed,
						RawResponse: &http.Response{
							Body: createSDKErrorBody(sdkerrors.OperationNotAllowed, "Failed to create VM"),
						},
					},
				)

				claim, err := cloudProvider.Create(ctx, nodeClaim)
				Expect(err).To(HaveOccurred())
				Expect(err).To(BeAssignableToTypeOf(&corecloudprovider.CreateError{}))
				Expect(claim).To(BeNil())
				Expect(err.Error()).To(ContainSubstring("creating instance failed"))
			})
		})

		// Note: this is the most sharable to AKS machine tests. No ties to VM at all.
		// Suggestion: share it? Although might need to rework test location/structure for that.
		Context("Unavailable Offerings", func() {
			It("should not allocate a vm in a zone marked as unavailable", func() {
				azureEnv.UnavailableOfferingsCache.MarkUnavailable(ctx, "ZonalAllocationFailure", "Standard_D2_v2", fakeZone1, karpv1.CapacityTypeSpot)
				azureEnv.UnavailableOfferingsCache.MarkUnavailable(ctx, "ZonalAllocationFailure", "Standard_D2_v2", fakeZone1, karpv1.CapacityTypeOnDemand)
				coretest.ReplaceRequirements(nodePool, karpv1.NodeSelectorRequirementWithMinValues{
					NodeSelectorRequirement: v1.NodeSelectorRequirement{
						Key:      v1.LabelInstanceTypeStable,
						Operator: v1.NodeSelectorOpIn,
						Values:   []string{"Standard_D2_v2"},
					}})

				ExpectApplied(ctx, env.Client, nodePool, nodeClass)
				pod := coretest.UnschedulablePod()
				ExpectProvisioned(ctx, env.Client, cluster, cloudProvider, coreProvisioner, pod)
				node := ExpectScheduled(ctx, env.Client, pod)
				Expect(node.Labels[v1.LabelTopologyZone]).ToNot(Equal(fakeZone1))
				Expect(node.Labels[v1.LabelInstanceTypeStable]).To(Equal("Standard_D2_v2"))
			})
			It("should handle ZonalAllocationFailed on creating the VM", func() {
				azureEnv.VirtualMachinesAPI.VirtualMachinesBehavior.VirtualMachineCreateOrUpdateBehavior.Error.Set(
					&azcore.ResponseError{ErrorCode: sdkerrors.ZoneAllocationFailed},
				)
				// when ZonalAllocationFailed error is encountered, we block all VM sizes that have >= vCPUs as the VM size for which we encountered the error
				expectedUnavailableSKUs := []*skewer.SKU{
					{
						Name:   lo.ToPtr("Standard_D2_v2"),
						Size:   lo.ToPtr("D2_v2"),
						Family: lo.ToPtr("StandardDv2Family"),
						Capabilities: &[]compute.ResourceSkuCapabilities{
							{
								Name:  lo.ToPtr("vCPUs"),
								Value: lo.ToPtr("2"),
							},
						},
					},
					{
						Name:   lo.ToPtr("Standard_D16_v2"),
						Size:   lo.ToPtr("D16_v2"),
						Family: lo.ToPtr("StandardDv2Family"),
						Capabilities: &[]compute.ResourceSkuCapabilities{
							{
								Name:  lo.ToPtr("vCPUs"),
								Value: lo.ToPtr("16"),
							},
						},
					},
					{
						Name:   lo.ToPtr("Standard_D32_v2"),
						Size:   lo.ToPtr("D32_v2"),
						Family: lo.ToPtr("StandardDv2Family"),
						Capabilities: &[]compute.ResourceSkuCapabilities{
							{
								Name:  lo.ToPtr("vCPUs"),
								Value: lo.ToPtr("32"),
							},
						},
					},
				}
				coretest.ReplaceRequirements(nodePool, karpv1.NodeSelectorRequirementWithMinValues{
					NodeSelectorRequirement: v1.NodeSelectorRequirement{
						Key:      v1.LabelInstanceTypeStable,
						Operator: v1.NodeSelectorOpIn,
						Values:   []string{"Standard_D2_v2"},
					}})

				ExpectApplied(ctx, env.Client, nodePool, nodeClass)
				pod := coretest.UnschedulablePod()
				ExpectLaunched(ctx, env.Client, cloudProvider, coreProvisioner, pod)
				ExpectNotScheduled(ctx, env.Client, pod)

				Eventually(func() []*karpv1.NodeClaim { return ExpectNodeClaims(ctx, env.Client) }).To(HaveLen(0))

				By("marking whatever zone was picked as unavailable - for both spot and on-demand")
				zone, err := utils.GetZone(&azureEnv.VirtualMachinesAPI.VirtualMachineCreateOrUpdateBehavior.CalledWithInput.Pop().VM)
				Expect(err).ToNot(HaveOccurred())
				for _, skuToCheck := range expectedUnavailableSKUs {
					Expect(azureEnv.UnavailableOfferingsCache.IsUnavailable(skuToCheck, zone, karpv1.CapacityTypeSpot)).To(BeTrue())
					Expect(azureEnv.UnavailableOfferingsCache.IsUnavailable(skuToCheck, zone, karpv1.CapacityTypeOnDemand)).To(BeTrue())
				}

				By("successfully scheduling in a different zone on retry")
				ExpectProvisioned(ctx, env.Client, cluster, cloudProvider, coreProvisioner, pod)
				node := ExpectScheduled(ctx, env.Client, pod)
				Expect(node.Labels[v1.LabelTopologyZone]).ToNot(Equal(zone))
			})

			DescribeTable("Should not return unavailable offerings", func(azEnv *test.Environment) {
				for _, zone := range azEnv.Zones() {
					azEnv.UnavailableOfferingsCache.MarkUnavailable(ctx, "SubscriptionQuotaReached", "Standard_D2_v2", zone, karpv1.CapacityTypeSpot)
					azEnv.UnavailableOfferingsCache.MarkUnavailable(ctx, "SubscriptionQuotaReached", "Standard_D2_v2", zone, karpv1.CapacityTypeOnDemand)
				}
				instanceTypes, err := azEnv.InstanceTypesProvider.List(ctx, nodeClass)
				Expect(err).ToNot(HaveOccurred())

				seeUnavailable := false
				for _, instanceType := range instanceTypes {
					if instanceType.Name == "Standard_D2_v2" {
						// We want to validate we see the offering in the list,
						// but we also expect it to not have any available offerings
						seeUnavailable = true
						Expect(len(instanceType.Offerings.Available())).To(Equal(0))
					} else {
						Expect(len(instanceType.Offerings.Available())).To(Not(Equal(0)))
					}
				}
				// we should see the unavailable offering in the list
				Expect(seeUnavailable).To(BeTrue())
			},
				Entry("zonal", azureEnv),
				Entry("non-zonal", azureEnvNonZonal),
			)

			It("should launch instances in a different zone than preferred", func() {
				azureEnv.UnavailableOfferingsCache.MarkUnavailable(ctx, "ZonalAllocationFailure", "Standard_D2_v2", fakeZone1, karpv1.CapacityTypeOnDemand)
				azureEnv.UnavailableOfferingsCache.MarkUnavailable(ctx, "ZonalAllocationFailure", "Standard_D2_v2", fakeZone1, karpv1.CapacityTypeSpot)

				ExpectApplied(ctx, env.Client, nodeClass, nodePool)
				pod := coretest.UnschedulablePod(coretest.PodOptions{
					NodeSelector: map[string]string{v1.LabelInstanceTypeStable: "Standard_D2_v2"},
				})
				pod.Spec.Affinity = &v1.Affinity{
					NodeAffinity: &v1.NodeAffinity{
						PreferredDuringSchedulingIgnoredDuringExecution: []v1.PreferredSchedulingTerm{
							{
								Weight: 1,
								Preference: v1.NodeSelectorTerm{
									MatchExpressions: []v1.NodeSelectorRequirement{
										{
											Key: v1.LabelTopologyZone, Operator: v1.NodeSelectorOpIn, Values: []string{fakeZone1},
										},
									},
								},
							},
						},
					},
				}
				ExpectProvisioned(ctx, env.Client, cluster, cloudProvider, coreProvisioner, pod)
				node := ExpectScheduled(ctx, env.Client, pod)
				Expect(node.Labels[v1.LabelTopologyZone]).ToNot(Equal(fakeZone1))
				Expect(node.Labels[v1.LabelInstanceTypeStable]).To(Equal("Standard_D2_v2"))
			})
			It("should launch smaller instances than optimal if larger instance launch results in Insufficient Capacity Error", func() {
				azureEnv.UnavailableOfferingsCache.MarkUnavailable(ctx, "SubscriptionQuotaReached", "Standard_F16s_v2", fakeZone1, karpv1.CapacityTypeOnDemand)
				azureEnv.UnavailableOfferingsCache.MarkUnavailable(ctx, "SubscriptionQuotaReached", "Standard_F16s_v2", fakeZone1, karpv1.CapacityTypeSpot)
				coretest.ReplaceRequirements(nodePool, karpv1.NodeSelectorRequirementWithMinValues{
					NodeSelectorRequirement: v1.NodeSelectorRequirement{
						Key:      v1.LabelInstanceTypeStable,
						Operator: v1.NodeSelectorOpIn,
						Values:   []string{"Standard_DS2_v2", "Standard_F16s_v2"},
					}})
				pods := []*v1.Pod{}
				for i := 0; i < 2; i++ {
					pods = append(pods, coretest.UnschedulablePod(coretest.PodOptions{
						ResourceRequirements: v1.ResourceRequirements{
							Requests: v1.ResourceList{v1.ResourceCPU: resource.MustParse("1")},
						},
						NodeSelector: map[string]string{
							v1.LabelTopologyZone: fakeZone1,
						},
					}))
				}
				// Provisions 2 smaller instances since larger was ICE'd
				ExpectApplied(ctx, env.Client, nodeClass, nodePool)
				ExpectProvisioned(ctx, env.Client, cluster, cloudProvider, coreProvisioner, pods...)

				nodeNames := sets.New[string]()
				for _, pod := range pods {
					node := ExpectScheduled(ctx, env.Client, pod)
					Expect(node.Labels[v1.LabelInstanceTypeStable]).To(Equal("Standard_DS2_v2"))
					nodeNames.Insert(node.Name)
				}
				Expect(nodeNames.Len()).To(Equal(2))
			})
			DescribeTable("should launch instances on later reconciliation attempt with Insufficient Capacity Error Cache expiry",
				func(azureEnv *test.Environment, cluster *state.Cluster, cloudProvider *cloudprovider.CloudProvider, coreProvisioner *provisioning.Provisioner) {
					for _, zone := range azureEnv.Zones() {
						azureEnv.UnavailableOfferingsCache.MarkUnavailable(ctx, "SubscriptionQuotaReached", "Standard_D2_v2", zone, karpv1.CapacityTypeSpot)
						azureEnv.UnavailableOfferingsCache.MarkUnavailable(ctx, "SubscriptionQuotaReached", "Standard_D2_v2", zone, karpv1.CapacityTypeOnDemand)
					}

					ExpectApplied(ctx, env.Client, nodeClass, nodePool)
					pod := coretest.UnschedulablePod(coretest.PodOptions{
						NodeSelector: map[string]string{v1.LabelInstanceTypeStable: "Standard_D2_v2"},
					})
					ExpectProvisioned(ctx, env.Client, cluster, cloudProvider, coreProvisioner, pod)
					ExpectNotScheduled(ctx, env.Client, pod)
					// capacity shortage is over - expire the items from the cache and try again
					azureEnv.UnavailableOfferingsCache.Flush()
					ExpectProvisioned(ctx, env.Client, cluster, cloudProvider, coreProvisioner, pod)
					node := ExpectScheduled(ctx, env.Client, pod)
					Expect(node.Labels).To(HaveKeyWithValue(v1.LabelInstanceTypeStable, "Standard_D2_v2"))
				},
				Entry("zonal", azureEnv, cluster, cloudProvider, coreProvisioner),
				Entry("non-zonal", azureEnvNonZonal, clusterNonZonal, cloudProviderNonZonal, coreProvisionerNonZonal),
			)

			Context("SkuNotAvailable", func() {
				AssertUnavailable := func(sku *skewer.SKU, capacityType string) {
					// fake a SKU not available error
					azureEnv.VirtualMachinesAPI.VirtualMachinesBehavior.VirtualMachineCreateOrUpdateBehavior.BeginError.Set(
						&azcore.ResponseError{ErrorCode: sdkerrors.SKUNotAvailableErrorCode},
					)
					coretest.ReplaceRequirements(nodePool,
						karpv1.NodeSelectorRequirementWithMinValues{
							NodeSelectorRequirement: v1.NodeSelectorRequirement{Key: v1.LabelInstanceTypeStable, Operator: v1.NodeSelectorOpIn, Values: []string{sku.GetName()}}},
						karpv1.NodeSelectorRequirementWithMinValues{
							NodeSelectorRequirement: v1.NodeSelectorRequirement{Key: karpv1.CapacityTypeLabelKey, Operator: v1.NodeSelectorOpIn, Values: []string{capacityType}}},
					)
					ExpectApplied(ctx, env.Client, nodeClass, nodePool)
					pod := coretest.UnschedulablePod()
					ExpectProvisioned(ctx, env.Client, cluster, cloudProvider, coreProvisioner, pod)
					ExpectNotScheduled(ctx, env.Client, pod)
					for _, zoneID := range []string{"1", "2", "3"} {
						ExpectUnavailable(azureEnv, sku, utils.MakeZone(fake.Region, zoneID), capacityType)
					}
				}

				It("should mark SKU as unavailable in all zones for Spot", func() {
					AssertUnavailable(defaultTestSKU, karpv1.CapacityTypeSpot)
				})

				It("should mark SKU as unavailable in all zones for OnDemand", func() {
					AssertUnavailable(defaultTestSKU, karpv1.CapacityTypeOnDemand)
				})
			})
		})
	})

	Context("Provider List", func() {
		Context("Filtering in InstanceType", func() {
			var instanceTypes corecloudprovider.InstanceTypes
			var err error
			getName := func(instanceType *corecloudprovider.InstanceType) string { return instanceType.Name }

			BeforeEach(func() {
				instanceTypes, err = azureEnv.InstanceTypesProvider.List(ctx, nodeClass)
				Expect(err).ToNot(HaveOccurred())
			})

			It("should not include SKUs marked as restricted", func() {
				isRestricted := func(instanceType *corecloudprovider.InstanceType) bool {
					return instancetype.AKSRestrictedVMSizes.Has(instanceType.Name)
				}
				Expect(instanceTypes).ShouldNot(ContainElement(WithTransform(isRestricted, Equal(true))))
				Expect(instanceTypes).ShouldNot(ContainElement(WithTransform(isRestricted, Equal(true))))
			})
			It("should not include SKUs with constrained CPUs, but include unconstrained ones", func() {
				Expect(instanceTypes).ShouldNot(ContainElement(WithTransform(getName, Equal("Standard_M8-2ms"))))
				Expect(instanceTypes).Should(ContainElement(WithTransform(getName, Equal("Standard_D2_v2"))))
			})
			It("should not include confidential SKUs", func() {
				Expect(instanceTypes).ShouldNot(ContainElement(WithTransform(getName, Equal("Standard_DC8s_v3"))))
			})
			It("should not include SKUs without compatible image", func() {
				Expect(instanceTypes).ShouldNot(ContainElement(WithTransform(getName, Equal("Standard_D2as_v6"))))
			})
		})
		Context("Filtering GPU SKUs AzureLinux", func() {
			var instanceTypes corecloudprovider.InstanceTypes
			var err error
			getName := func(instanceType *corecloudprovider.InstanceType) string { return instanceType.Name }

			BeforeEach(func() {
				nodeClassAZLinux := test.AKSNodeClass()
				nodeClassAZLinux.Spec.ImageFamily = lo.ToPtr("AzureLinux")
				ExpectApplied(ctx, env.Client, nodeClassAZLinux)
				instanceTypes, err = azureEnv.InstanceTypesProvider.List(ctx, nodeClassAZLinux)
				Expect(err).ToNot(HaveOccurred())
			})

			It("should not include AKSUbuntu GPU SKUs in list results", func() {
				Expect(instanceTypes).ShouldNot(ContainElement(WithTransform(getName, Equal("Standard_NC24ads_A100_v4"))))
			})
			It("should include AKSUbuntu GPU SKUs in list results", func() {
				Expect(instanceTypes).Should(ContainElement(WithTransform(getName, Equal("Standard_NC16as_T4_v3"))))
			})
		})

		Context("Filtering by Encryption at Host", func() {
			var instanceTypes corecloudprovider.InstanceTypes
			var err error
			getName := func(instanceType *corecloudprovider.InstanceType) string { return instanceType.Name }

			Context("when encryption at host is enabled", func() {
				BeforeEach(func() {
					nodeClassWithEncryption := test.AKSNodeClass()
					if nodeClassWithEncryption.Spec.Security == nil {
						nodeClassWithEncryption.Spec.Security = &v1beta1.Security{}
					}
					nodeClassWithEncryption.Spec.Security.EncryptionAtHost = lo.ToPtr(true)
					ExpectApplied(ctx, env.Client, nodeClassWithEncryption)
					instanceTypes, err = azureEnv.InstanceTypesProvider.List(ctx, nodeClassWithEncryption)
					Expect(err).ToNot(HaveOccurred())
				})

				It("should only include SKUs that support encryption at host", func() {
					// Standard_D2_v2 does not support encryption at host, so it should be filtered out
					Expect(instanceTypes).ShouldNot(ContainElement(WithTransform(getName, Equal("Standard_D2_v2"))))
					// Standard_D2s_v3 supports encryption at host, so it should be included
					Expect(instanceTypes).Should(ContainElement(WithTransform(getName, Equal("Standard_D2s_v3"))))
					// Standard_D2_v5 supports encryption at host, so it should be included
					Expect(instanceTypes).Should(ContainElement(WithTransform(getName, Equal("Standard_D2_v5"))))
				})
			})

			Context("when encryption at host is disabled or not set", func() {
				It("should include SKUs regardless of encryption at host support", func() {
					nodeClassWithoutEncryption := test.AKSNodeClass()
					// default is disabled when Security is nil or EncryptionAtHost is nil
					ExpectApplied(ctx, env.Client, nodeClassWithoutEncryption)
					instanceTypes, err = azureEnv.InstanceTypesProvider.List(ctx, nodeClassWithoutEncryption)
					Expect(err).ToNot(HaveOccurred())

					// Standard_D2_v2 does not support encryption at host, but should still be included when encryption is not required
					Expect(instanceTypes).Should(ContainElement(WithTransform(getName, Equal("Standard_D2_v2"))))
					// Standard_D2s_v3 supports encryption at host and should be included
					Expect(instanceTypes).Should(ContainElement(WithTransform(getName, Equal("Standard_D2s_v3"))))
					// Standard_D2_v5 supports encryption at host and should be included
					Expect(instanceTypes).Should(ContainElement(WithTransform(getName, Equal("Standard_D2_v5"))))
				})
			})
		})

		Context("MaxPods", func() {
			BeforeEach(func() {
				ctx = options.ToContext(ctx, test.Options())
			})
			It("should set pods equal to MaxPods in the AKSNodeClass when specified", func() {
				maxPods := int32(150)
				nodeClass.Spec.MaxPods = lo.ToPtr(maxPods)

				instanceTypes, err := azureEnv.InstanceTypesProvider.List(ctx, nodeClass)
				Expect(err).NotTo(HaveOccurred())
				ExpectCapacityPodsToMatchMaxPods(instanceTypes, maxPods)

				nodeClass.Spec.MaxPods = lo.ToPtr(int32(100))
				// Expect that an updated nodeclass is reflected
				instanceTypes, err = azureEnv.InstanceTypesProvider.List(ctx, nodeClass)
				Expect(err).NotTo(HaveOccurred())
				ExpectCapacityPodsToMatchMaxPods(instanceTypes, int32(100))
			})
			It("should set pods equal to the expected default MaxPods for NodeSubnet", func() {
				ctx = options.ToContext(
					ctx,
					test.Options(test.OptionsFields{
						NetworkPlugin:     lo.ToPtr("azure"),
						NetworkPluginMode: lo.ToPtr(""),
					}),
				)
				Expect(options.FromContext(ctx).NetworkPlugin).To(Equal("azure"))
				Expect(options.FromContext(ctx).NetworkPluginMode).To(Equal(""))
				instanceTypes, err := azureEnv.InstanceTypesProvider.List(ctx, nodeClass)
				Expect(err).NotTo(HaveOccurred())
				ExpectCapacityPodsToMatchMaxPods(instanceTypes, int32(30))
			})
			It("should set pods equal to the expected default MaxPods for AzureCNI Overlay", func() {
				// The default options should be using azure cni + overlay networking
				Expect(options.FromContext(ctx).NetworkPlugin).To(Equal("azure"))
				Expect(options.FromContext(ctx).NetworkPluginMode).To(Equal("overlay"))
				instanceTypes, err := azureEnv.InstanceTypesProvider.List(ctx, nodeClass)
				Expect(err).NotTo(HaveOccurred())
				ExpectCapacityPodsToMatchMaxPods(instanceTypes, int32(250))
			})
			It("should set pods equal to expected default MaxPods for network plugin none", func() {
				ctx = options.ToContext(
					ctx,
					test.Options(test.OptionsFields{
						NetworkPlugin: lo.ToPtr("none"),
					}),
				)
				Expect(options.FromContext(ctx).NetworkPlugin).To(Equal("none"))

				instanceTypes, err := azureEnv.InstanceTypesProvider.List(ctx, nodeClass)
				Expect(err).NotTo(HaveOccurred())
				ExpectCapacityPodsToMatchMaxPods(instanceTypes, int32(250))
			})
			It("should set pods equal to expected default MaxPods for unsupported cni", func() {
				ctx = options.ToContext(
					ctx,
					test.Options(test.OptionsFields{
						NetworkPlugin: lo.ToPtr("kubenet"),
					}),
				)
				Expect(options.FromContext(ctx).NetworkPlugin).To(Equal("kubenet"))

				instanceTypes, err := azureEnv.InstanceTypesProvider.List(ctx, nodeClass)
				Expect(err).NotTo(HaveOccurred())
				ExpectCapacityPodsToMatchMaxPods(instanceTypes, int32(110))
			})
		})

		Context("Basic", func() {
			var instanceTypes corecloudprovider.InstanceTypes
			var err error
			BeforeEach(func() {
				// disable VM memory overhead for simpler capacity testing
				ctx = options.ToContext(ctx, test.Options(test.OptionsFields{
					VMMemoryOverheadPercent: lo.ToPtr[float64](0),
				}))
				instanceTypes, err = azureEnv.InstanceTypesProvider.List(ctx, nodeClass)
				Expect(err).ToNot(HaveOccurred())
			})

			It("should have all the requirements on every sku", func() {
				for _, instanceType := range instanceTypes {
					reqs := instanceType.Requirements

					Expect(reqs.Has(v1.LabelArchStable)).To(BeTrue())
					Expect(reqs.Has(v1.LabelOSStable)).To(BeTrue())
					Expect(reqs.Has(v1.LabelInstanceTypeStable)).To(BeTrue())

					Expect(reqs.Has(v1beta1.LabelSKUName)).To(BeTrue())

					Expect(reqs.Has(v1beta1.LabelSKUStoragePremiumCapable)).To(BeTrue())
					Expect(reqs.Has(v1beta1.LabelSKUAcceleratedNetworking)).To(BeTrue())
					Expect(reqs.Has(v1beta1.LabelSKUHyperVGeneration)).To(BeTrue())
					Expect(reqs.Has(v1beta1.LabelSKUStorageEphemeralOSMaxSize)).To(BeTrue())
				}
			})
			It("boolean requirements should have a value, either 'true' or 'false'", func() {
				for _, instanceType := range instanceTypes {
					reqs := instanceType.Requirements
					Expect(reqs.Get(v1beta1.LabelSKUStoragePremiumCapable).Values()).To(HaveLen(1))
					Expect(reqs.Get(v1beta1.LabelSKUStoragePremiumCapable).Values()[0]).To(SatisfyAny(Equal("true"), Equal("false")))
					Expect(reqs.Get(v1beta1.LabelSKUAcceleratedNetworking).Values()).To(HaveLen(1))
					Expect(reqs.Get(v1beta1.LabelSKUAcceleratedNetworking).Values()[0]).To(SatisfyAny(Equal("true"), Equal("false")))
				}
			})

			It("should have all compute capacity", func() {
				for _, instanceType := range instanceTypes {
					capList := instanceType.Capacity
					Expect(capList).To(HaveKey(v1.ResourceCPU))
					Expect(capList).To(HaveKey(v1.ResourceMemory))
					Expect(capList).To(HaveKey(v1.ResourcePods))
					Expect(capList).To(HaveKey(v1.ResourceEphemeralStorage))
				}
			})

			// TODO: Is this stuff really about Provider List? Feels like no, should we put it elsewhere?
			type WellKnownLabelEntry struct {
				Name      string
				Label     string
				ValueFunc func() string
				// ExpectedInKubeletLabels indicates if we expect to see this in the KUBELET_NODE_LABELS section of the custom script extension.
				// If this is false it means that Karpenter will not set it on the node via KUBELET_NODE_LABELS.
				// It does NOT mean that it will not be on the resulting Node object in a real cluster, as it may be written by another process.
				// We expect that if ExpectedOnNode is set, ExpectedInKubeletLabels is also set.
				ExpectedInKubeletLabels bool
				// ExpectedOnNode indicates if we expect to see this on the node.
				// If this is false it means is that Karpenter will not set it on the node directly via kube-apiserver.
				// It does NOT mean that it will not be on the resulting Node object in a real cluster, as it may be written as part of KUBELET_NODE_LABELS (see above)
				// or by another process. We're asserting on this distinction currently because it helps clarify who is doing what
				ExpectedOnNode bool
			}
			entries := []WellKnownLabelEntry{
				// Well known
				{Name: v1.LabelTopologyRegion, Label: v1.LabelTopologyRegion, ValueFunc: func() string { return fake.Region }, ExpectedInKubeletLabels: true, ExpectedOnNode: true},
				{Name: karpv1.NodePoolLabelKey, Label: karpv1.NodePoolLabelKey, ValueFunc: func() string { return nodePool.Name }, ExpectedInKubeletLabels: true, ExpectedOnNode: true},
				{Name: v1.LabelTopologyZone, Label: v1.LabelTopologyZone, ValueFunc: func() string { return fakeZone1 }, ExpectedInKubeletLabels: false, ExpectedOnNode: true},
				{Name: v1.LabelInstanceTypeStable, Label: v1.LabelInstanceTypeStable, ValueFunc: func() string { return "Standard_NC24ads_A100_v4" }, ExpectedInKubeletLabels: true, ExpectedOnNode: true},
				{Name: v1.LabelOSStable, Label: v1.LabelOSStable, ValueFunc: func() string { return "linux" }, ExpectedInKubeletLabels: true, ExpectedOnNode: true},
				{Name: v1.LabelArchStable, Label: v1.LabelArchStable, ValueFunc: func() string { return "amd64" }, ExpectedInKubeletLabels: true, ExpectedOnNode: true},
				{Name: karpv1.CapacityTypeLabelKey, Label: karpv1.CapacityTypeLabelKey, ValueFunc: func() string { return "on-demand" }, ExpectedInKubeletLabels: true, ExpectedOnNode: true},
				// Well Known to AKS
				{Name: v1beta1.LabelSKUName, Label: v1beta1.LabelSKUName, ValueFunc: func() string { return "Standard_NC24ads_A100_v4" }, ExpectedInKubeletLabels: true, ExpectedOnNode: true},
				{Name: v1beta1.LabelSKUFamily, Label: v1beta1.LabelSKUFamily, ValueFunc: func() string { return "N" }, ExpectedInKubeletLabels: true, ExpectedOnNode: true},
				{Name: v1beta1.LabelSKUSeries, Label: v1beta1.LabelSKUSeries, ValueFunc: func() string { return "NCads_v4" }, ExpectedInKubeletLabels: true, ExpectedOnNode: true},
				{Name: v1beta1.LabelSKUVersion, Label: v1beta1.LabelSKUVersion, ValueFunc: func() string { return "4" }, ExpectedInKubeletLabels: true, ExpectedOnNode: true},
				{Name: v1beta1.LabelSKUStorageEphemeralOSMaxSize, Label: v1beta1.LabelSKUStorageEphemeralOSMaxSize, ValueFunc: func() string { return "429" }, ExpectedInKubeletLabels: true, ExpectedOnNode: true},
				{Name: v1beta1.LabelSKUAcceleratedNetworking, Label: v1beta1.LabelSKUAcceleratedNetworking, ValueFunc: func() string { return "true" }, ExpectedInKubeletLabels: true, ExpectedOnNode: true},
				{Name: v1beta1.LabelSKUStoragePremiumCapable, Label: v1beta1.LabelSKUStoragePremiumCapable, ValueFunc: func() string { return "true" }, ExpectedInKubeletLabels: true, ExpectedOnNode: true},
				{Name: v1beta1.LabelSKUGPUName, Label: v1beta1.LabelSKUGPUName, ValueFunc: func() string { return "A100" }, ExpectedInKubeletLabels: true, ExpectedOnNode: true},
				{Name: v1beta1.LabelSKUGPUManufacturer, Label: v1beta1.LabelSKUGPUManufacturer, ValueFunc: func() string { return "nvidia" }, ExpectedInKubeletLabels: true, ExpectedOnNode: true},
				{Name: v1beta1.LabelSKUGPUCount, Label: v1beta1.LabelSKUGPUCount, ValueFunc: func() string { return "1" }, ExpectedInKubeletLabels: true, ExpectedOnNode: true},
				{Name: v1beta1.LabelSKUCPU, Label: v1beta1.LabelSKUCPU, ValueFunc: func() string { return "24" }, ExpectedInKubeletLabels: true, ExpectedOnNode: true},
				{Name: v1beta1.LabelSKUMemory, Label: v1beta1.LabelSKUMemory, ValueFunc: func() string { return "8192" }, ExpectedInKubeletLabels: true, ExpectedOnNode: true},
				// AKS domain
				{Name: v1beta1.AKSLabelCPU, Label: v1beta1.AKSLabelCPU, ValueFunc: func() string { return "24" }, ExpectedInKubeletLabels: true, ExpectedOnNode: true},
				{Name: v1beta1.AKSLabelMemory, Label: v1beta1.AKSLabelMemory, ValueFunc: func() string { return "8192" }, ExpectedInKubeletLabels: true, ExpectedOnNode: true},
				{Name: v1beta1.AKSLabelMode + "=user", Label: v1beta1.AKSLabelMode, ValueFunc: func() string { return "user" }, ExpectedInKubeletLabels: true, ExpectedOnNode: true},
				{Name: v1beta1.AKSLabelMode + "=system", Label: v1beta1.AKSLabelMode, ValueFunc: func() string { return "system" }, ExpectedInKubeletLabels: true, ExpectedOnNode: true},
				// Deprecated Labels -- note that these are not expected in kubelet labels or on the node.
				// They are written by CloudProvider so don't need to be sent to kubelet, and they aren't required on the node object because Karpenter does a mapping from
				// the new labels to the old labels for compatibility.
				{Name: v1.LabelFailureDomainBetaRegion, Label: v1.LabelFailureDomainBetaRegion, ValueFunc: func() string { return fake.Region }, ExpectedInKubeletLabels: false, ExpectedOnNode: false},
				{Name: v1.LabelFailureDomainBetaZone, Label: v1.LabelFailureDomainBetaZone, ValueFunc: func() string { return fakeZone1 }, ExpectedInKubeletLabels: false, ExpectedOnNode: false},
				{Name: "beta.kubernetes.io/arch", Label: "beta.kubernetes.io/arch", ValueFunc: func() string { return "amd64" }, ExpectedInKubeletLabels: false, ExpectedOnNode: false},
				{Name: "beta.kubernetes.io/os", Label: "beta.kubernetes.io/os", ValueFunc: func() string { return "linux" }, ExpectedInKubeletLabels: false, ExpectedOnNode: false},
				{Name: v1.LabelInstanceType, Label: v1.LabelInstanceType, ValueFunc: func() string { return "Standard_NC24ads_A100_v4" }, ExpectedInKubeletLabels: false, ExpectedOnNode: false},
				{Name: "topology.disk.csi.azure.com/zone", Label: "topology.disk.csi.azure.com/zone", ValueFunc: func() string { return fakeZone1 }, ExpectedInKubeletLabels: false, ExpectedOnNode: false},
				// Unsupported labels
				{Name: v1.LabelWindowsBuild, Label: v1.LabelWindowsBuild, ValueFunc: func() string { return "window" }, ExpectedInKubeletLabels: false, ExpectedOnNode: false},
				// Cluster Label
				{Name: v1beta1.AKSLabelCluster, Label: v1beta1.AKSLabelCluster, ValueFunc: func() string { return "test-resourceGroup" }, ExpectedInKubeletLabels: true, ExpectedOnNode: true},
			}

			It("should support individual instance type labels (when all pods scheduled at once)", func() {
				ExpectApplied(ctx, env.Client, nodePool, nodeClass)

				var podDetails []struct {
					pod   *v1.Pod
					entry WellKnownLabelEntry
				}
				for _, item := range entries {
					podDetails = append(podDetails, struct {
						pod   *v1.Pod
						entry WellKnownLabelEntry
					}{
						pod:   coretest.UnschedulablePod(coretest.PodOptions{NodeSelector: map[string]string{item.Label: item.ValueFunc()}}),
						entry: item,
					})
				}
				pods := lo.Map(
					podDetails,
					func(detail struct {
						pod   *v1.Pod
						entry WellKnownLabelEntry
					}, _ int) *v1.Pod {
						return detail.pod
					})
				ExpectProvisioned(ctx, env.Client, cluster, cloudProvider, coreProvisioner, pods...)

				// Collect all the VMs we provisioned
				vmInputs := map[string]*fake.VirtualMachineCreateOrUpdateInput{}

				for vmInput := range azureEnv.VirtualMachinesAPI.VirtualMachineCreateOrUpdateBehavior.CalledWithInput.All() {
					vmInputs[*vmInput.VM.Name] = vmInput
				}

				for _, detail := range podDetails {
					key := lo.Keys(detail.pod.Spec.NodeSelector)[0]
					node := ExpectScheduled(ctx, env.Client, detail.pod)
					if detail.entry.ExpectedOnNode {
						Expect(node.Labels[key]).To(Equal(detail.pod.Spec.NodeSelector[key]))
					}

					// Get the VM creation input and decode custom data
					if detail.entry.ExpectedInKubeletLabels {
						// Extract the vm name from the provider ID
						vmName, err := nodeclaimutils.GetVMName(node.Spec.ProviderID)
						Expect(err).ToNot(HaveOccurred())

						vm := vmInputs[vmName].VM
						ExpectKubeletNodeLabelsInCustomData(&vm, detail.entry.Label, detail.entry.ValueFunc())
					}
				}
			})

			DescribeTable(
				"should support individual instance type labels (when all pods scheduled individually)",
				func(item WellKnownLabelEntry) {
					ExpectApplied(ctx, env.Client, nodePool, nodeClass)
					value := item.ValueFunc()

					pod := coretest.UnschedulablePod(coretest.PodOptions{NodeSelector: map[string]string{item.Label: value}})
					// Simulate multiple scheduling passes before final binding, this ensures that when real scheduling happens we won't
					// end up with a new node for each scheduling attempt
					if item.Label != v1.LabelWindowsBuild { // TODO: special case right now as we don't support it
						bindings := []Bindings{}
						for range 3 {
							bindings = append(bindings, ExpectProvisionedNoBinding(ctx, env.Client, clusterBootstrap, cloudProviderBootstrap, coreProvisionerBootstrap, pod))
						}
						for i := range len(bindings) {
							Expect(lo.Values(bindings[i])[0].Node.Name).To(Equal(lo.Values(bindings[0])[0].Node.Name), "expected all bindings to have the same node name")
						}
					}
					ExpectProvisioned(ctx, env.Client, cluster, cloudProvider, coreProvisioner, pod)
					node := ExpectScheduled(ctx, env.Client, pod)

					if item.ExpectedOnNode {
						Expect(node.Labels[item.Label]).To(Equal(value))
					}

					// Get the VM creation input and decode custom data
					if item.ExpectedInKubeletLabels {
						Expect(azureEnv.VirtualMachinesAPI.VirtualMachineCreateOrUpdateBehavior.CalledWithInput.Len()).To(Equal(1))
						vmInput := azureEnv.VirtualMachinesAPI.VirtualMachineCreateOrUpdateBehavior.CalledWithInput.Pop()
						vm := vmInput.VM
						ExpectKubeletNodeLabelsInCustomData(&vm, item.Label, value)
					}
				},
				lo.Map(entries, func(item WellKnownLabelEntry, _ int) TableEntry {
					return Entry(item.Name, item)
				}),
			)

			DescribeTable(
				"should support individual instance type labels (when all pods scheduled individually) on bootstrap API",
				func(item WellKnownLabelEntry) {
					ExpectApplied(ctx, env.Client, nodePool, nodeClass)
					value := item.ValueFunc()

					pod := coretest.UnschedulablePod(coretest.PodOptions{NodeSelector: map[string]string{item.Label: value}})
					// Simulate multiple scheduling passes before final binding, this ensures that when real scheduling happens we won't
					// end up with a new node for each scheduling attempt
					if item.Label != v1.LabelWindowsBuild { // TODO: special case right now as we don't support it
						bindings := []Bindings{}
						for range 3 {
							bindings = append(bindings, ExpectProvisionedNoBinding(ctx, env.Client, clusterBootstrap, cloudProviderBootstrap, coreProvisionerBootstrap, pod))
						}
						for i := range len(bindings) {
							Expect(lo.Values(bindings[i])[0].Node.Name).To(Equal(lo.Values(bindings[0])[0].Node.Name), "expected all bindings to have the same node name")
						}
					}
					ExpectProvisioned(ctx, env.Client, clusterBootstrap, cloudProviderBootstrap, coreProvisionerBootstrap, pod)

					node := ExpectScheduled(ctx, env.Client, pod)

					if item.ExpectedOnNode {
						Expect(node.Labels[item.Label]).To(Equal(value))
					}

					// Get the bootstrap API input
					if item.ExpectedInKubeletLabels {
						Expect(azureEnvBootstrap.NodeBootstrappingAPI.NodeBootstrappingGetBehavior.CalledWithInput.Len()).To(Equal(1))
						bootstrapInput := azureEnvBootstrap.NodeBootstrappingAPI.NodeBootstrappingGetBehavior.CalledWithInput.Pop()

						Expect(bootstrapInput.Params.ProvisionProfile.CustomNodeLabels).To(HaveKeyWithValue(item.Label, value))
					}
				},
				lo.Map(entries, func(item WellKnownLabelEntry, _ int) TableEntry {
					return Entry(item.Name, item)
				}),
			)

			It("entries should cover every WellKnownLabel", func() {
				Expect(lo.Map(entries, func(item WellKnownLabelEntry, _ int) string { return item.Label })).To(ContainElements(append(karpv1.WellKnownLabels.UnsortedList(), lo.Keys(karpv1.NormalizedLabels)...)))
			})

			nonSchedulableLabels := map[string]string{
				labels.AKSLabelRole:                     "agent",
				v1beta1.AKSLabelKubeletIdentityClientID: test.Options().KubeletIdentityClientID,
				"kubernetes.azure.com/mode":             "user", // TODO: Will become a WellKnownLabel soon
				//We expect the vnetInfoLabels because we're simulating network plugin Azure by default and they are included there
				labels.AKSLabelSubnetName:      "aks-subnet",
				labels.AKSLabelVNetGUID:        test.Options().VnetGUID,
				labels.AKSLabelAzureCNIOverlay: strconv.FormatBool(true),
				labels.AKSLabelPodNetworkType:  consts.NetworkPluginModeOverlay,
			}

			It("should write other (non-schedulable) labels to kubelet", func() {
				ExpectApplied(ctx, env.Client, nodePool, nodeClass)
				pod := coretest.UnschedulablePod(coretest.PodOptions{})
				ExpectProvisioned(ctx, env.Client, cluster, cloudProvider, coreProvisioner, pod)
				ExpectScheduled(ctx, env.Client, pod)

				// Not checking on the node as not all these labels are expected there (via Karpenter setting them, they'll get there via kubelet)

				Expect(azureEnv.VirtualMachinesAPI.VirtualMachineCreateOrUpdateBehavior.CalledWithInput.Len()).To(Equal(1))
				vmInput := azureEnv.VirtualMachinesAPI.VirtualMachineCreateOrUpdateBehavior.CalledWithInput.Pop()
				vm := vmInput.VM
				for key, value := range nonSchedulableLabels {
					ExpectKubeletNodeLabelsInCustomData(&vm, key, value)
				}
			})

			DescribeTable("should not write restricted labels to kubelet, but should write allowed labels", func(domain string, allowed bool) {
				nodePool.Spec.Template.Spec.Requirements = []karpv1.NodeSelectorRequirementWithMinValues{
					{NodeSelectorRequirement: v1.NodeSelectorRequirement{Key: domain + "/team", Operator: v1.NodeSelectorOpExists}},
					{NodeSelectorRequirement: v1.NodeSelectorRequirement{Key: domain + "/custom-label", Operator: v1.NodeSelectorOpExists}},
					{NodeSelectorRequirement: v1.NodeSelectorRequirement{Key: "subdomain." + domain + "/custom-label", Operator: v1.NodeSelectorOpExists}},
				}

				nodeSelector := map[string]string{
					domain + "/team":                        "team-1",
					domain + "/custom-label":                "custom-value",
					"subdomain." + domain + "/custom-label": "custom-value",
				}

				ExpectApplied(ctx, env.Client, nodePool, nodeClass)
				pod := coretest.UnschedulablePod(coretest.PodOptions{NodeSelector: nodeSelector})
				ExpectProvisioned(ctx, env.Client, cluster, cloudProvider, coreProvisioner, pod)
				node := ExpectScheduled(ctx, env.Client, pod)

				// Not checking on the node as not all these labels are expected there (via Karpenter setting them, they'll get there via kubelet)

				Expect(azureEnv.VirtualMachinesAPI.VirtualMachineCreateOrUpdateBehavior.CalledWithInput.Len()).To(Equal(1))
				vmInput := azureEnv.VirtualMachinesAPI.VirtualMachineCreateOrUpdateBehavior.CalledWithInput.Pop()
				vm := vmInput.VM

				// Ensure that the requirements/labels specified above are propagated onto the node and that it didn't do so via kubelet labels
				for k, v := range nodeSelector {
					Expect(node.Labels).To(HaveKeyWithValue(k, v))
					if allowed {
						ExpectKubeletNodeLabelsInCustomData(&vm, k, v)
					} else {
						ExpectKubeletNodeLabelsNotInCustomData(&vm, k, v)
					}
				}
			},
				Entry("node-restriction.kubernetes.io", "node-restriction.kubernetes.io", false),
				Entry("node.kubernetes.io", "node.kubernetes.io", true),
			)

			It("should write other (non-schedulable) labels to kubelet on bootstrap API", func() {
				ExpectApplied(ctx, env.Client, nodePool, nodeClass)
				pod := coretest.UnschedulablePod(coretest.PodOptions{})
				ExpectProvisioned(ctx, env.Client, clusterBootstrap, cloudProviderBootstrap, coreProvisionerBootstrap, pod)
				ExpectScheduled(ctx, env.Client, pod)

				// Not checking on the node as not all these labels are expected there (via Karpenter setting them, they'll get there via kubelet)

				Expect(azureEnvBootstrap.NodeBootstrappingAPI.NodeBootstrappingGetBehavior.CalledWithInput.Len()).To(Equal(1))
				bootstrapInput := azureEnvBootstrap.NodeBootstrappingAPI.NodeBootstrappingGetBehavior.CalledWithInput.Pop()
				for key, value := range nonSchedulableLabels {
					Expect(bootstrapInput.Params.ProvisionProfile.CustomNodeLabels).To(HaveKeyWithValue(key, value))
				}
			})

			It("should propagate all values to requirements from skewer", func() {
				var gpuNode *corecloudprovider.InstanceType
				var normalNode *corecloudprovider.InstanceType
				for _, instanceType := range instanceTypes {
					if instanceType.Name == "Standard_D2_v2" {
						normalNode = instanceType
					}
					// #nosec G101
					if instanceType.Name == "Standard_NC24ads_A100_v4" {
						gpuNode = instanceType
					}
				}

				Expect(normalNode.Name).To(Equal("Standard_D2_v2"))
				Expect(gpuNode.Name).To(Equal("Standard_NC24ads_A100_v4"))

				Expect(normalNode.Requirements.Get(v1beta1.LabelSKUName).Values()).To(ConsistOf("Standard_D2_v2"))
				Expect(gpuNode.Requirements.Get(v1beta1.LabelSKUName).Values()).To(ConsistOf("Standard_NC24ads_A100_v4"))

				Expect(normalNode.Requirements.Get(v1beta1.LabelSKUHyperVGeneration).Values()).To(ConsistOf(v1beta1.HyperVGenerationV1))
				Expect(gpuNode.Requirements.Get(v1beta1.LabelSKUHyperVGeneration).Values()).To(ConsistOf(v1beta1.HyperVGenerationV2))

				Expect(normalNode.Requirements.Get(v1beta1.LabelSKUVersion).Values()).To(ConsistOf("2"))
				Expect(gpuNode.Requirements.Get(v1beta1.LabelSKUVersion).Values()).To(ConsistOf("4"))

				// CPU (requirements and capacity)
				Expect(normalNode.Requirements.Get(v1beta1.LabelSKUCPU).Values()).To(ConsistOf("2"))
				Expect(normalNode.Capacity.Cpu().Value()).To(Equal(int64(2)))
				Expect(gpuNode.Requirements.Get(v1beta1.LabelSKUCPU).Values()).To(ConsistOf("24"))
				Expect(gpuNode.Capacity.Cpu().Value()).To(Equal(int64(24)))

				// Memory (requirements and capacity)
				Expect(normalNode.Requirements.Get(v1beta1.LabelSKUMemory).Values()).To(ConsistOf(fmt.Sprint(7 * 1024))) // 7GiB in MiB
				Expect(normalNode.Capacity.Memory().Value()).To(Equal(int64(7 * 1024 * 1024 * 1024)))                    // 7GiB in bytes
				Expect(gpuNode.Requirements.Get(v1beta1.LabelSKUMemory).Values()).To(ConsistOf(fmt.Sprint(220 * 1024)))  // 220GiB in MiB
				Expect(gpuNode.Capacity.Memory().Value()).To(Equal(int64(220 * 1024 * 1024 * 1024)))                     // 220GiB in bytes

				// GPU -- Number of GPUs
				gpuQuantity, ok := gpuNode.Capacity["nvidia.com/gpu"]
				Expect(ok).To(BeTrue(), "Expected nvidia.com/gpu to be present in capacity")
				Expect(gpuQuantity.Value()).To(Equal(int64(1)))

				gpuQuantityNonGPU, ok := normalNode.Capacity["nvidia.com/gpu"]
				Expect(ok).To(BeTrue(), "Expected nvidia.com/gpu to be present in capacity, and be zero")
				Expect(gpuQuantityNonGPU.Value()).To(Equal(int64(0)))
			})
		})
	})
})

var _ = Describe("Tax Calculator", func() {
	Context("KubeReservedResources", func() {
		It("should have 4 cores, 7GiB", func() {
			cpus := int64(4) // 4 cores
			memory := 7.0    // 7 GiB
			expectedCPU := "140m"
			expectedMemory := "1638Mi"

			resources := instancetype.KubeReservedResources(cpus, memory)
			gotCPU := resources[v1.ResourceCPU]
			gotMemory := resources[v1.ResourceMemory]

			Expect(gotCPU.String()).To(Equal(expectedCPU))
			Expect(gotMemory.String()).To(Equal(expectedMemory))
		})

		It("should have 2 cores, 8GiB", func() {
			cpus := int64(2) // 2 cores
			memory := 8.0    // 8 GiB
			expectedCPU := "100m"
			expectedMemory := "1843Mi"

			resources := instancetype.KubeReservedResources(cpus, memory)
			gotCPU := resources[v1.ResourceCPU]
			gotMemory := resources[v1.ResourceMemory]

			Expect(gotCPU.String()).To(Equal(expectedCPU))
			Expect(gotMemory.String()).To(Equal(expectedMemory))
		})

		It("should have 3 cores, 64GiB", func() {
			cpus := int64(3) // 3 cores
			memory := 64.0   // 64 GiB
			expectedCPU := "120m"
			expectedMemory := "5611Mi"

			resources := instancetype.KubeReservedResources(cpus, memory)
			gotCPU := resources[v1.ResourceCPU]
			gotMemory := resources[v1.ResourceMemory]

			Expect(gotCPU.String()).To(Equal(expectedCPU))
			Expect(gotMemory.String()).To(Equal(expectedMemory))
		})
	})
})

func createSDKErrorBody(code, message string) io.ReadCloser {
	return io.NopCloser(bytes.NewReader([]byte(fmt.Sprintf(`{"error":{"code": "%s", "message": "%s"}}`, code, message))))
}

func ExpectKubeletFlagsPassed(customData string) string {
	GinkgoHelper()
	return customData[strings.Index(customData, "KUBELET_FLAGS=")+len("KUBELET_FLAGS=") : strings.Index(customData, "KUBELET_NODE_LABELS")]
}

func ExpectKubeletNodeLabelsPassed(customData string) string {
	GinkgoHelper()
	startIdx := strings.Index(customData, "KUBELET_NODE_LABELS=") + len("KUBELET_NODE_LABELS=")
	endIdx := strings.Index(customData[startIdx:], "\n")
	if endIdx == -1 {
		// If no newline found, take to the end
		return customData[startIdx:]
	}
	return customData[startIdx : startIdx+endIdx]
}

func ExpectCapacityPodsToMatchMaxPods(instanceTypes []*corecloudprovider.InstanceType, expectedMaxPods int32) {
	GinkgoHelper()
	expected := int64(expectedMaxPods)
	for _, inst := range instanceTypes {
		pods, found := inst.Capacity[v1.ResourcePods]
		Expect(found).To(BeTrue(), "resource pods not found for instance")
		podsCount, ok := pods.AsInt64()
		Expect(ok).To(BeTrue(), "failed to convert pods capacity to int64")
		Expect(podsCount).To(Equal(expected), "pods capacity does not match expected value")
	}
}

// TODO: Upstream this?
func ExpectLaunched(ctx context.Context, c client.Client, cloudProvider corecloudprovider.CloudProvider, provisioner *provisioning.Provisioner, pods ...*v1.Pod) {
	GinkgoHelper()
	// Persist objects
	for _, pod := range pods {
		ExpectApplied(ctx, c, pod)
	}
	results, err := provisioner.Schedule(ctx)
	Expect(err).ToNot(HaveOccurred())
	for _, m := range results.NewNodeClaims {
		var nodeClaimName string
		nodeClaimName, err = provisioner.Create(ctx, m, provisioning.WithReason(metrics.ProvisionedReason))
		Expect(err).ToNot(HaveOccurred())
		nodeClaim := &karpv1.NodeClaim{}
		Expect(c.Get(ctx, types.NamespacedName{Name: nodeClaimName}, nodeClaim)).To(Succeed())
		_, err = ExpectNodeClaimDeployedNoNode(ctx, c, cloudProvider, nodeClaim)
		Expect(err).ToNot(HaveOccurred())
	}
}

func SkewerSKU(skuName string) *skewer.SKU {
	data := fake.ResourceSkus["southcentralus"]
	// Note we could do a more efficient lookup if this data
	// was in a map by skuname, but with less than 20 skus linear search rather than O(1) is fine.
	for _, sku := range data {
		if lo.FromPtr(sku.Name) == skuName {
			return &skewer.SKU{
				Name:         sku.Name,
				Capabilities: sku.Capabilities,
				Locations:    sku.Locations,
				Family:       sku.Family,
				ResourceType: sku.ResourceType,
			}
		}
	}
	return nil
}

func ExpectKubeletNodeLabelsInCustomData(vm *armcompute.VirtualMachine, key string, value string) {
	GinkgoHelper()

	Expect(vm.Properties).ToNot(BeNil())
	Expect(vm.Properties.OSProfile).ToNot(BeNil())
	Expect(vm.Properties.OSProfile.CustomData).ToNot(BeNil())

	customData := *vm.Properties.OSProfile.CustomData
	Expect(customData).ToNot(BeNil())

	decodedBytes, err := base64.StdEncoding.DecodeString(customData)
	Expect(err).To(Succeed())
	decodedString := string(decodedBytes[:])

	// Extract and check KUBELET_NODE_LABELS contains the expected label
	kubeletNodeLabels := ExpectKubeletNodeLabelsPassed(decodedString)
	Expect(kubeletNodeLabels).To(ContainSubstring(fmt.Sprintf("%s=%s", key, value)))
}

func ExpectKubeletNodeLabelsNotInCustomData(vm *armcompute.VirtualMachine, key string, value string) {
	GinkgoHelper()

	Expect(vm.Properties).ToNot(BeNil())
	Expect(vm.Properties.OSProfile).ToNot(BeNil())
	Expect(vm.Properties.OSProfile.CustomData).ToNot(BeNil())

	customData := *vm.Properties.OSProfile.CustomData
	Expect(customData).ToNot(BeNil())

	decodedBytes, err := base64.StdEncoding.DecodeString(customData)
	Expect(err).To(Succeed())
	decodedString := string(decodedBytes[:])

	// Extract and check KUBELET_NODE_LABELS contains the expected label
	kubeletNodeLabels := ExpectKubeletNodeLabelsPassed(decodedString)
	Expect(kubeletNodeLabels).ToNot(ContainSubstring(fmt.Sprintf("%s=%s", key, value)))
}<|MERGE_RESOLUTION|>--- conflicted
+++ resolved
@@ -599,6 +599,191 @@
 					"karpenter.azure.com_cluster":  lo.ToPtr("test-cluster"),
 					"karpenter.sh_nodepool":        lo.ToPtr(nodePool.Name),
 				}))
+			})
+		})
+
+		DescribeTable("Filtering by LocalDNS",
+			func(localDNSMode v1beta1.LocalDNSMode, k8sVersion string, shouldIncludeD2s, shouldIncludeD4s bool) {
+				if localDNSMode != "" {
+					// Create complete LocalDNS configuration with all required fields
+					// Note: VnetDNS and KubeDNS overrides must contain both "." and "cluster.local" zones
+					nodeClass.Spec.LocalDNS = &v1beta1.LocalDNS{
+						Mode: localDNSMode,
+						VnetDNSOverrides: []v1beta1.LocalDNSZoneOverride{
+							{
+								Zone:               ".",
+								QueryLogging:       v1beta1.LocalDNSQueryLoggingError,
+								Protocol:           v1beta1.LocalDNSProtocolPreferUDP,
+								ForwardDestination: v1beta1.LocalDNSForwardDestinationVnetDNS,
+								ForwardPolicy:      v1beta1.LocalDNSForwardPolicySequential,
+								MaxConcurrent:      lo.ToPtr(int32(100)),
+								CacheDuration:      karpv1.MustParseNillableDuration("1h"),
+								ServeStaleDuration: karpv1.MustParseNillableDuration("30m"),
+								ServeStale:         v1beta1.LocalDNSServeStaleVerify,
+							},
+							{
+								Zone:               "cluster.local",
+								QueryLogging:       v1beta1.LocalDNSQueryLoggingError,
+								Protocol:           v1beta1.LocalDNSProtocolPreferUDP,
+								ForwardDestination: v1beta1.LocalDNSForwardDestinationClusterCoreDNS,
+								ForwardPolicy:      v1beta1.LocalDNSForwardPolicySequential,
+								MaxConcurrent:      lo.ToPtr(int32(100)),
+								CacheDuration:      karpv1.MustParseNillableDuration("1h"),
+								ServeStaleDuration: karpv1.MustParseNillableDuration("30m"),
+								ServeStale:         v1beta1.LocalDNSServeStaleVerify,
+							},
+						},
+						KubeDNSOverrides: []v1beta1.LocalDNSZoneOverride{
+							{
+								Zone:               ".",
+								QueryLogging:       v1beta1.LocalDNSQueryLoggingError,
+								Protocol:           v1beta1.LocalDNSProtocolPreferUDP,
+								ForwardDestination: v1beta1.LocalDNSForwardDestinationClusterCoreDNS,
+								ForwardPolicy:      v1beta1.LocalDNSForwardPolicySequential,
+								MaxConcurrent:      lo.ToPtr(int32(100)),
+								CacheDuration:      karpv1.MustParseNillableDuration("1h"),
+								ServeStaleDuration: karpv1.MustParseNillableDuration("30m"),
+								ServeStale:         v1beta1.LocalDNSServeStaleVerify,
+							},
+							{
+								Zone:               "cluster.local",
+								QueryLogging:       v1beta1.LocalDNSQueryLoggingError,
+								Protocol:           v1beta1.LocalDNSProtocolPreferUDP,
+								ForwardDestination: v1beta1.LocalDNSForwardDestinationClusterCoreDNS,
+								ForwardPolicy:      v1beta1.LocalDNSForwardPolicySequential,
+								MaxConcurrent:      lo.ToPtr(int32(100)),
+								CacheDuration:      karpv1.MustParseNillableDuration("1h"),
+								ServeStaleDuration: karpv1.MustParseNillableDuration("30m"),
+								ServeStale:         v1beta1.LocalDNSServeStaleVerify,
+							},
+						},
+					}
+				}
+				test.ApplyDefaultStatus(nodeClass, env, testOptions.UseSIG)
+				if k8sVersion != "" {
+					nodeClass.Status.KubernetesVersion = k8sVersion
+				}
+				ExpectApplied(ctx, env.Client, nodeClass)
+				instanceTypes, err := azureEnv.InstanceTypesProvider.List(ctx, nodeClass)
+				Expect(err).ToNot(HaveOccurred())
+				Expect(instanceTypes).ShouldNot(BeEmpty())
+
+				getName := func(instanceType *corecloudprovider.InstanceType) string { return instanceType.Name }
+
+				if shouldIncludeD2s {
+					Expect(instanceTypes).Should(ContainElement(WithTransform(getName, Equal("Standard_D2s_v3"))),
+						"Standard_D2s_v3 (2 vCPUs) should be included")
+				} else {
+					Expect(instanceTypes).ShouldNot(ContainElement(WithTransform(getName, Equal("Standard_D2s_v3"))),
+						"Standard_D2s_v3 (2 vCPUs) should be excluded")
+				}
+
+				if shouldIncludeD4s {
+					Expect(instanceTypes).Should(ContainElement(WithTransform(getName, Equal("Standard_D4s_v3"))),
+						"Standard_D4s_v3 (4 vCPUs) should be included")
+				}
+			},
+			Entry("when LocalDNS is required - filters to 4+ vCPUs and 244+ MiB",
+				v1beta1.LocalDNSModeRequired, "", false, true),
+			Entry("when LocalDNS is preferred with k8s >= 1.36 - filters to 4+ vCPUs and 244+ MiB",
+				v1beta1.LocalDNSModePreferred, "1.36.0", false, true),
+			Entry("when LocalDNS is preferred with k8s < 1.36 - includes all SKUs",
+				v1beta1.LocalDNSModePreferred, "1.35.0", true, true),
+			Entry("when LocalDNS is disabled - includes all SKUs",
+				v1beta1.LocalDNSModeDisabled, "", true, true),
+			Entry("when LocalDNS is not set - includes all SKUs",
+				v1beta1.LocalDNSMode(""), "", true, true),
+		)
+
+		Context("Cache invalidation with LocalDNS", func() {
+			It("should return different instance type lists when LocalDNS mode changes", func() {
+				// First, get instance types with LocalDNS disabled
+				nodeClassDisabled := test.AKSNodeClass()
+				nodeClassDisabled.Spec.LocalDNS = &v1beta1.LocalDNS{
+					Mode: v1beta1.LocalDNSModeDisabled,
+					VnetDNSOverrides: []v1beta1.LocalDNSZoneOverride{
+						{
+							Zone:               ".",
+							QueryLogging:       v1beta1.LocalDNSQueryLoggingError,
+							Protocol:           v1beta1.LocalDNSProtocolPreferUDP,
+							ForwardDestination: v1beta1.LocalDNSForwardDestinationVnetDNS,
+							ForwardPolicy:      v1beta1.LocalDNSForwardPolicySequential,
+							MaxConcurrent:      lo.ToPtr(int32(100)),
+							CacheDuration:      karpv1.MustParseNillableDuration("1h"),
+							ServeStaleDuration: karpv1.MustParseNillableDuration("30m"),
+							ServeStale:         v1beta1.LocalDNSServeStaleVerify,
+						},
+					},
+					KubeDNSOverrides: []v1beta1.LocalDNSZoneOverride{
+						{
+							Zone:               ".",
+							QueryLogging:       v1beta1.LocalDNSQueryLoggingError,
+							Protocol:           v1beta1.LocalDNSProtocolPreferUDP,
+							ForwardDestination: v1beta1.LocalDNSForwardDestinationClusterCoreDNS,
+							ForwardPolicy:      v1beta1.LocalDNSForwardPolicySequential,
+							MaxConcurrent:      lo.ToPtr(int32(100)),
+							CacheDuration:      karpv1.MustParseNillableDuration("1h"),
+							ServeStaleDuration: karpv1.MustParseNillableDuration("30m"),
+							ServeStale:         v1beta1.LocalDNSServeStaleVerify,
+						},
+					},
+				}
+				ExpectApplied(ctx, env.Client, nodeClassDisabled)
+				instanceTypesDisabled, err := azureEnv.InstanceTypesProvider.List(ctx, nodeClassDisabled)
+				Expect(err).ToNot(HaveOccurred())
+
+				// Now get instance types with LocalDNS required
+				nodeClassEnabled := test.AKSNodeClass()
+				nodeClassEnabled.Spec.LocalDNS = &v1beta1.LocalDNS{
+					Mode: v1beta1.LocalDNSModeRequired,
+					VnetDNSOverrides: []v1beta1.LocalDNSZoneOverride{
+						{
+							Zone:               ".",
+							QueryLogging:       v1beta1.LocalDNSQueryLoggingError,
+							Protocol:           v1beta1.LocalDNSProtocolPreferUDP,
+							ForwardDestination: v1beta1.LocalDNSForwardDestinationVnetDNS,
+							ForwardPolicy:      v1beta1.LocalDNSForwardPolicySequential,
+							MaxConcurrent:      lo.ToPtr(int32(100)),
+							CacheDuration:      karpv1.MustParseNillableDuration("1h"),
+							ServeStaleDuration: karpv1.MustParseNillableDuration("30m"),
+							ServeStale:         v1beta1.LocalDNSServeStaleVerify,
+						},
+					},
+					KubeDNSOverrides: []v1beta1.LocalDNSZoneOverride{
+						{
+							Zone:               ".",
+							QueryLogging:       v1beta1.LocalDNSQueryLoggingError,
+							Protocol:           v1beta1.LocalDNSProtocolPreferUDP,
+							ForwardDestination: v1beta1.LocalDNSForwardDestinationClusterCoreDNS,
+							ForwardPolicy:      v1beta1.LocalDNSForwardPolicySequential,
+							MaxConcurrent:      lo.ToPtr(int32(100)),
+							CacheDuration:      karpv1.MustParseNillableDuration("1h"),
+							ServeStaleDuration: karpv1.MustParseNillableDuration("30m"),
+							ServeStale:         v1beta1.LocalDNSServeStaleVerify,
+						},
+					},
+				}
+				ExpectApplied(ctx, env.Client, nodeClassEnabled)
+				instanceTypesEnabled, err := azureEnv.InstanceTypesProvider.List(ctx, nodeClassEnabled)
+				Expect(err).ToNot(HaveOccurred())
+
+				// The lists should be different sizes
+				Expect(len(instanceTypesEnabled)).To(BeNumerically("<", len(instanceTypesDisabled)),
+					"LocalDNS Required should filter out small SKUs")
+
+				getName := func(instanceType *corecloudprovider.InstanceType) string { return instanceType.Name }
+
+				// Verify that small SKUs (< 4 vCPUs) are present when disabled but absent when enabled
+				Expect(instanceTypesDisabled).Should(ContainElement(WithTransform(getName, Equal("Standard_D2s_v3"))),
+					"Standard_D2s_v3 (2 vCPUs) should be included when LocalDNS is disabled")
+				Expect(instanceTypesEnabled).ShouldNot(ContainElement(WithTransform(getName, Equal("Standard_D2s_v3"))),
+					"Standard_D2s_v3 (2 vCPUs) should be excluded when LocalDNS is required")
+
+				// Verify that large SKUs (>= 4 vCPUs) are present in both
+				Expect(instanceTypesDisabled).Should(ContainElement(WithTransform(getName, Equal("Standard_D4s_v3"))),
+					"Standard_D4s_v3 (4 vCPUs) should be included when LocalDNS is disabled")
+				Expect(instanceTypesEnabled).Should(ContainElement(WithTransform(getName, Equal("Standard_D4s_v3"))),
+					"Standard_D4s_v3 (4 vCPUs) should be included when LocalDNS is required")
 			})
 		})
 
@@ -677,252 +862,10 @@
 						},
 					})
 
-<<<<<<< HEAD
 					ExpectApplied(ctx, env.Client, nodePool, nodeClass)
 					pod := coretest.UnschedulablePod()
 					ExpectProvisioned(ctx, env.Client, cluster, cloudProvider, coreProvisioner, pod)
 					ExpectScheduled(ctx, env.Client, pod)
-=======
-	DescribeTable("Filtering by LocalDNS",
-		func(localDNSMode v1beta1.LocalDNSMode, k8sVersion string, shouldIncludeD2s, shouldIncludeD4s bool) {
-			if localDNSMode != "" {
-				// Create complete LocalDNS configuration with all required fields
-				// Note: VnetDNS and KubeDNS overrides must contain both "." and "cluster.local" zones
-				nodeClass.Spec.LocalDNS = &v1beta1.LocalDNS{
-					Mode: localDNSMode,
-					VnetDNSOverrides: []v1beta1.LocalDNSZoneOverride{
-						{
-							Zone:               ".",
-							QueryLogging:       v1beta1.LocalDNSQueryLoggingError,
-							Protocol:           v1beta1.LocalDNSProtocolPreferUDP,
-							ForwardDestination: v1beta1.LocalDNSForwardDestinationVnetDNS,
-							ForwardPolicy:      v1beta1.LocalDNSForwardPolicySequential,
-							MaxConcurrent:      lo.ToPtr(int32(100)),
-							CacheDuration:      karpv1.MustParseNillableDuration("1h"),
-							ServeStaleDuration: karpv1.MustParseNillableDuration("30m"),
-							ServeStale:         v1beta1.LocalDNSServeStaleVerify,
-						},
-						{
-							Zone:               "cluster.local",
-							QueryLogging:       v1beta1.LocalDNSQueryLoggingError,
-							Protocol:           v1beta1.LocalDNSProtocolPreferUDP,
-							ForwardDestination: v1beta1.LocalDNSForwardDestinationClusterCoreDNS,
-							ForwardPolicy:      v1beta1.LocalDNSForwardPolicySequential,
-							MaxConcurrent:      lo.ToPtr(int32(100)),
-							CacheDuration:      karpv1.MustParseNillableDuration("1h"),
-							ServeStaleDuration: karpv1.MustParseNillableDuration("30m"),
-							ServeStale:         v1beta1.LocalDNSServeStaleVerify,
-						},
-					},
-					KubeDNSOverrides: []v1beta1.LocalDNSZoneOverride{
-						{
-							Zone:               ".",
-							QueryLogging:       v1beta1.LocalDNSQueryLoggingError,
-							Protocol:           v1beta1.LocalDNSProtocolPreferUDP,
-							ForwardDestination: v1beta1.LocalDNSForwardDestinationClusterCoreDNS,
-							ForwardPolicy:      v1beta1.LocalDNSForwardPolicySequential,
-							MaxConcurrent:      lo.ToPtr(int32(100)),
-							CacheDuration:      karpv1.MustParseNillableDuration("1h"),
-							ServeStaleDuration: karpv1.MustParseNillableDuration("30m"),
-							ServeStale:         v1beta1.LocalDNSServeStaleVerify,
-						},
-						{
-							Zone:               "cluster.local",
-							QueryLogging:       v1beta1.LocalDNSQueryLoggingError,
-							Protocol:           v1beta1.LocalDNSProtocolPreferUDP,
-							ForwardDestination: v1beta1.LocalDNSForwardDestinationClusterCoreDNS,
-							ForwardPolicy:      v1beta1.LocalDNSForwardPolicySequential,
-							MaxConcurrent:      lo.ToPtr(int32(100)),
-							CacheDuration:      karpv1.MustParseNillableDuration("1h"),
-							ServeStaleDuration: karpv1.MustParseNillableDuration("30m"),
-							ServeStale:         v1beta1.LocalDNSServeStaleVerify,
-						},
-					},
-				}
-			}
-			test.ApplyDefaultStatus(nodeClass, env, testOptions.UseSIG)
-			if k8sVersion != "" {
-				nodeClass.Status.KubernetesVersion = k8sVersion
-			}
-			ExpectApplied(ctx, env.Client, nodeClass)
-			instanceTypes, err := azureEnv.InstanceTypesProvider.List(ctx, nodeClass)
-			Expect(err).ToNot(HaveOccurred())
-			Expect(instanceTypes).ShouldNot(BeEmpty())
-
-			getName := func(instanceType *corecloudprovider.InstanceType) string { return instanceType.Name }
-
-			if shouldIncludeD2s {
-				Expect(instanceTypes).Should(ContainElement(WithTransform(getName, Equal("Standard_D2s_v3"))),
-					"Standard_D2s_v3 (2 vCPUs) should be included")
-			} else {
-				Expect(instanceTypes).ShouldNot(ContainElement(WithTransform(getName, Equal("Standard_D2s_v3"))),
-					"Standard_D2s_v3 (2 vCPUs) should be excluded")
-			}
-
-			if shouldIncludeD4s {
-				Expect(instanceTypes).Should(ContainElement(WithTransform(getName, Equal("Standard_D4s_v3"))),
-					"Standard_D4s_v3 (4 vCPUs) should be included")
-			}
-		},
-		Entry("when LocalDNS is required - filters to 4+ vCPUs and 244+ MiB",
-			v1beta1.LocalDNSModeRequired, "", false, true),
-		Entry("when LocalDNS is preferred with k8s >= 1.36 - filters to 4+ vCPUs and 244+ MiB",
-			v1beta1.LocalDNSModePreferred, "1.36.0", false, true),
-		Entry("when LocalDNS is preferred with k8s < 1.36 - includes all SKUs",
-			v1beta1.LocalDNSModePreferred, "1.35.0", true, true),
-		Entry("when LocalDNS is disabled - includes all SKUs",
-			v1beta1.LocalDNSModeDisabled, "", true, true),
-		Entry("when LocalDNS is not set - includes all SKUs",
-			v1beta1.LocalDNSMode(""), "", true, true),
-	)
-
-	Context("Cache invalidation with LocalDNS", func() {
-		It("should return different instance type lists when LocalDNS mode changes", func() {
-			// First, get instance types with LocalDNS disabled
-			nodeClassDisabled := test.AKSNodeClass()
-			nodeClassDisabled.Spec.LocalDNS = &v1beta1.LocalDNS{
-				Mode: v1beta1.LocalDNSModeDisabled,
-				VnetDNSOverrides: []v1beta1.LocalDNSZoneOverride{
-					{
-						Zone:               ".",
-						QueryLogging:       v1beta1.LocalDNSQueryLoggingError,
-						Protocol:           v1beta1.LocalDNSProtocolPreferUDP,
-						ForwardDestination: v1beta1.LocalDNSForwardDestinationVnetDNS,
-						ForwardPolicy:      v1beta1.LocalDNSForwardPolicySequential,
-						MaxConcurrent:      lo.ToPtr(int32(100)),
-						CacheDuration:      karpv1.MustParseNillableDuration("1h"),
-						ServeStaleDuration: karpv1.MustParseNillableDuration("30m"),
-						ServeStale:         v1beta1.LocalDNSServeStaleVerify,
-					},
-					{
-						Zone:               "cluster.local",
-						QueryLogging:       v1beta1.LocalDNSQueryLoggingError,
-						Protocol:           v1beta1.LocalDNSProtocolPreferUDP,
-						ForwardDestination: v1beta1.LocalDNSForwardDestinationClusterCoreDNS,
-						ForwardPolicy:      v1beta1.LocalDNSForwardPolicySequential,
-						MaxConcurrent:      lo.ToPtr(int32(100)),
-						CacheDuration:      karpv1.MustParseNillableDuration("1h"),
-						ServeStaleDuration: karpv1.MustParseNillableDuration("30m"),
-						ServeStale:         v1beta1.LocalDNSServeStaleVerify,
-					},
-				},
-				KubeDNSOverrides: []v1beta1.LocalDNSZoneOverride{
-					{
-						Zone:               ".",
-						QueryLogging:       v1beta1.LocalDNSQueryLoggingError,
-						Protocol:           v1beta1.LocalDNSProtocolPreferUDP,
-						ForwardDestination: v1beta1.LocalDNSForwardDestinationClusterCoreDNS,
-						ForwardPolicy:      v1beta1.LocalDNSForwardPolicySequential,
-						MaxConcurrent:      lo.ToPtr(int32(100)),
-						CacheDuration:      karpv1.MustParseNillableDuration("1h"),
-						ServeStaleDuration: karpv1.MustParseNillableDuration("30m"),
-						ServeStale:         v1beta1.LocalDNSServeStaleVerify,
-					},
-					{
-						Zone:               "cluster.local",
-						QueryLogging:       v1beta1.LocalDNSQueryLoggingError,
-						Protocol:           v1beta1.LocalDNSProtocolPreferUDP,
-						ForwardDestination: v1beta1.LocalDNSForwardDestinationClusterCoreDNS,
-						ForwardPolicy:      v1beta1.LocalDNSForwardPolicySequential,
-						MaxConcurrent:      lo.ToPtr(int32(100)),
-						CacheDuration:      karpv1.MustParseNillableDuration("1h"),
-						ServeStaleDuration: karpv1.MustParseNillableDuration("30m"),
-						ServeStale:         v1beta1.LocalDNSServeStaleVerify,
-					},
-				},
-			}
-			ExpectApplied(ctx, env.Client, nodeClassDisabled)
-			instanceTypesDisabled, err := azureEnv.InstanceTypesProvider.List(ctx, nodeClassDisabled)
-			Expect(err).ToNot(HaveOccurred())
-
-			// Now get instance types with LocalDNS required
-			nodeClassEnabled := test.AKSNodeClass()
-			nodeClassEnabled.Spec.LocalDNS = &v1beta1.LocalDNS{
-				Mode: v1beta1.LocalDNSModeRequired,
-				VnetDNSOverrides: []v1beta1.LocalDNSZoneOverride{
-					{
-						Zone:               ".",
-						QueryLogging:       v1beta1.LocalDNSQueryLoggingError,
-						Protocol:           v1beta1.LocalDNSProtocolPreferUDP,
-						ForwardDestination: v1beta1.LocalDNSForwardDestinationVnetDNS,
-						ForwardPolicy:      v1beta1.LocalDNSForwardPolicySequential,
-						MaxConcurrent:      lo.ToPtr(int32(100)),
-						CacheDuration:      karpv1.MustParseNillableDuration("1h"),
-						ServeStaleDuration: karpv1.MustParseNillableDuration("30m"),
-						ServeStale:         v1beta1.LocalDNSServeStaleVerify,
-					},
-					{
-						Zone:               "cluster.local",
-						QueryLogging:       v1beta1.LocalDNSQueryLoggingError,
-						Protocol:           v1beta1.LocalDNSProtocolPreferUDP,
-						ForwardDestination: v1beta1.LocalDNSForwardDestinationClusterCoreDNS,
-						ForwardPolicy:      v1beta1.LocalDNSForwardPolicySequential,
-						MaxConcurrent:      lo.ToPtr(int32(100)),
-						CacheDuration:      karpv1.MustParseNillableDuration("1h"),
-						ServeStaleDuration: karpv1.MustParseNillableDuration("30m"),
-						ServeStale:         v1beta1.LocalDNSServeStaleVerify,
-					},
-				},
-				KubeDNSOverrides: []v1beta1.LocalDNSZoneOverride{
-					{
-						Zone:               ".",
-						QueryLogging:       v1beta1.LocalDNSQueryLoggingError,
-						Protocol:           v1beta1.LocalDNSProtocolPreferUDP,
-						ForwardDestination: v1beta1.LocalDNSForwardDestinationClusterCoreDNS,
-						ForwardPolicy:      v1beta1.LocalDNSForwardPolicySequential,
-						MaxConcurrent:      lo.ToPtr(int32(100)),
-						CacheDuration:      karpv1.MustParseNillableDuration("1h"),
-						ServeStaleDuration: karpv1.MustParseNillableDuration("30m"),
-						ServeStale:         v1beta1.LocalDNSServeStaleVerify,
-					},
-					{
-						Zone:               "cluster.local",
-						QueryLogging:       v1beta1.LocalDNSQueryLoggingError,
-						Protocol:           v1beta1.LocalDNSProtocolPreferUDP,
-						ForwardDestination: v1beta1.LocalDNSForwardDestinationClusterCoreDNS,
-						ForwardPolicy:      v1beta1.LocalDNSForwardPolicySequential,
-						MaxConcurrent:      lo.ToPtr(int32(100)),
-						CacheDuration:      karpv1.MustParseNillableDuration("1h"),
-						ServeStaleDuration: karpv1.MustParseNillableDuration("30m"),
-						ServeStale:         v1beta1.LocalDNSServeStaleVerify,
-					},
-				},
-			}
-			ExpectApplied(ctx, env.Client, nodeClassEnabled)
-			instanceTypesEnabled, err := azureEnv.InstanceTypesProvider.List(ctx, nodeClassEnabled)
-			Expect(err).ToNot(HaveOccurred())
-
-			// The lists should be different sizes
-			Expect(len(instanceTypesEnabled)).To(BeNumerically("<", len(instanceTypesDisabled)),
-				"LocalDNS Required should filter out small SKUs")
-
-			getName := func(instanceType *corecloudprovider.InstanceType) string { return instanceType.Name }
-
-			// Verify that small SKUs (< 4 vCPUs) are present when disabled but absent when enabled
-			Expect(instanceTypesDisabled).Should(ContainElement(WithTransform(getName, Equal("Standard_D2s_v3"))),
-				"Standard_D2s_v3 (2 vCPUs) should be included when LocalDNS is disabled")
-			Expect(instanceTypesEnabled).ShouldNot(ContainElement(WithTransform(getName, Equal("Standard_D2s_v3"))),
-				"Standard_D2s_v3 (2 vCPUs) should be excluded when LocalDNS is required")
-
-			// Verify that large SKUs (>= 4 vCPUs) are present in both
-			Expect(instanceTypesDisabled).Should(ContainElement(WithTransform(getName, Equal("Standard_D4s_v3"))),
-				"Standard_D4s_v3 (4 vCPUs) should be included when LocalDNS is disabled")
-			Expect(instanceTypesEnabled).Should(ContainElement(WithTransform(getName, Equal("Standard_D4s_v3"))),
-				"Standard_D4s_v3 (4 vCPUs) should be included when LocalDNS is required")
-		})
-	})
-
-	Context("Ephemeral Disk", func() {
-		var originalOptions *options.Options
-		BeforeEach(func() {
-			originalOptions = options.FromContext(ctx)
-			ctx = options.ToContext(
-				ctx,
-				test.Options(test.OptionsFields{
-					UseSIG: lo.ToPtr(true),
-				}))
-		})
->>>>>>> 515ba9b7
 
 					vm := azureEnv.VirtualMachinesAPI.VirtualMachineCreateOrUpdateBehavior.CalledWithInput.Pop().VM
 					Expect(vm).NotTo(BeNil())
