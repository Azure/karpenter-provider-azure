/*
Portions Copyright (c) Microsoft Corporation.

Licensed under the Apache License, Version 2.0 (the "License");
you may not use this file except in compliance with the License.
You may obtain a copy of the License at

    http://www.apache.org/licenses/LICENSE-2.0

Unless required by applicable law or agreed to in writing, software
distributed under the License is distributed on an "AS IS" BASIS,
WITHOUT WARRANTIES OR CONDITIONS OF ANY KIND, either express or implied.
See the License for the specific language governing permissions and
limitations under the License.
*/

package instancetype_test

import (
	"bytes"
	"context"
	"encoding/base64"
	"fmt"
	"io"
	"net/http"
	"strings"
	"testing"
	"time"

	"github.com/awslabs/operatorpkg/status"
	"github.com/blang/semver/v4"
	. "github.com/onsi/ginkgo/v2"
	. "github.com/onsi/gomega"
	"github.com/samber/lo"
	v1 "k8s.io/api/core/v1"
	"k8s.io/apimachinery/pkg/api/resource"
	metav1 "k8s.io/apimachinery/pkg/apis/meta/v1"
	"k8s.io/apimachinery/pkg/util/sets"
	"k8s.io/client-go/tools/record"
	clock "k8s.io/utils/clock/testing"
	. "knative.dev/pkg/logging/testing"

	coreoptions "sigs.k8s.io/karpenter/pkg/operator/options"

	karpv1 "sigs.k8s.io/karpenter/pkg/apis/v1"
	corecloudprovider "sigs.k8s.io/karpenter/pkg/cloudprovider"
	"sigs.k8s.io/karpenter/pkg/controllers/provisioning"
	"sigs.k8s.io/karpenter/pkg/controllers/state"
	"sigs.k8s.io/karpenter/pkg/events"
	coretest "sigs.k8s.io/karpenter/pkg/test"
	. "sigs.k8s.io/karpenter/pkg/test/expectations"
	"sigs.k8s.io/karpenter/pkg/test/v1alpha1"

	sdkerrors "github.com/Azure/azure-sdk-for-go-extensions/pkg/errors"
	"github.com/Azure/azure-sdk-for-go/sdk/azcore"
	"github.com/Azure/karpenter-provider-azure/pkg/providers/imagefamily"
	"github.com/Azure/karpenter-provider-azure/pkg/providers/imagefamily/bootstrap"

	"github.com/Azure/azure-sdk-for-go/sdk/resourcemanager/compute/armcompute"
	"github.com/Azure/karpenter-provider-azure/pkg/apis"
	"github.com/Azure/karpenter-provider-azure/pkg/apis/v1alpha2"
	"github.com/Azure/karpenter-provider-azure/pkg/cloudprovider"
	"github.com/Azure/karpenter-provider-azure/pkg/fake"
	"github.com/Azure/karpenter-provider-azure/pkg/operator/options"
	"github.com/Azure/karpenter-provider-azure/pkg/providers/instancetype"
	"github.com/Azure/karpenter-provider-azure/pkg/providers/loadbalancer"
	"github.com/Azure/karpenter-provider-azure/pkg/test"
	. "github.com/Azure/karpenter-provider-azure/pkg/test/expectations"
	"github.com/Azure/karpenter-provider-azure/pkg/utils"
)

var ctx context.Context
var stop context.CancelFunc
var env *coretest.Environment
var azureEnv, azureEnvNonZonal *test.Environment
var fakeClock *clock.FakeClock
var coreProvisioner, coreProvisionerNonZonal *provisioning.Provisioner
var cluster, clusterNonZonal *state.Cluster
var cloudProvider, cloudProviderNonZonal *cloudprovider.CloudProvider

func TestAzure(t *testing.T) {
	ctx = TestContextWithLogger(t)
	RegisterFailHandler(Fail)

	ctx = coreoptions.ToContext(ctx, coretest.Options())
	ctx = options.ToContext(ctx, test.Options())

	env = coretest.NewEnvironment(coretest.WithCRDs(apis.CRDs...), coretest.WithCRDs(v1alpha1.CRDs...))

	ctx, stop = context.WithCancel(ctx)
	azureEnv = test.NewEnvironment(ctx, env)
	azureEnvNonZonal = test.NewEnvironmentNonZonal(ctx, env)

	fakeClock = &clock.FakeClock{}
	cloudProvider = cloudprovider.New(azureEnv.InstanceTypesProvider, azureEnv.InstanceProvider, events.NewRecorder(&record.FakeRecorder{}), env.Client, azureEnv.ImageProvider)
	cloudProviderNonZonal = cloudprovider.New(azureEnvNonZonal.InstanceTypesProvider, azureEnvNonZonal.InstanceProvider, events.NewRecorder(&record.FakeRecorder{}), env.Client, azureEnvNonZonal.ImageProvider)

	cluster = state.NewCluster(fakeClock, env.Client)
	clusterNonZonal = state.NewCluster(fakeClock, env.Client)
	coreProvisioner = provisioning.NewProvisioner(env.Client, events.NewRecorder(&record.FakeRecorder{}), cloudProvider, cluster)
	coreProvisionerNonZonal = provisioning.NewProvisioner(env.Client, events.NewRecorder(&record.FakeRecorder{}), cloudProviderNonZonal, clusterNonZonal)

	RunSpecs(t, "Provider/Azure")
}

var _ = BeforeSuite(func() {
})

var _ = AfterSuite(func() {
	stop()
	Expect(env.Stop()).To(Succeed(), "Failed to stop environment")
})

var _ = Describe("InstanceType Provider", func() {
	var nodeClass *v1alpha2.AKSNodeClass
	var nodePool *karpv1.NodePool

	BeforeEach(func() {
		nodeClass = test.AKSNodeClass()
		nodeClass.StatusConditions().SetTrue(status.ConditionReady)
		nodePool = coretest.NodePool(karpv1.NodePool{
			Spec: karpv1.NodePoolSpec{
				Template: karpv1.NodeClaimTemplate{
					Spec: karpv1.NodeClaimTemplateSpec{
						NodeClassRef: &karpv1.NodeClassReference{
							Name: nodeClass.Name,
						},
					},
				},
			},
		})

		cluster.Reset()
		clusterNonZonal.Reset()
		azureEnv.Reset()
		azureEnvNonZonal.Reset()
	})

	AfterEach(func() {
		ExpectCleanedUp(ctx, env.Client)
	})

	Context("Subnet", func() {
		It("should use the VNET_SUBNET_ID", func() {
			ExpectApplied(ctx, env.Client, nodePool, nodeClass)
			pod := coretest.UnschedulablePod()
			ExpectProvisioned(ctx, env.Client, cluster, cloudProvider, coreProvisioner, pod)
			ExpectScheduled(ctx, env.Client, pod)
			nic := azureEnv.NetworkInterfacesAPI.NetworkInterfacesCreateOrUpdateBehavior.CalledWithInput.Pop()
			Expect(nic).NotTo(BeNil())
			Expect(lo.FromPtr(nic.Interface.Properties.IPConfigurations[0].Properties.Subnet.ID)).To(Equal("/subscriptions/12345678-1234-1234-1234-123456789012/resourceGroups/sillygeese/providers/Microsoft.Network/virtualNetworks/karpentervnet/subnets/karpentersub"))
		})
		It("should produce all required azure cni labels", func() {
			ExpectApplied(ctx, env.Client, nodePool, nodeClass)
			pod := coretest.UnschedulablePod()
			ExpectProvisioned(ctx, env.Client, cluster, cloudProvider, coreProvisioner, pod)
			ExpectScheduled(ctx, env.Client, pod)

			decodedString := ExpectDecodedCustomData(azureEnv)
			Expect(decodedString).To(SatisfyAll(
				ContainSubstring("kubernetes.azure.com/ebpf-dataplane=cilium"),
				ContainSubstring("kubernetes.azure.com/network-subnet=karpentersub"),
				ContainSubstring("kubernetes.azure.com/nodenetwork-vnetguid=test-vnet-guid"),
				ContainSubstring("kubernetes.azure.com/podnetwork-type=overlay"),
			))
		})
		It("should use the subnet specified in the nodeclass", func() {
			nodeClass.Spec.VNETSubnetID = lo.ToPtr("/subscriptions/12345678-1234-1234-1234-123456789012/resourceGroups/sillygeese/providers/Microsoft.Network/virtualNetworks/karpenter/subnets/nodeclassSubnet")
			ExpectApplied(ctx, env.Client, nodePool, nodeClass)
			pod := coretest.UnschedulablePod()
			ExpectProvisioned(ctx, env.Client, cluster, cloudProvider, coreProvisioner, pod)
			ExpectScheduled(ctx, env.Client, pod)
			nic := azureEnv.NetworkInterfacesAPI.NetworkInterfacesCreateOrUpdateBehavior.CalledWithInput.Pop()
			Expect(nic).NotTo(BeNil())
			Expect(lo.FromPtr(nic.Interface.Properties.IPConfigurations[0].Properties.Subnet.ID)).To(Equal("/subscriptions/12345678-1234-1234-1234-123456789012/resourceGroups/sillygeese/providers/Microsoft.Network/virtualNetworks/karpenter/subnets/nodeclassSubnet"))
		})
	})
	Context("VM Creation Failures", func() {
		It("should delete the network interface on failure to create the vm", func() {
			ErrMsg := "test error"
			ErrCode := fmt.Sprint(http.StatusNotFound)
			ExpectApplied(ctx, env.Client, nodePool, nodeClass)
			azureEnv.VirtualMachinesAPI.VirtualMachinesBehavior.VirtualMachineCreateOrUpdateBehavior.Error.Set(
				&azcore.ResponseError{
					ErrorCode: ErrCode,
					RawResponse: &http.Response{
						Body: createSDKErrorBody(ErrCode, ErrMsg),
					},
				},
			)
			pod := coretest.UnschedulablePod()
			ExpectProvisioned(ctx, env.Client, cluster, cloudProvider, coreProvisioner, pod)
			ExpectNotScheduled(ctx, env.Client, pod)

			// We should have created a nic for the vm
			Expect(azureEnv.NetworkInterfacesAPI.NetworkInterfacesCreateOrUpdateBehavior.CalledWithInput.Len()).To(Equal(1))
			// The nic we used in the vm create, should be cleaned up if the vm call fails
			nic := azureEnv.NetworkInterfacesAPI.NetworkInterfacesCreateOrUpdateBehavior.CalledWithInput.Pop()
			Expect(nic).NotTo(BeNil())
			_, ok := azureEnv.NetworkInterfacesAPI.NetworkInterfaces.Load(nic.Interface.ID)
			Expect(ok).To(Equal(false))

			azureEnv.VirtualMachinesAPI.VirtualMachineCreateOrUpdateBehavior.BeginError.Set(nil)
			pod = coretest.UnschedulablePod()
			ExpectProvisioned(ctx, env.Client, cluster, cloudProvider, coreProvisioner, pod)
			ExpectScheduled(ctx, env.Client, pod)
		})
		It("should fail to provision when LowPriorityCoresQuota errors are hit, then switch capacity type and succeed", func() {
			LowPriorityCoresQuotaErrorMessage := "Operation could not be completed as it results in exceeding approved Low Priority Cores quota. Additional details - Deployment Model: Resource Manager, Location: westus2, Current Limit: 0, Current Usage: 0, Additional Required: 32, (Minimum) New Limit Required: 32. Submit a request for Quota increase at https://aka.ms/ProdportalCRP/#blade/Microsoft_Azure_Capacity/UsageAndQuota.ReactView/Parameters/%7B%22subscriptionId%22:%(redacted)%22,%22command%22:%22openQuotaApprovalBlade%22,%22quotas%22:[%7B%22location%22:%22westus2%22,%22providerId%22:%22Microsoft.Compute%22,%22resourceName%22:%22LowPriorityCores%22,%22quotaRequest%22:%7B%22properties%22:%7B%22limit%22:32,%22unit%22:%22Count%22,%22name%22:%7B%22value%22:%22LowPriorityCores%22%7D%7D%7D%7D]%7D by specifying parameters listed in the ‘Details’ section for deployment to succeed. Please read more about quota limits at https://docs.microsoft.com/en-us/azure/azure-supportability/per-vm-quota-requests"
			// Create nodepool that has both ondemand and spot capacity types enabled
			coretest.ReplaceRequirements(nodePool, karpv1.NodeSelectorRequirementWithMinValues{
				NodeSelectorRequirement: v1.NodeSelectorRequirement{
					Key:      karpv1.CapacityTypeLabelKey,
					Operator: v1.NodeSelectorOpIn,
					Values:   []string{karpv1.CapacityTypeOnDemand, karpv1.CapacityTypeSpot},
				}})
			ExpectApplied(ctx, env.Client, nodePool, nodeClass)
			// Set the LowPriorityCoresQuota error to be returned when creating the vm
			azureEnv.VirtualMachinesAPI.VirtualMachinesBehavior.VirtualMachineCreateOrUpdateBehavior.Error.Set(
				&azcore.ResponseError{
					ErrorCode: sdkerrors.OperationNotAllowed,
					RawResponse: &http.Response{
						Body: createSDKErrorBody(sdkerrors.OperationNotAllowed, LowPriorityCoresQuotaErrorMessage),
					},
				},
			)
			// Create a pod that should fail to schedule
			pod := coretest.UnschedulablePod()
			ExpectProvisioned(ctx, env.Client, cluster, cloudProvider, coreProvisioner, pod)
			ExpectNotScheduled(ctx, env.Client, pod)
			azureEnv.VirtualMachinesAPI.VirtualMachineCreateOrUpdateBehavior.BeginError.Set(nil)
			ExpectProvisioned(ctx, env.Client, cluster, cloudProvider, coreProvisioner, pod)
			ExpectScheduled(ctx, env.Client, pod)

			// Expect that on-demand nodes are selected if spot capacity is unavailable, and the nodepool uses both spot + on-demand
			nodes, err := env.KubernetesInterface.CoreV1().Nodes().List(ctx, metav1.ListOptions{})
			Expect(err).ToNot(HaveOccurred())
			Expect(len(nodes.Items)).To(Equal(1))
			Expect(nodes.Items[0].Labels[karpv1.CapacityTypeLabelKey]).To(Equal(karpv1.CapacityTypeOnDemand))
		})

		It("should fail to provision when VM SKU family vCPU quota exceeded error is returned, and succeed when it is gone", func() {
			familyVCPUQuotaExceededErrorMessage := "Operation could not be completed as it results in exceeding approved standardDLSv5Family Cores quota. Additional details - Deployment Model: Resource Manager, Location: westus2, Current Limit: 100, Current Usage: 96, Additional Required: 32, (Minimum) New Limit Required: 128. Submit a request for Quota increase at https://aka.ms/ProdportalCRP/#blade/Microsoft_Azure_Capacity/UsageAndQuota.ReactView/Parameters/%7B%22subscriptionId%22:%(redacted)%22,%22command%22:%22openQuotaApprovalBlade%22,%22quotas%22:[%7B%22location%22:%22westus2%22,%22providerId%22:%22Microsoft.Compute%22,%22resourceName%22:%22standardDLSv5Family%22,%22quotaRequest%22:%7B%22properties%22:%7B%22limit%22:128,%22unit%22:%22Count%22,%22name%22:%7B%22value%22:%22standardDLSv5Family%22%7D%7D%7D%7D]%7D by specifying parameters listed in the ‘Details’ section for deployment to succeed. Please read more about quota limits at https://docs.microsoft.com/en-us/azure/azure-supportability/per-vm-quota-requests"
			ExpectApplied(ctx, env.Client, nodePool, nodeClass)
			azureEnv.VirtualMachinesAPI.VirtualMachinesBehavior.VirtualMachineCreateOrUpdateBehavior.Error.Set(
				&azcore.ResponseError{
					ErrorCode: sdkerrors.OperationNotAllowed,
					RawResponse: &http.Response{
						Body: createSDKErrorBody(sdkerrors.OperationNotAllowed, familyVCPUQuotaExceededErrorMessage),
					},
				},
			)
			pod := coretest.UnschedulablePod()
			ExpectProvisioned(ctx, env.Client, cluster, cloudProvider, coreProvisioner, pod)
			ExpectNotScheduled(ctx, env.Client, pod)

			// We should have created a nic for the vm
			Expect(azureEnv.NetworkInterfacesAPI.NetworkInterfacesCreateOrUpdateBehavior.CalledWithInput.Len()).To(Equal(1))
			// The nic we used in the vm create, should be cleaned up if the vm call fails
			nic := azureEnv.NetworkInterfacesAPI.NetworkInterfacesCreateOrUpdateBehavior.CalledWithInput.Pop()
			Expect(nic).NotTo(BeNil())
			_, ok := azureEnv.NetworkInterfacesAPI.NetworkInterfaces.Load(nic.Interface.ID)
			Expect(ok).To(Equal(false))

			azureEnv.VirtualMachinesAPI.VirtualMachineCreateOrUpdateBehavior.BeginError.Set(nil)
			pod = coretest.UnschedulablePod()
			ExpectProvisioned(ctx, env.Client, cluster, cloudProvider, coreProvisioner, pod)
			ExpectScheduled(ctx, env.Client, pod)
		})
		It("should fail to provision when VM SKU family vCPU quota limit is zero, and succeed when its gone", func() {
			familyVCPUQuotaIsZeroErrorMessage := "Operation could not be completed as it results in exceeding approved standardDLSv5Family Cores quota. Additional details - Deployment Model: Resource Manager, Location: westus2, Current Limit: 0, Current Usage: 0, Additional Required: 32, (Minimum) New Limit Required: 32. Submit a request for Quota increase at https://aka.ms/ProdportalCRP/#blade/Microsoft_Azure_Capacity/UsageAndQuota.ReactView/Parameters/%7B%22subscriptionId%22:%(redacted)%22,%22command%22:%22openQuotaApprovalBlade%22,%22quotas%22:[%7B%22location%22:%22westus2%22,%22providerId%22:%22Microsoft.Compute%22,%22resourceName%22:%22standardDLSv5Family%22,%22quotaRequest%22:%7B%22properties%22:%7B%22limit%22:128,%22unit%22:%22Count%22,%22name%22:%7B%22value%22:%22standardDLSv5Family%22%7D%7D%7D%7D]%7D by specifying parameters listed in the ‘Details’ section for deployment to succeed. Please read more about quota limits at https://docs.microsoft.com/en-us/azure/azure-supportability/per-vm-quota-requests"
			ExpectApplied(ctx, env.Client, nodePool, nodeClass)
			azureEnv.VirtualMachinesAPI.VirtualMachinesBehavior.VirtualMachineCreateOrUpdateBehavior.Error.Set(
				&azcore.ResponseError{
					ErrorCode: sdkerrors.OperationNotAllowed,
					RawResponse: &http.Response{
						Body: createSDKErrorBody(sdkerrors.OperationNotAllowed, familyVCPUQuotaIsZeroErrorMessage),
					},
				},
			)
			pod := coretest.UnschedulablePod()
			ExpectProvisioned(ctx, env.Client, cluster, cloudProvider, coreProvisioner, pod)
			ExpectNotScheduled(ctx, env.Client, pod)
			// We should have created a nic for the vm
			Expect(azureEnv.NetworkInterfacesAPI.NetworkInterfacesCreateOrUpdateBehavior.CalledWithInput.Len()).To(Equal(1))
			// The nic we used in the vm create, should be cleaned up if the vm call fails
			nic := azureEnv.NetworkInterfacesAPI.NetworkInterfacesCreateOrUpdateBehavior.CalledWithInput.Pop()
			Expect(nic).NotTo(BeNil())
			_, ok := azureEnv.NetworkInterfacesAPI.NetworkInterfaces.Load(nic.Interface.ID)
			Expect(ok).To(Equal(false))

			azureEnv.VirtualMachinesAPI.VirtualMachineCreateOrUpdateBehavior.BeginError.Set(nil)
			pod = coretest.UnschedulablePod()
			ExpectProvisioned(ctx, env.Client, cluster, cloudProvider, coreProvisioner, pod)
			ExpectScheduled(ctx, env.Client, pod)
		})

		It("should return ICE if Total Regional Cores Quota errors are hit", func() {
			regionalVCPUQuotaExceededErrorMessage := "Operation could not be completed as it results in exceeding approved Total Regional Cores quota. Additional details - Deployment Model: Resource Manager, Location: uksouth, Current Limit: 100, Current Usage: 100, Additional Required: 64, (Minimum) New Limit Required: 164. Submit a request for Quota increase at https://aka.ms/ProdportalCRP/#blade/Microsoft_Azure_Capacity/UsageAndQuota.ReactView/Parameters/%7B%22subscriptionId%22:%(redacted)%22,%22command%22:%22openQuotaApprovalBlade%22,%22quotas%22:[%7B%22location%22:%22uksouth%22,%22providerId%22:%22Microsoft.Compute%22,%22resourceName%22:%22cores%22,%22quotaRequest%22:%7B%22properties%22:%7B%22limit%22:164,%22unit%22:%22Count%22,%22name%22:%7B%22value%22:%22cores%22%7D%7D%7D%7D]%7D by specifying parameters listed in the ‘Details’ section for deployment to succeed. Please read more about quota limits at https://docs.microsoft.com/en-us/azure/azure-supportability/regional-quota-requests"
			azureEnv.VirtualMachinesAPI.VirtualMachinesBehavior.VirtualMachineCreateOrUpdateBehavior.Error.Set(
				&azcore.ResponseError{
					ErrorCode: sdkerrors.OperationNotAllowed,
					RawResponse: &http.Response{
						Body: createSDKErrorBody(sdkerrors.OperationNotAllowed, regionalVCPUQuotaExceededErrorMessage),
					},
				},
			)

			ExpectApplied(ctx, env.Client, nodePool, nodeClass)
			nodeClaim := coretest.NodeClaim(karpv1.NodeClaim{
				ObjectMeta: metav1.ObjectMeta{
					Labels: map[string]string{
						karpv1.NodePoolLabelKey: nodePool.Name,
					},
				},
				Spec: karpv1.NodeClaimSpec{
					NodeClassRef: &karpv1.NodeClassReference{
						Name: nodeClass.Name,
					},
				},
			})
			claim, err := cloudProvider.Create(ctx, nodeClaim)
			Expect(corecloudprovider.IsInsufficientCapacityError(err)).To(BeTrue())
			Expect(claim).To(BeNil())

		})
	})

	Context("Filtering in InstanceType Provider List", func() {
		var instanceTypes corecloudprovider.InstanceTypes
		var err error
		getName := func(instanceType *corecloudprovider.InstanceType) string { return instanceType.Name }

		BeforeEach(func() {
			instanceTypes, err = azureEnv.InstanceTypesProvider.List(ctx, nodeClass)
			Expect(err).ToNot(HaveOccurred())
		})

		It("should not include SKUs marked as restricted", func() {
			isRestricted := func(instanceType *corecloudprovider.InstanceType) bool {
				return instancetype.RestrictedVMSizes.Has(instanceType.Name)
			}
			Expect(instanceTypes).ShouldNot(ContainElement(WithTransform(isRestricted, Equal(true))))
			Expect(instanceTypes).ShouldNot(ContainElement(WithTransform(isRestricted, Equal(true))))
		})
		It("should not include SKUs with constrained CPUs, but include unconstrained ones", func() {
			Expect(instanceTypes).ShouldNot(ContainElement(WithTransform(getName, Equal("Standard_M8-2ms"))))
			Expect(instanceTypes).Should(ContainElement(WithTransform(getName, Equal("Standard_D2_v2"))))
		})
		It("should not include confidential SKUs", func() {
			Expect(instanceTypes).ShouldNot(ContainElement(WithTransform(getName, Equal("Standard_DC8s_v3"))))
		})
	})
	Context("Filtering GPU SKUs ProviderList(AzureLinux)", func() {
		var instanceTypes corecloudprovider.InstanceTypes
		var err error
		getName := func(instanceType *corecloudprovider.InstanceType) string { return instanceType.Name }

		BeforeEach(func() {
			nodeClassAZLinux := test.AKSNodeClass()
			nodeClassAZLinux.Spec.ImageFamily = lo.ToPtr("AzureLinux")
			ExpectApplied(ctx, env.Client, nodeClassAZLinux)
			instanceTypes, err = azureEnv.InstanceTypesProvider.List(ctx, nodeClassAZLinux)
			Expect(err).ToNot(HaveOccurred())
		})

		It("should not include AKSUbuntu GPU SKUs in list results", func() {
			Expect(instanceTypes).ShouldNot(ContainElement(WithTransform(getName, Equal("Standard_NC24ads_A100_v4"))))
		})
		It("should include AKSUbuntu GPU SKUs in list results", func() {
			Expect(instanceTypes).Should(ContainElement(WithTransform(getName, Equal("Standard_NC16as_T4_v3"))))
		})
	})

	Context("Ephemeral Disk", func() {
		It("should use ephemeral disk if supported, and has space of at least 128GB by default", func() {
			// Create a Provisioner that selects a sku that supports ephemeral
			// SKU Standard_D64s_v3 has 1600GB of CacheDisk space, so we expect we can create an ephemeral disk with size 128GB
			np := coretest.NodePool()
			np.Spec.Template.Spec.Requirements = append(np.Spec.Template.Spec.Requirements, karpv1.NodeSelectorRequirementWithMinValues{
				NodeSelectorRequirement: v1.NodeSelectorRequirement{
					Key:      "node.kubernetes.io/instance-type",
					Operator: v1.NodeSelectorOpIn,
					Values:   []string{"Standard_D64s_v3"},
				}})
			np.Spec.Template.Spec.NodeClassRef = &karpv1.NodeClassReference{
				Name: nodeClass.Name,
			}

			ExpectApplied(ctx, env.Client, np, nodeClass)
			pod := coretest.UnschedulablePod()
			ExpectProvisioned(ctx, env.Client, cluster, cloudProvider, coreProvisioner, pod)
			ExpectScheduled(ctx, env.Client, pod)

			vm := azureEnv.VirtualMachinesAPI.VirtualMachineCreateOrUpdateBehavior.CalledWithInput.Pop().VM
			Expect(vm).NotTo(BeNil())
			Expect(vm.Properties.StorageProfile.OSDisk.DiskSizeGB).NotTo(BeNil())
			Expect(*vm.Properties.StorageProfile.OSDisk.DiskSizeGB).To(Equal(int32(128)))
			// should have local disk attached
			Expect(vm.Properties.StorageProfile.OSDisk.DiffDiskSettings).NotTo(BeNil())
			Expect(lo.FromPtr(vm.Properties.StorageProfile.OSDisk.DiffDiskSettings.Option)).To(Equal(armcompute.DiffDiskOptionsLocal))
		})

		It("should use ephemeral disk if supported, and set disk size to OSDiskSizeGB from node class", func() {
			// Create a Nodepool that selects a sku that supports ephemeral
			// SKU Standard_D64s_v3 has 1600GB of CacheDisk space, so we expect we can create an ephemeral disk with size 256GB
			nodeClass = test.AKSNodeClass()
			nodeClass.Spec.OSDiskSizeGB = lo.ToPtr[int32](256)
			nodeClass.StatusConditions().SetTrue(status.ConditionReady)
			np := coretest.NodePool()
			np.Spec.Template.Spec.Requirements = append(np.Spec.Template.Spec.Requirements, karpv1.NodeSelectorRequirementWithMinValues{
				NodeSelectorRequirement: v1.NodeSelectorRequirement{
					Key:      "node.kubernetes.io/instance-type",
					Operator: v1.NodeSelectorOpIn,
					Values:   []string{"Standard_D64s_v3"},
				}})
			np.Spec.Template.Spec.NodeClassRef = &karpv1.NodeClassReference{
				Name: nodeClass.Name,
			}

			ExpectApplied(ctx, env.Client, np, nodeClass)
			pod := coretest.UnschedulablePod()
			ExpectProvisioned(ctx, env.Client, cluster, cloudProvider, coreProvisioner, pod)
			ExpectScheduled(ctx, env.Client, pod)

			vm := azureEnv.VirtualMachinesAPI.VirtualMachineCreateOrUpdateBehavior.CalledWithInput.Pop().VM
			Expect(vm).NotTo(BeNil())
			Expect(vm.Properties.StorageProfile.OSDisk.DiskSizeGB).NotTo(BeNil())
			Expect(*vm.Properties.StorageProfile.OSDisk.DiskSizeGB).To(Equal(int32(256)))
			Expect(lo.FromPtr(vm.Properties.StorageProfile.OSDisk.DiffDiskSettings.Option)).To(Equal(armcompute.DiffDiskOptionsLocal))
		})
		It("should not use ephemeral disk if ephemeral is supported, but we don't have enough space", func() {
			// Create a Nodepool that selects a sku that supports ephemeral Standard_D2s_v3
			// Standard_D2s_V3 has 53GB Of CacheDisk space,
			// and has 16GB of Temp Disk Space.
			// With our rule of 100GB being the minimum OSDiskSize, this VM should be created without local disk
			np := coretest.NodePool()
			np.Spec.Template.Spec.Requirements = append(np.Spec.Template.Spec.Requirements, karpv1.NodeSelectorRequirementWithMinValues{
				NodeSelectorRequirement: v1.NodeSelectorRequirement{
					Key:      "node.kubernetes.io/instance-type",
					Operator: v1.NodeSelectorOpIn,
					Values:   []string{"Standard_D2s_v3"},
				}})
			np.Spec.Template.Spec.NodeClassRef = &karpv1.NodeClassReference{
				Name: nodeClass.Name,
			}

			ExpectApplied(ctx, env.Client, np, nodeClass)
			pod := coretest.UnschedulablePod()
			ExpectProvisioned(ctx, env.Client, cluster, cloudProvider, coreProvisioner, pod)
			ExpectScheduled(ctx, env.Client, pod)
			vm := azureEnv.VirtualMachinesAPI.VirtualMachineCreateOrUpdateBehavior.CalledWithInput.Pop().VM
			Expect(vm).NotTo(BeNil())
			Expect(vm.Properties.StorageProfile.OSDisk.DiskSizeGB).NotTo(BeNil())
			Expect(*vm.Properties.StorageProfile.OSDisk.DiskSizeGB).To(Equal(int32(128)))
			Expect(vm.Properties.StorageProfile.OSDisk.DiffDiskSettings).To(BeNil())
		})
	})

	Context("Nodepool with KubeletConfig", func() {
		It("should support provisioning with kubeletConfig, computeResources and maxPods not specified", func() {
			nodeClass.Spec.Kubelet = &v1alpha2.KubeletConfiguration{
				PodsPerCore: lo.ToPtr(int32(110)),
				EvictionSoft: map[string]string{
					instancetype.MemoryAvailable: "1Gi",
				},
				EvictionSoftGracePeriod: map[string]metav1.Duration{
					instancetype.MemoryAvailable: {Duration: 10 * time.Second},
				},
				EvictionMaxPodGracePeriod:   lo.ToPtr(int32(15)),
				ImageGCHighThresholdPercent: lo.ToPtr(int32(30)),
				ImageGCLowThresholdPercent:  lo.ToPtr(int32(20)),
				CPUCFSQuota:                 lo.ToPtr(true),
			}

			ExpectApplied(ctx, env.Client, nodePool, nodeClass)
			pod := coretest.UnschedulablePod()
			ExpectProvisioned(ctx, env.Client, cluster, cloudProvider, coreProvisioner, pod)
			ExpectScheduled(ctx, env.Client, pod)
<<<<<<< HEAD
			kubeletFlags := ExpectKubeletFlagsPassed()
=======

			customData := ExpectDecodedCustomData(azureEnv)

			expectedFlags := map[string]string{
				"eviction-hard":              "memory.available<750Mi",
				"eviction-soft":              "memory.available<1Gi",
				"eviction-soft-grace-period": "memory.available=10s",
				"max-pods":                   "250",
				"pods-per-core":              "110",
				"image-gc-low-threshold":     "20",
				"image-gc-high-threshold":    "30",
				"cpu-cfs-quota":              "true",
			}
>>>>>>> b8fa1202

			ExpectKubeletFlags(azureEnv, customData, expectedFlags)
			Expect(customData).To(SatisfyAny( // AKS default
				ContainSubstring("--system-reserved=cpu=0,memory=0"),
				ContainSubstring("--system-reserved=memory=0,cpu=0"),
			))
			Expect(customData).To(SatisfyAny( // AKS calculation based on cpu and memory
				ContainSubstring("--kube-reserved=cpu=100m,memory=1843Mi"),
				ContainSubstring("--kube-reserved=memory=1843Mi,cpu=100m"),
			))
		})
	})

	Context("Nodepool with KubeletConfig on a kubenet Cluster", func() {
		var originalOptions *options.Options

		BeforeEach(func() {
			originalOptions = options.FromContext(ctx)
			ctx = options.ToContext(
				ctx,
				test.Options(test.OptionsFields{
					NetworkPlugin: lo.ToPtr("kubenet"),
				}))
		})

		AfterEach(func() {
			ctx = options.ToContext(ctx, originalOptions)
		})
		It("should not include cilium or azure cni vnet labels", func() {
			ExpectApplied(ctx, env.Client, nodePool, nodeClass)
			pod := coretest.UnschedulablePod()
			ExpectProvisioned(ctx, env.Client, cluster, cloudProvider, coreProvisioner, pod)
			ExpectScheduled(ctx, env.Client, pod)

			customData := ExpectDecodedCustomData(azureEnv)
			// Since the network plugin is not "azure" it should not include the following kubeletLabels
			Expect(customData).To(Not(SatisfyAny(
				ContainSubstring("kubernetes.azure.com/network-subnet=karpentersub"),
				ContainSubstring("kubernetes.azure.com/nodenetwork-vnetguid=test-vnet-guid"),
				ContainSubstring("kubernetes.azure.com/podnetwork-type=overlay"),
			)))
		})
		It("should support provisioning with kubeletConfig, computeResources and maxPods not specified", func() {
			nodeClass.Spec.Kubelet = &v1alpha2.KubeletConfiguration{
				PodsPerCore: lo.ToPtr(int32(110)),
				EvictionSoft: map[string]string{
					instancetype.MemoryAvailable: "1Gi",
				},
				EvictionSoftGracePeriod: map[string]metav1.Duration{
					instancetype.MemoryAvailable: {Duration: 10 * time.Second},
				},
				EvictionMaxPodGracePeriod:   lo.ToPtr(int32(15)),
				ImageGCHighThresholdPercent: lo.ToPtr(int32(30)),
				ImageGCLowThresholdPercent:  lo.ToPtr(int32(20)),
				CPUCFSQuota:                 lo.ToPtr(true),
			}

			ExpectApplied(ctx, env.Client, nodePool, nodeClass)
			pod := coretest.UnschedulablePod()
			ExpectProvisioned(ctx, env.Client, cluster, cloudProvider, coreProvisioner, pod)
			ExpectScheduled(ctx, env.Client, pod)
<<<<<<< HEAD
			kubeletFlags := ExpectKubeletFlagsPassed()

			Expect(kubeletFlags).To(SatisfyAny( // AKS default
=======

			customData := ExpectDecodedCustomData(azureEnv)
			expectedFlags := map[string]string{
				"eviction-hard":              "memory.available<750Mi",
				"eviction-soft":              "memory.available<1Gi",
				"eviction-soft-grace-period": "memory.available=10s",
				"max-pods":                   "250",
				"pods-per-core":              "110",
				"image-gc-low-threshold":     "20",
				"image-gc-high-threshold":    "30",
				"cpu-cfs-quota":              "true",
			}
			ExpectKubeletFlags(azureEnv, customData, expectedFlags)
			Expect(customData).To(SatisfyAny( // AKS default
>>>>>>> b8fa1202
				ContainSubstring("--system-reserved=cpu=0,memory=0"),
				ContainSubstring("--system-reserved=memory=0,cpu=0"),
			))
			Expect(customData).To(SatisfyAny( // AKS calculation based on cpu and memory
				ContainSubstring("--kube-reserved=cpu=100m,memory=1843Mi"),
				ContainSubstring("--kube-reserved=memory=1843Mi,cpu=100m"),
			))
		})
		It("should support provisioning with kubeletConfig, computeResources and maxPods specified", func() {
			nodeClass.Spec.Kubelet = &v1alpha2.KubeletConfiguration{
				PodsPerCore: lo.ToPtr(int32(110)),
				EvictionSoft: map[string]string{
					instancetype.MemoryAvailable: "1Gi",
				},
				EvictionSoftGracePeriod: map[string]metav1.Duration{
					instancetype.MemoryAvailable: {Duration: 10 * time.Second},
				},
				EvictionMaxPodGracePeriod:   lo.ToPtr(int32(15)),
				ImageGCHighThresholdPercent: lo.ToPtr(int32(30)),
				ImageGCLowThresholdPercent:  lo.ToPtr(int32(20)),
				CPUCFSQuota:                 lo.ToPtr(true),

				SystemReserved: map[string]string{
					string(v1.ResourceCPU):    "200m",
					string(v1.ResourceMemory): "1Gi",
				},
				KubeReserved: map[string]string{
					string(v1.ResourceCPU):    "100m",
					string(v1.ResourceMemory): "500Mi",
				},
				EvictionHard: map[string]string{
					instancetype.MemoryAvailable: "10Mi",
				},
				MaxPods: lo.ToPtr(int32(15)),
			}

			ExpectApplied(ctx, env.Client, nodePool, nodeClass)
			pod := coretest.UnschedulablePod()
			ExpectProvisioned(ctx, env.Client, cluster, cloudProvider, coreProvisioner, pod)
			ExpectScheduled(ctx, env.Client, pod)

<<<<<<< HEAD
			kubeletFlags := ExpectKubeletFlagsPassed()
=======
			customData := ExpectDecodedCustomData(azureEnv)
			expectedFlags := map[string]string{
				"eviction-hard":              "memory.available<750Mi",
				"eviction-soft":              "memory.available<1Gi",
				"eviction-soft-grace-period": "memory.available=10s",
				"max-pods":                   "250", // max pods should always default to 250
				"pods-per-core":              "110",
				"image-gc-low-threshold":     "20",
				"image-gc-high-threshold":    "30",
				"cpu-cfs-quota":              "true",
			}
>>>>>>> b8fa1202

			ExpectKubeletFlags(azureEnv, customData, expectedFlags)
			Expect(customData).To(SatisfyAny( // AKS default
				ContainSubstring("--system-reserved=cpu=0,memory=0"),
				ContainSubstring("--system-reserved=memory=0,cpu=0"),
			))
			Expect(customData).To(SatisfyAny( // AKS calculation based on cpu and memory
				ContainSubstring("--kube-reserved=cpu=100m,memory=1843Mi"),
				ContainSubstring("--kube-reserved=memory=1843Mi,cpu=100m"),
			))
		})
	})

	Context("Unavailable Offerings", func() {
		It("should not allocate a vm in a zone marked as unavailable", func() {
			azureEnv.UnavailableOfferingsCache.MarkUnavailable(ctx, "ZonalAllocationFailure", "Standard_D2_v2", fmt.Sprintf("%s-1", fake.Region), karpv1.CapacityTypeSpot)
			azureEnv.UnavailableOfferingsCache.MarkUnavailable(ctx, "ZonalAllocationFailure", "Standard_D2_v2", fmt.Sprintf("%s-1", fake.Region), karpv1.CapacityTypeOnDemand)
			coretest.ReplaceRequirements(nodePool, karpv1.NodeSelectorRequirementWithMinValues{
				NodeSelectorRequirement: v1.NodeSelectorRequirement{
					Key:      v1.LabelInstanceTypeStable,
					Operator: v1.NodeSelectorOpIn,
					Values:   []string{"Standard_D2_v2"},
				}})

			ExpectApplied(ctx, env.Client, nodePool, nodeClass)
			// Try this 100 times to make sure we don't get a node in eastus-1,
			// we pick from 3 zones so the likelihood of this test passing by chance is 1/3^100
			for i := 0; i < 100; i++ {
				pod := coretest.UnschedulablePod()
				ExpectProvisioned(ctx, env.Client, cluster, cloudProvider, coreProvisioner, pod)
				ExpectScheduled(ctx, env.Client, pod)
				nodes := &v1.NodeList{}
				Expect(env.Client.List(ctx, nodes)).To(Succeed())
				for _, node := range nodes.Items {
					Expect(node.Labels["karpenter.k8s.azure/zone"]).ToNot(Equal(fmt.Sprintf("%s-1", fake.Region)))
					Expect(node.Labels["node.kubernetes.io/instance-type"]).To(Equal("Standard_D2_v2"))

				}
			}

		})

		DescribeTable("Should not return unavailable offerings", func(azEnv *test.Environment) {
			for _, zone := range azEnv.Zones() {
				azEnv.UnavailableOfferingsCache.MarkUnavailable(ctx, "SubscriptionQuotaReached", "Standard_D2_v2", zone, karpv1.CapacityTypeSpot)
				azEnv.UnavailableOfferingsCache.MarkUnavailable(ctx, "SubscriptionQuotaReached", "Standard_D2_v2", zone, karpv1.CapacityTypeOnDemand)
			}
			instanceTypes, err := azEnv.InstanceTypesProvider.List(ctx, nodeClass)
			Expect(err).ToNot(HaveOccurred())

			seeUnavailable := false
			for _, instanceType := range instanceTypes {
				if instanceType.Name == "Standard_D2_v2" {
					// We want to validate we see the offering in the list,
					// but we also expect it to not have any available offerings
					seeUnavailable = true
					Expect(len(instanceType.Offerings.Available())).To(Equal(0))
				} else {
					Expect(len(instanceType.Offerings.Available())).To(Not(Equal(0)))
				}
			}
			// we should see the unavailable offering in the list
			Expect(seeUnavailable).To(BeTrue())
		},
			Entry("zonal", azureEnv),
			Entry("non-zonal", azureEnvNonZonal),
		)

		It("should launch instances in a different zone than preferred", func() {
			azureEnv.UnavailableOfferingsCache.MarkUnavailable(ctx, "ZonalAllocationFailure", "Standard_D2_v2", fmt.Sprintf("%s-1", fake.Region), karpv1.CapacityTypeOnDemand)
			azureEnv.UnavailableOfferingsCache.MarkUnavailable(ctx, "ZonalAllocationFailure", "Standard_D2_v2", fmt.Sprintf("%s-1", fake.Region), karpv1.CapacityTypeSpot)

			ExpectApplied(ctx, env.Client, nodeClass, nodePool)
			pod := coretest.UnschedulablePod(coretest.PodOptions{
				NodeSelector: map[string]string{v1.LabelInstanceTypeStable: "Standard_D2_v2"},
			})
			pod.Spec.Affinity = &v1.Affinity{NodeAffinity: &v1.NodeAffinity{PreferredDuringSchedulingIgnoredDuringExecution: []v1.PreferredSchedulingTerm{
				{
					Weight: 1, Preference: v1.NodeSelectorTerm{MatchExpressions: []v1.NodeSelectorRequirement{
						{Key: v1.LabelTopologyZone, Operator: v1.NodeSelectorOpIn, Values: []string{fmt.Sprintf("%s-1", fake.Region)}},
					}},
				},
			}}}
			ExpectProvisioned(ctx, env.Client, cluster, cloudProvider, coreProvisioner, pod)
			node := ExpectScheduled(ctx, env.Client, pod)
			Expect(node.Labels["karpenter.k8s.azure/zone"]).ToNot(Equal(fmt.Sprintf("%s-1", fake.Region)))
			Expect(node.Labels["node.kubernetes.io/instance-type"]).To(Equal("Standard_D2_v2"))
		})
		It("should launch smaller instances than optimal if larger instance launch results in Insufficient Capacity Error", func() {
			azureEnv.UnavailableOfferingsCache.MarkUnavailable(ctx, "SubscriptionQuotaReached", "Standard_F16s_v2", fmt.Sprintf("%s-1", fake.Region), karpv1.CapacityTypeOnDemand)
			azureEnv.UnavailableOfferingsCache.MarkUnavailable(ctx, "SubscriptionQuotaReached", "Standard_F16s_v2", fmt.Sprintf("%s-1", fake.Region), karpv1.CapacityTypeSpot)
			coretest.ReplaceRequirements(nodePool, karpv1.NodeSelectorRequirementWithMinValues{
				NodeSelectorRequirement: v1.NodeSelectorRequirement{
					Key:      v1.LabelInstanceTypeStable,
					Operator: v1.NodeSelectorOpIn,
					Values:   []string{"Standard_DS2_v2", "Standard_F16s_v2"},
				}})
			pods := []*v1.Pod{}
			for i := 0; i < 2; i++ {
				pods = append(pods, coretest.UnschedulablePod(coretest.PodOptions{
					ResourceRequirements: v1.ResourceRequirements{
						Requests: v1.ResourceList{v1.ResourceCPU: resource.MustParse("1")},
					},
					NodeSelector: map[string]string{
						v1.LabelTopologyZone: fmt.Sprintf("%s-1", fake.Region),
					},
				}))
			}
			// Provisions 2 smaller instances since larger was ICE'd
			ExpectApplied(ctx, env.Client, nodeClass, nodePool)
			ExpectProvisioned(ctx, env.Client, cluster, cloudProvider, coreProvisioner, pods...)

			nodeNames := sets.New[string]()
			for _, pod := range pods {
				node := ExpectScheduled(ctx, env.Client, pod)
				Expect(node.Labels[v1.LabelInstanceTypeStable]).To(Equal("Standard_DS2_v2"))
				nodeNames.Insert(node.Name)
			}
			Expect(nodeNames.Len()).To(Equal(2))
		})
		DescribeTable("should launch instances on later reconciliation attempt with Insufficient Capacity Error Cache expiry",
			func(azureEnv *test.Environment, cluster *state.Cluster, cloudProvider *cloudprovider.CloudProvider, coreProvisioner *provisioning.Provisioner) {
				for _, zone := range azureEnv.Zones() {
					azureEnv.UnavailableOfferingsCache.MarkUnavailable(ctx, "SubscriptionQuotaReached", "Standard_D2_v2", zone, karpv1.CapacityTypeSpot)
					azureEnv.UnavailableOfferingsCache.MarkUnavailable(ctx, "SubscriptionQuotaReached", "Standard_D2_v2", zone, karpv1.CapacityTypeOnDemand)
				}

				ExpectApplied(ctx, env.Client, nodeClass, nodePool)
				pod := coretest.UnschedulablePod(coretest.PodOptions{
					NodeSelector: map[string]string{v1.LabelInstanceTypeStable: "Standard_D2_v2"},
				})
				ExpectProvisioned(ctx, env.Client, cluster, cloudProvider, coreProvisioner, pod)
				ExpectNotScheduled(ctx, env.Client, pod)
				// capacity shortage is over - expire the items from the cache and try again
				azureEnv.UnavailableOfferingsCache.Flush()
				ExpectProvisioned(ctx, env.Client, cluster, cloudProvider, coreProvisioner, pod)
				node := ExpectScheduled(ctx, env.Client, pod)
				Expect(node.Labels).To(HaveKeyWithValue(v1.LabelInstanceTypeStable, "Standard_D2_v2"))
			},
			Entry("zonal", azureEnv, cluster, cloudProvider, coreProvisioner),
			Entry("non-zonal", azureEnvNonZonal, clusterNonZonal, cloudProviderNonZonal, coreProvisionerNonZonal),
		)

		Context("SkuNotAvailable", func() {
			AssertUnavailable := func(sku string, capacityType string) {
				// fake a SKU not available error
				azureEnv.VirtualMachinesAPI.VirtualMachinesBehavior.VirtualMachineCreateOrUpdateBehavior.Error.Set(
					&azcore.ResponseError{ErrorCode: sdkerrors.SKUNotAvailableErrorCode},
				)
				coretest.ReplaceRequirements(nodePool,
					karpv1.NodeSelectorRequirementWithMinValues{
						NodeSelectorRequirement: v1.NodeSelectorRequirement{Key: v1.LabelInstanceTypeStable, Operator: v1.NodeSelectorOpIn, Values: []string{sku}}},
					karpv1.NodeSelectorRequirementWithMinValues{
						NodeSelectorRequirement: v1.NodeSelectorRequirement{Key: karpv1.CapacityTypeLabelKey, Operator: v1.NodeSelectorOpIn, Values: []string{capacityType}}},
				)
				ExpectApplied(ctx, env.Client, nodeClass, nodePool)
				pod := coretest.UnschedulablePod()
				ExpectProvisioned(ctx, env.Client, cluster, cloudProvider, coreProvisioner, pod)
				ExpectNotScheduled(ctx, env.Client, pod)
				for _, zone := range []string{"1", "2", "3"} {
					ExpectUnavailable(azureEnv, sku, zone, capacityType)
				}
			}

			It("should mark SKU as unavailable in all zones for Spot", func() {
				AssertUnavailable("Standard_D2_v2", karpv1.CapacityTypeSpot)
			})

			It("should mark SKU as unavailable in all zones for OnDemand", func() {
				AssertUnavailable("Standard_D2_v2", karpv1.CapacityTypeOnDemand)
			})
		})
	})
	Context("Provider List", func() {
		var instanceTypes corecloudprovider.InstanceTypes
		var err error

		BeforeEach(func() {
			// disable VM memory overhead for simpler capacity testing
			ctx = options.ToContext(ctx, test.Options(test.OptionsFields{
				VMMemoryOverheadPercent: lo.ToPtr[float64](0),
			}))
			instanceTypes, err = azureEnv.InstanceTypesProvider.List(ctx, nodeClass)
			Expect(err).ToNot(HaveOccurred())
		})

		It("should have all the requirements on every sku", func() {
			for _, instanceType := range instanceTypes {
				reqs := instanceType.Requirements

				Expect(reqs.Has(v1.LabelArchStable)).To(BeTrue())
				Expect(reqs.Has(v1.LabelOSStable)).To(BeTrue())
				Expect(reqs.Has(v1.LabelInstanceTypeStable)).To(BeTrue())

				Expect(reqs.Has(v1alpha2.LabelSKUName)).To(BeTrue())

				Expect(reqs.Has(v1alpha2.LabelSKUStoragePremiumCapable)).To(BeTrue())
				Expect(reqs.Has(v1alpha2.LabelSKUEncryptionAtHostSupported)).To(BeTrue())
				Expect(reqs.Has(v1alpha2.LabelSKUAcceleratedNetworking)).To(BeTrue())
				Expect(reqs.Has(v1alpha2.LabelSKUHyperVGeneration)).To(BeTrue())
				Expect(reqs.Has(v1alpha2.LabelSKUStorageEphemeralOSMaxSize)).To(BeTrue())
			}
		})

		It("should have all compute capacity", func() {
			for _, instanceType := range instanceTypes {
				capList := instanceType.Capacity
				Expect(capList).To(HaveKey(v1.ResourceCPU))
				Expect(capList).To(HaveKey(v1.ResourceMemory))
				Expect(capList).To(HaveKey(v1.ResourcePods))
				Expect(capList).To(HaveKey(v1.ResourceEphemeralStorage))
			}
		})

		It("should support individual instance type labels", func() {
			ExpectApplied(ctx, env.Client, nodePool, nodeClass)

			nodeSelector := map[string]string{
				// Well known
				v1.LabelTopologyRegion:      fake.Region,
				karpv1.NodePoolLabelKey:     nodePool.Name,
				v1.LabelTopologyZone:        fmt.Sprintf("%s-1", fake.Region),
				v1.LabelInstanceTypeStable:  "Standard_NC24ads_A100_v4",
				v1.LabelOSStable:            "linux",
				v1.LabelArchStable:          "amd64",
				karpv1.CapacityTypeLabelKey: "on-demand",
				// Well Known to AKS
				v1alpha2.LabelSKUName:                      "Standard_NC24ads_A100_v4",
				v1alpha2.LabelSKUFamily:                    "N",
				v1alpha2.LabelSKUVersion:                   "4",
				v1alpha2.LabelSKUStorageEphemeralOSMaxSize: "53.6870912",
				v1alpha2.LabelSKUAcceleratedNetworking:     "true",
				v1alpha2.LabelSKUEncryptionAtHostSupported: "true",
				v1alpha2.LabelSKUStoragePremiumCapable:     "true",
				v1alpha2.LabelSKUGPUName:                   "A100",
				v1alpha2.LabelSKUGPUManufacturer:           "nvidia",
				v1alpha2.LabelSKUGPUCount:                  "1",
				v1alpha2.LabelSKUCPU:                       "24",
				v1alpha2.LabelSKUMemory:                    "8192",
				v1alpha2.LabelSKUAccelerator:               "A100",
				// Deprecated Labels
				v1.LabelFailureDomainBetaRegion:    fake.Region,
				v1.LabelFailureDomainBetaZone:      fmt.Sprintf("%s-1", fake.Region),
				"beta.kubernetes.io/arch":          "amd64",
				"beta.kubernetes.io/os":            "linux",
				v1.LabelInstanceType:               "Standard_NC24ads_A100_v4",
				"topology.disk.csi.azure.com/zone": fmt.Sprintf("%s-1", fake.Region),
				v1.LabelWindowsBuild:               "window",
				// Cluster Label
				v1alpha2.AKSLabelCluster: "test-cluster",
			}

			// Ensure that we're exercising all well known labels
			Expect(lo.Keys(nodeSelector)).To(ContainElements(append(karpv1.WellKnownLabels.UnsortedList(), lo.Keys(karpv1.NormalizedLabels)...)))

			var pods []*v1.Pod
			for key, value := range nodeSelector {
				pods = append(pods, coretest.UnschedulablePod(coretest.PodOptions{NodeSelector: map[string]string{key: value}}))
			}
			ExpectProvisioned(ctx, env.Client, cluster, cloudProvider, coreProvisioner, pods...)
			for _, pod := range pods {
				ExpectScheduled(ctx, env.Client, pod)
			}
		})
		It("should propagate all values to requirements from skewer", func() {
			var gpuNode *corecloudprovider.InstanceType
			var normalNode *corecloudprovider.InstanceType
			for _, instanceType := range instanceTypes {
				if instanceType.Name == "Standard_D2_v2" {
					normalNode = instanceType
				}
				// #nosec G101
				if instanceType.Name == "Standard_NC24ads_A100_v4" {
					gpuNode = instanceType
				}
			}

			Expect(normalNode.Name).To(Equal("Standard_D2_v2"))
			Expect(gpuNode.Name).To(Equal("Standard_NC24ads_A100_v4"))

			Expect(normalNode.Requirements.Get(v1alpha2.LabelSKUName).Values()).To(ConsistOf("Standard_D2_v2"))
			Expect(gpuNode.Requirements.Get(v1alpha2.LabelSKUName).Values()).To(ConsistOf("Standard_NC24ads_A100_v4"))

			Expect(normalNode.Requirements.Get(v1alpha2.LabelSKUHyperVGeneration).Values()).To(ConsistOf(v1alpha2.HyperVGenerationV1))
			Expect(gpuNode.Requirements.Get(v1alpha2.LabelSKUHyperVGeneration).Values()).To(ConsistOf(v1alpha2.HyperVGenerationV2))

			Expect(gpuNode.Requirements.Get(v1alpha2.LabelSKUAccelerator).Values()).To(ConsistOf("A100"))

			Expect(normalNode.Requirements.Get(v1alpha2.LabelSKUVersion).Values()).To(ConsistOf("2"))
			Expect(gpuNode.Requirements.Get(v1alpha2.LabelSKUVersion).Values()).To(ConsistOf("4"))

			// CPU (requirements and capacity)
			Expect(normalNode.Requirements.Get(v1alpha2.LabelSKUCPU).Values()).To(ConsistOf("2"))
			Expect(normalNode.Capacity.Cpu().Value()).To(Equal(int64(2)))
			Expect(gpuNode.Requirements.Get(v1alpha2.LabelSKUCPU).Values()).To(ConsistOf("24"))
			Expect(gpuNode.Capacity.Cpu().Value()).To(Equal(int64(24)))

			// Memory (requirements and capacity)
			Expect(normalNode.Requirements.Get(v1alpha2.LabelSKUMemory).Values()).To(ConsistOf(fmt.Sprint(7 * 1024))) // 7GiB in MiB
			Expect(normalNode.Capacity.Memory().Value()).To(Equal(int64(7 * 1024 * 1024 * 1024)))                     // 7GiB in bytes
			Expect(gpuNode.Requirements.Get(v1alpha2.LabelSKUMemory).Values()).To(ConsistOf(fmt.Sprint(220 * 1024)))  // 220GiB in MiB
			Expect(gpuNode.Capacity.Memory().Value()).To(Equal(int64(220 * 1024 * 1024 * 1024)))                      // 220GiB in bytes

			// GPU -- Number of GPUs
			gpuQuantity, ok := gpuNode.Capacity["nvidia.com/gpu"]
			Expect(ok).To(BeTrue(), "Expected nvidia.com/gpu to be present in capacity")
			Expect(gpuQuantity.Value()).To(Equal(int64(1)))

			gpuQuantityNonGPU, ok := normalNode.Capacity["nvidia.com/gpu"]
			Expect(ok).To(BeTrue(), "Expected nvidia.com/gpu to be present in capacity, and be zero")
			Expect(gpuQuantityNonGPU.Value()).To(Equal(int64(0)))
		})
	})

	Context("ImageProvider + Image Family", func() {
		DescribeTable("should select the right image for a given instance type",
			func(instanceType string, imageFamily string, expectedImageDefinition string, expectedGalleryURL string) {
				nodeClass.Spec.ImageFamily = lo.ToPtr(imageFamily)
				coretest.ReplaceRequirements(nodePool, karpv1.NodeSelectorRequirementWithMinValues{
					NodeSelectorRequirement: v1.NodeSelectorRequirement{
						Key:      v1.LabelInstanceTypeStable,
						Operator: v1.NodeSelectorOpIn,
						Values:   []string{instanceType},
					}})
				nodePool.Spec.Template.Spec.NodeClassRef = &karpv1.NodeClassReference{Name: nodeClass.Name}
				ExpectApplied(ctx, env.Client, nodePool, nodeClass)
				pod := coretest.UnschedulablePod(coretest.PodOptions{})
				ExpectProvisioned(ctx, env.Client, cluster, cloudProvider, coreProvisioner, pod)
				ExpectScheduled(ctx, env.Client, pod)

				Expect(azureEnv.VirtualMachinesAPI.VirtualMachineCreateOrUpdateBehavior.CalledWithInput.Len()).To(Equal(1))
				vm := azureEnv.VirtualMachinesAPI.VirtualMachineCreateOrUpdateBehavior.CalledWithInput.Pop().VM
				Expect(vm.Properties.StorageProfile.ImageReference).ToNot(BeNil())
				Expect(vm.Properties.StorageProfile.ImageReference.CommunityGalleryImageID).ToNot(BeNil())
				parts := strings.Split(*vm.Properties.StorageProfile.ImageReference.CommunityGalleryImageID, "/")
				Expect(parts[2]).To(Equal(expectedGalleryURL))
				Expect(parts[4]).To(Equal(expectedImageDefinition))

				// Need to reset env since we are doing these nested tests
				cluster.Reset()
				azureEnv.Reset()
			},
			Entry("Gen2, Gen1 instance type with AKSUbuntu image family",
				"Standard_D2_v5", v1alpha2.Ubuntu2204ImageFamily, imagefamily.Ubuntu2204Gen2CommunityImage, imagefamily.AKSUbuntuPublicGalleryURL),
			Entry("Gen1 instance type with AKSUbuntu image family",
				"Standard_D2_v3", v1alpha2.Ubuntu2204ImageFamily, imagefamily.Ubuntu2204Gen1CommunityImage, imagefamily.AKSUbuntuPublicGalleryURL),
			Entry("ARM instance type with AKSUbuntu image family",
				"Standard_D16plds_v5", v1alpha2.Ubuntu2204ImageFamily, imagefamily.Ubuntu2204Gen2ArmCommunityImage, imagefamily.AKSUbuntuPublicGalleryURL),
			Entry("Gen2 instance type with AzureLinux image family",
				"Standard_D2_v5", v1alpha2.AzureLinuxImageFamily, imagefamily.AzureLinuxGen2CommunityImage, imagefamily.AKSAzureLinuxPublicGalleryURL),
			Entry("Gen1 instance type with AzureLinux image family",
				"Standard_D2_v3", v1alpha2.AzureLinuxImageFamily, imagefamily.AzureLinuxGen1CommunityImage, imagefamily.AKSAzureLinuxPublicGalleryURL),
			Entry("ARM instance type with AzureLinux image family",
				"Standard_D16plds_v5", v1alpha2.AzureLinuxImageFamily, imagefamily.AzureLinuxGen2ArmCommunityImage, imagefamily.AKSAzureLinuxPublicGalleryURL),
		)
	})
	Context("Instance Types", func() {
		It("should support provisioning with no labels", func() {
			ExpectApplied(ctx, env.Client, nodePool, nodeClass)
			pod := coretest.UnschedulablePod(coretest.PodOptions{})
			ExpectProvisioned(ctx, env.Client, cluster, cloudProvider, coreProvisioner, pod)
			ExpectScheduled(ctx, env.Client, pod)
		})
		It("should have VM identity set", func() {
			ctx = options.ToContext(
				ctx,
				test.Options(test.OptionsFields{
					NodeIdentities: []string{
						"/subscriptions/1234/resourceGroups/mcrg/providers/Microsoft.ManagedIdentity/userAssignedIdentities/myid1",
						"/subscriptions/1234/resourceGroups/mcrg/providers/Microsoft.ManagedIdentity/userAssignedIdentities/myid2",
					},
				}))

			ExpectApplied(ctx, env.Client, nodePool, nodeClass)
			pod := coretest.UnschedulablePod()
			ExpectProvisioned(ctx, env.Client, cluster, cloudProvider, coreProvisioner, pod)
			ExpectScheduled(ctx, env.Client, pod)

			Expect(azureEnv.VirtualMachinesAPI.VirtualMachineCreateOrUpdateBehavior.CalledWithInput.Len()).To(Equal(1))
			vm := azureEnv.VirtualMachinesAPI.VirtualMachineCreateOrUpdateBehavior.CalledWithInput.Pop().VM
			Expect(vm.Identity).ToNot(BeNil())

			Expect(lo.FromPtr(vm.Identity.Type)).To(Equal(armcompute.ResourceIdentityTypeUserAssigned))
			Expect(vm.Identity.UserAssignedIdentities).ToNot(BeNil())
			Expect(vm.Identity.UserAssignedIdentities).To(HaveLen(2))
			Expect(vm.Identity.UserAssignedIdentities).To(HaveKey("/subscriptions/1234/resourceGroups/mcrg/providers/Microsoft.ManagedIdentity/userAssignedIdentities/myid1"))
			Expect(vm.Identity.UserAssignedIdentities).To(HaveKey("/subscriptions/1234/resourceGroups/mcrg/providers/Microsoft.ManagedIdentity/userAssignedIdentities/myid2"))
		})
		Context("VM Profile", func() {
			It("should have OS disk and network interface set to auto-delete", func() {
				ExpectApplied(ctx, env.Client, nodePool, nodeClass)
				pod := coretest.UnschedulablePod()
				ExpectProvisioned(ctx, env.Client, cluster, cloudProvider, coreProvisioner, pod)
				ExpectScheduled(ctx, env.Client, pod)

				Expect(azureEnv.VirtualMachinesAPI.VirtualMachineCreateOrUpdateBehavior.CalledWithInput.Len()).To(Equal(1))
				vm := azureEnv.VirtualMachinesAPI.VirtualMachineCreateOrUpdateBehavior.CalledWithInput.Pop().VM
				Expect(vm.Properties).ToNot(BeNil())

				Expect(vm.Properties.StorageProfile).ToNot(BeNil())
				Expect(vm.Properties.StorageProfile.OSDisk).ToNot(BeNil())
				osDiskDeleteOption := vm.Properties.StorageProfile.OSDisk.DeleteOption
				Expect(osDiskDeleteOption).ToNot(BeNil())
				Expect(lo.FromPtr(osDiskDeleteOption)).To(Equal(armcompute.DiskDeleteOptionTypesDelete))

				Expect(vm.Properties.StorageProfile.ImageReference).ToNot(BeNil())

				for _, nic := range vm.Properties.NetworkProfile.NetworkInterfaces {
					nicDeleteOption := nic.Properties.DeleteOption
					Expect(nicDeleteOption).To(Not(BeNil()))
					Expect(lo.FromPtr(nicDeleteOption)).To(Equal(armcompute.DeleteOptionsDelete))
				}
			})
			It("should not create unneeded secondary ips for azure cni with overlay", func() {
				ExpectApplied(ctx, env.Client, nodePool, nodeClass)
				pod := coretest.UnschedulablePod()
				ExpectProvisioned(ctx, env.Client, cluster, cloudProvider, coreProvisioner, pod)
				ExpectScheduled(ctx, env.Client, pod)

				Expect(azureEnv.VirtualMachinesAPI.VirtualMachineCreateOrUpdateBehavior.CalledWithInput.Len()).To(Equal(1))
				vm := azureEnv.VirtualMachinesAPI.VirtualMachineCreateOrUpdateBehavior.CalledWithInput.Pop().VM
				Expect(vm.Properties).ToNot(BeNil())

				Expect(vm.Properties.StorageProfile.ImageReference).ToNot(BeNil())
				Expect(len(vm.Properties.NetworkProfile.NetworkInterfaces)).To(Equal(1))
				Expect(lo.FromPtr(vm.Properties.NetworkProfile.NetworkInterfaces[0].Properties.Primary)).To(BeTrue())

				Expect(azureEnv.NetworkInterfacesAPI.NetworkInterfacesCreateOrUpdateBehavior.CalledWithInput.Len()).To(Equal(1))
				nic := azureEnv.NetworkInterfacesAPI.NetworkInterfacesCreateOrUpdateBehavior.CalledWithInput.Pop().Interface
				Expect(nic.Properties).ToNot(BeNil())

				Expect(len(nic.Properties.IPConfigurations)).To(Equal(1))
			})
		})
	})

	Context("GPU Workloads + Nodes", func() {
		It("should schedule non-GPU pod onto the cheapest non-GPU capable node", func() {
			ExpectApplied(ctx, env.Client, nodePool, nodeClass)
			pod := coretest.UnschedulablePod(coretest.PodOptions{})
			ExpectProvisioned(ctx, env.Client, cluster, cloudProvider, coreProvisioner, pod)
			ExpectScheduled(ctx, env.Client, pod)

			Expect(azureEnv.VirtualMachinesAPI.VirtualMachineCreateOrUpdateBehavior.CalledWithInput.Len()).To(Equal(1))
			vm := azureEnv.VirtualMachinesAPI.VirtualMachineCreateOrUpdateBehavior.CalledWithInput.Pop().VM
			Expect(vm.Properties).ToNot(BeNil())
			Expect(vm.Properties.HardwareProfile).ToNot(BeNil())
			Expect(utils.IsNvidiaEnabledSKU(string(*vm.Properties.HardwareProfile.VMSize))).To(BeFalse())

			clusterNodes := cluster.Nodes()
			node := clusterNodes[0]
			if node.Name() == pod.Spec.NodeName {
				nodeLabels := node.Labels()
				Expect(nodeLabels).To(HaveKeyWithValue("karpenter.k8s.azure/sku-gpu-count", "0"))
			}
		})

		It("should schedule GPU pod on GPU capable node", func() {
			ExpectApplied(ctx, env.Client, nodePool, nodeClass)
			pod := coretest.UnschedulablePod(coretest.PodOptions{
				ObjectMeta: metav1.ObjectMeta{
					Name: "samples-tf-mnist-demo",
					Labels: map[string]string{
						"app": "samples-tf-mnist-demo",
					},
				},
				Image: "mcr.microsoft.com/azuredocs/samples-tf-mnist-demo:gpu",
				ResourceRequirements: v1.ResourceRequirements{
					Limits: v1.ResourceList{
						"nvidia.com/gpu": resource.MustParse("1"),
					},
				},
				RestartPolicy: v1.RestartPolicy("OnFailure"),
				Tolerations: []v1.Toleration{
					{
						Key:      "sku",
						Operator: v1.TolerationOpEqual,
						Value:    "gpu",
						Effect:   v1.TaintEffectNoSchedule,
					},
				},
			})

			ExpectProvisioned(ctx, env.Client, cluster, cloudProvider, coreProvisioner, pod)
			ExpectScheduled(ctx, env.Client, pod)

			// Verify that the node has the GPU label set that the pod was scheduled on
			clusterNodes := cluster.Nodes()
			Expect(clusterNodes).ToNot(BeEmpty())
			Expect(len(clusterNodes)).To(Equal(1))
			node := clusterNodes[0]
			Expect(node.Node.Status.Allocatable).To(HaveKeyWithValue(v1.ResourceName("nvidia.com/gpu"), resource.MustParse("1")))

			if node.Name() == pod.Spec.NodeName {
				nodeLabels := node.Labels()

				Expect(nodeLabels).To(HaveKeyWithValue("karpenter.k8s.azure/sku-gpu-name", "A100"))
				Expect(nodeLabels).To(HaveKeyWithValue("karpenter.k8s.azure/sku-gpu-manufacturer", v1alpha2.ManufacturerNvidia))
				Expect(nodeLabels).To(HaveKeyWithValue("karpenter.k8s.azure/sku-gpu-count", "1"))

			}
		})
	})

	Context("Bootstrap", func() {
		var (
			kubeletFlags          string
			decodedString         string
			minorVersion          uint64
			credentialProviderURL string
		)
		BeforeEach(func() {
			ExpectApplied(ctx, env.Client, nodePool, nodeClass)
			pod := coretest.UnschedulablePod()
			ExpectProvisioned(ctx, env.Client, cluster, cloudProvider, coreProvisioner, pod)
			ExpectScheduled(ctx, env.Client, pod)
			kubeletFlags = ExpectKubeletFlagsPassed()

			k8sVersion, err := azureEnv.ImageProvider.KubeServerVersion(ctx)
			Expect(err).To(BeNil())
			minorVersion = semver.MustParse(k8sVersion).Minor
			credentialProviderURL = bootstrap.CredentialProviderURL(k8sVersion, "amd64")
		})

		It("should include or exclude --keep-terminated-pod-volumes based on kubelet version", func() {
			if minorVersion < 31 {
				Expect(kubeletFlags).To(ContainSubstring("--keep-terminated-pod-volumes"))
			} else {
				Expect(kubeletFlags).ToNot(ContainSubstring("--keep-terminated-pod-volumes"))
			}
		})

		It("should include correct flags and credential provider URL when CredentialProviderURL is not empty", func() {
			if credentialProviderURL != "" {
				Expect(kubeletFlags).ToNot(ContainSubstring("--azure-container-registry-config"))
				Expect(kubeletFlags).To(ContainSubstring("--image-credential-provider-config=/var/lib/kubelet/credential-provider-config.yaml"))
				Expect(kubeletFlags).To(ContainSubstring("--image-credential-provider-bin-dir=/var/lib/kubelet/credential-provider"))
				Expect(decodedString).To(ContainSubstring(credentialProviderURL))
			}
		})

		It("should include correct flags when CredentialProviderURL is empty", func() {
			if credentialProviderURL == "" {
				Expect(kubeletFlags).To(ContainSubstring("--azure-container-registry-config"))
				Expect(kubeletFlags).ToNot(ContainSubstring("--image-credential-provider-config"))
				Expect(kubeletFlags).ToNot(ContainSubstring("--image-credential-provider-bin-dir"))
			}
		})

		It("should include karpenter.sh/unregistered taint", func() {
			Expect(kubeletFlags).To(ContainSubstring("--register-with-taints=" + karpv1.UnregisteredNoExecuteTaint.ToString()))
		})
	})
	Context("LoadBalancer", func() {
		resourceGroup := "test-resourceGroup"

		It("should include loadbalancer backend pools the allocated VMs", func() {
			standardLB := test.MakeStandardLoadBalancer(resourceGroup, loadbalancer.SLBName, true)
			internalLB := test.MakeStandardLoadBalancer(resourceGroup, loadbalancer.InternalSLBName, false)

			azureEnv.LoadBalancersAPI.LoadBalancers.Store(standardLB.ID, standardLB)
			azureEnv.LoadBalancersAPI.LoadBalancers.Store(internalLB.ID, internalLB)

			ExpectApplied(ctx, env.Client, nodePool, nodeClass)
			pod := coretest.UnschedulablePod()
			ExpectProvisioned(ctx, env.Client, cluster, cloudProvider, coreProvisioner, pod)
			ExpectScheduled(ctx, env.Client, pod)

			Expect(azureEnv.VirtualMachinesAPI.VirtualMachineCreateOrUpdateBehavior.CalledWithInput.Len()).To(Equal(1))
			iface := azureEnv.NetworkInterfacesAPI.NetworkInterfacesCreateOrUpdateBehavior.CalledWithInput.Pop().Interface

			Expect(iface.Properties.IPConfigurations).ToNot(BeEmpty())
			Expect(lo.FromPtr(iface.Properties.IPConfigurations[0].Properties.Primary)).To(Equal(true))

			backendPools := iface.Properties.IPConfigurations[0].Properties.LoadBalancerBackendAddressPools
			Expect(backendPools).To(HaveLen(3))
			Expect(lo.FromPtr(backendPools[0].ID)).To(Equal("/subscriptions/subscriptionID/resourceGroups/test-resourceGroup/providers/Microsoft.Network/loadBalancers/kubernetes/backendAddressPools/kubernetes"))
			Expect(lo.FromPtr(backendPools[1].ID)).To(Equal("/subscriptions/subscriptionID/resourceGroups/test-resourceGroup/providers/Microsoft.Network/loadBalancers/kubernetes/backendAddressPools/aksOutboundBackendPool"))
			Expect(lo.FromPtr(backendPools[2].ID)).To(Equal("/subscriptions/subscriptionID/resourceGroups/test-resourceGroup/providers/Microsoft.Network/loadBalancers/kubernetes-internal/backendAddressPools/kubernetes"))
		})
	})

	Context("Zone-aware provisioning", func() {
		It("should launch in the NodePool-requested zone", func() {
			zone, vmZone := "eastus-3", "3"
			nodePool.Spec.Template.Spec.Requirements = []karpv1.NodeSelectorRequirementWithMinValues{
				{NodeSelectorRequirement: v1.NodeSelectorRequirement{Key: karpv1.CapacityTypeLabelKey, Operator: v1.NodeSelectorOpIn, Values: []string{karpv1.CapacityTypeSpot, karpv1.CapacityTypeOnDemand}}},
				{NodeSelectorRequirement: v1.NodeSelectorRequirement{Key: v1.LabelTopologyZone, Operator: v1.NodeSelectorOpIn, Values: []string{zone}}},
			}
			ExpectApplied(ctx, env.Client, nodePool, nodeClass)
			pod := coretest.UnschedulablePod()
			ExpectProvisioned(ctx, env.Client, cluster, cloudProvider, coreProvisioner, pod)
			node := ExpectScheduled(ctx, env.Client, pod)
			Expect(node.Labels).To(HaveKeyWithValue(v1alpha2.AlternativeLabelTopologyZone, zone))

			vm := azureEnv.VirtualMachinesAPI.VirtualMachineCreateOrUpdateBehavior.CalledWithInput.Pop().VM
			Expect(vm).NotTo(BeNil())
			Expect(vm.Zones).To(ConsistOf(&vmZone))
		})
		It("should support provisioning in non-zonal regions", func() {
			ExpectApplied(ctx, env.Client, nodePool, nodeClass)
			pod := coretest.UnschedulablePod()
			ExpectProvisioned(ctx, env.Client, clusterNonZonal, cloudProviderNonZonal, coreProvisionerNonZonal, pod)
			ExpectScheduled(ctx, env.Client, pod)

			Expect(azureEnvNonZonal.VirtualMachinesAPI.VirtualMachineCreateOrUpdateBehavior.CalledWithInput.Len()).To(Equal(1))
			vm := azureEnvNonZonal.VirtualMachinesAPI.VirtualMachineCreateOrUpdateBehavior.CalledWithInput.Pop().VM
			Expect(vm.Zones).To(BeEmpty())
		})
		It("should support provisioning non-zonal instance types in zonal regions", func() {
			coretest.ReplaceRequirements(nodePool, karpv1.NodeSelectorRequirementWithMinValues{
				NodeSelectorRequirement: v1.NodeSelectorRequirement{
					Key:      v1.LabelInstanceTypeStable,
					Operator: v1.NodeSelectorOpIn,
					Values:   []string{"Standard_NC6s_v3"},
				}})
			ExpectApplied(ctx, env.Client, nodePool, nodeClass)

			pod := coretest.UnschedulablePod()
			ExpectProvisioned(ctx, env.Client, cluster, cloudProvider, coreProvisioner, pod)

			node := ExpectScheduled(ctx, env.Client, pod)
			Expect(node.Labels).To(HaveKeyWithValue(v1alpha2.AlternativeLabelTopologyZone, ""))

			Expect(azureEnv.VirtualMachinesAPI.VirtualMachineCreateOrUpdateBehavior.CalledWithInput.Len()).To(Equal(1))
			vm := azureEnv.VirtualMachinesAPI.VirtualMachineCreateOrUpdateBehavior.CalledWithInput.Pop().VM
			Expect(vm.Zones).To(BeEmpty())
		})
	})
})

var _ = Describe("Tax Calculator", func() {
	Context("KubeReservedResources", func() {
		It("should have 4 cores, 7GiB", func() {
			cpus := int64(4) // 4 cores
			memory := 7.0    // 7 GiB
			expectedCPU := "140m"
			expectedMemory := "1638Mi"

			resources := instancetype.KubeReservedResources(cpus, memory)
			gotCPU := resources[v1.ResourceCPU]
			gotMemory := resources[v1.ResourceMemory]

			Expect(gotCPU.String()).To(Equal(expectedCPU))
			Expect(gotMemory.String()).To(Equal(expectedMemory))
		})

		It("should have 2 cores, 8GiB", func() {
			cpus := int64(2) // 2 cores
			memory := 8.0    // 8 GiB
			expectedCPU := "100m"
			expectedMemory := "1843Mi"

			resources := instancetype.KubeReservedResources(cpus, memory)
			gotCPU := resources[v1.ResourceCPU]
			gotMemory := resources[v1.ResourceMemory]

			Expect(gotCPU.String()).To(Equal(expectedCPU))
			Expect(gotMemory.String()).To(Equal(expectedMemory))
		})

		It("should have 3 cores, 64GiB", func() {
			cpus := int64(3) // 3 cores
			memory := 64.0   // 64 GiB
			expectedCPU := "120m"
			expectedMemory := "5611Mi"

			resources := instancetype.KubeReservedResources(cpus, memory)
			gotCPU := resources[v1.ResourceCPU]
			gotMemory := resources[v1.ResourceMemory]

			Expect(gotCPU.String()).To(Equal(expectedCPU))
			Expect(gotMemory.String()).To(Equal(expectedMemory))
		})
	})
})

func createSDKErrorBody(code, message string) io.ReadCloser {
	return io.NopCloser(bytes.NewReader([]byte(fmt.Sprintf(`{"error":{"code": "%s", "message": "%s"}}`, code, message))))
}

func ExpectKubeletFlagsPassed() string {
	GinkgoHelper()
	Expect(azureEnv.VirtualMachinesAPI.VirtualMachineCreateOrUpdateBehavior.CalledWithInput.Len()).To(Equal(1))
	vm := azureEnv.VirtualMachinesAPI.VirtualMachineCreateOrUpdateBehavior.CalledWithInput.Pop().VM
	customData := *vm.Properties.OSProfile.CustomData
	Expect(customData).ToNot(BeNil())
	decodedBytes, err := base64.StdEncoding.DecodeString(customData)
	Expect(err).To(Succeed())
	decodedString := string(decodedBytes[:])
	return decodedString[strings.Index(decodedString, "KUBELET_FLAGS=")+len("KUBELET_FLAGS=") : strings.Index(decodedString, "KUBELET_NODE_LABELS")]
}<|MERGE_RESOLUTION|>--- conflicted
+++ resolved
@@ -477,9 +477,6 @@
 			pod := coretest.UnschedulablePod()
 			ExpectProvisioned(ctx, env.Client, cluster, cloudProvider, coreProvisioner, pod)
 			ExpectScheduled(ctx, env.Client, pod)
-<<<<<<< HEAD
-			kubeletFlags := ExpectKubeletFlagsPassed()
-=======
 
 			customData := ExpectDecodedCustomData(azureEnv)
 
@@ -493,7 +490,6 @@
 				"image-gc-high-threshold":    "30",
 				"cpu-cfs-quota":              "true",
 			}
->>>>>>> b8fa1202
 
 			ExpectKubeletFlags(azureEnv, customData, expectedFlags)
 			Expect(customData).To(SatisfyAny( // AKS default
@@ -555,11 +551,6 @@
 			pod := coretest.UnschedulablePod()
 			ExpectProvisioned(ctx, env.Client, cluster, cloudProvider, coreProvisioner, pod)
 			ExpectScheduled(ctx, env.Client, pod)
-<<<<<<< HEAD
-			kubeletFlags := ExpectKubeletFlagsPassed()
-
-			Expect(kubeletFlags).To(SatisfyAny( // AKS default
-=======
 
 			customData := ExpectDecodedCustomData(azureEnv)
 			expectedFlags := map[string]string{
@@ -574,7 +565,6 @@
 			}
 			ExpectKubeletFlags(azureEnv, customData, expectedFlags)
 			Expect(customData).To(SatisfyAny( // AKS default
->>>>>>> b8fa1202
 				ContainSubstring("--system-reserved=cpu=0,memory=0"),
 				ContainSubstring("--system-reserved=memory=0,cpu=0"),
 			))
@@ -616,9 +606,6 @@
 			ExpectProvisioned(ctx, env.Client, cluster, cloudProvider, coreProvisioner, pod)
 			ExpectScheduled(ctx, env.Client, pod)
 
-<<<<<<< HEAD
-			kubeletFlags := ExpectKubeletFlagsPassed()
-=======
 			customData := ExpectDecodedCustomData(azureEnv)
 			expectedFlags := map[string]string{
 				"eviction-hard":              "memory.available<750Mi",
@@ -630,7 +617,6 @@
 				"image-gc-high-threshold":    "30",
 				"cpu-cfs-quota":              "true",
 			}
->>>>>>> b8fa1202
 
 			ExpectKubeletFlags(azureEnv, customData, expectedFlags)
 			Expect(customData).To(SatisfyAny( // AKS default
