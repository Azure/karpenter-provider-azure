--- conflicted
+++ resolved
@@ -25,11 +25,7 @@
 	"strings"
 	"testing"
 
-<<<<<<< HEAD
-=======
 	"github.com/awslabs/operatorpkg/object"
-	"github.com/awslabs/operatorpkg/status"
->>>>>>> 06fe8d7b
 	"github.com/blang/semver/v4"
 	. "github.com/onsi/ginkgo/v2"
 	. "github.com/onsi/gomega"
@@ -413,16 +409,8 @@
 		It("should use ephemeral disk if supported, and set disk size to OSDiskSizeGB from node class", func() {
 			// Create a Nodepool that selects a sku that supports ephemeral
 			// SKU Standard_D64s_v3 has 1600GB of CacheDisk space, so we expect we can create an ephemeral disk with size 256GB
-<<<<<<< HEAD
-			nodeClass = test.AKSNodeClass()
-			test.ApplyDefaultStatus(nodeClass, env)
-			nodeClass.Spec.OSDiskSizeGB = lo.ToPtr[int32](256)
-			np := coretest.NodePool()
-			np.Spec.Template.Spec.Requirements = append(np.Spec.Template.Spec.Requirements, karpv1.NodeSelectorRequirementWithMinValues{
-=======
 			nodeClass.Spec.OSDiskSizeGB = lo.ToPtr[int32](256)
 			nodePool.Spec.Template.Spec.Requirements = append(nodePool.Spec.Template.Spec.Requirements, karpv1.NodeSelectorRequirementWithMinValues{
->>>>>>> 06fe8d7b
 				NodeSelectorRequirement: v1.NodeSelectorRequirement{
 					Key:      "node.kubernetes.io/instance-type",
 					Operator: v1.NodeSelectorOpIn,
