--- conflicted
+++ resolved
@@ -283,10 +283,7 @@
 	}
 
 	skus := cache.List(ctx, skewer.IncludesFilter(GetKarpenterWorkingSKUs()))
-<<<<<<< HEAD
-=======
 	log.FromContext(ctx).V(1).Info("discovered SKUs", "skuCount", len(skus))
->>>>>>> aa46b59e
 	for i := range skus {
 		vmsize, err := skus[i].GetVMSize()
 		if err != nil {
