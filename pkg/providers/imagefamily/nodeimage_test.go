--- conflicted
+++ resolved
@@ -135,12 +135,8 @@
 
 			foundImages, err := nodeImageProvider.List(ctx, nodeClass)
 			Expect(err).ToNot(HaveOccurred())
-<<<<<<< HEAD
-			Expect(foundImages).To(ContainElements(getExpectedTestCIGImages(*nodeClass.Spec.ImageFamily, sigImageVersion, kubernetesVersion)))
-=======
 			azLinuxImages := getExpectedTestCIGImages(*nodeClass.Spec.ImageFamily, cigImageVersion, kubernetesVersion)
 			Expect(foundImages).To(ContainElements(azLinuxImages))
->>>>>>> 3bee5083
 		})
 
 		It("should match expected images for AzureLinux with version < 1.32", func() {
@@ -149,12 +145,8 @@
 
 			foundImages, err := nodeImageProvider.List(ctx, nodeClass)
 			Expect(err).ToNot(HaveOccurred())
-<<<<<<< HEAD
-			Expect(foundImages).To(ContainElements(getExpectedTestCIGImages(*nodeClass.Spec.ImageFamily, cigImageVersion, "1.31.0")))
-=======
 			azLinuxV2Images := getExpectedTestCIGImages(*nodeClass.Spec.ImageFamily, cigImageVersion, "1.31.0")
 			Expect(foundImages).To(ContainElements(azLinuxV2Images))
->>>>>>> 3bee5083
 		})
 
 		It("should match expected images for AzureLinux with version >= 1.32", func() {
@@ -163,12 +155,8 @@
 
 			foundImages, err := nodeImageProvider.List(ctx, nodeClass)
 			Expect(err).ToNot(HaveOccurred())
-<<<<<<< HEAD
-			Expect(foundImages).To(ContainElements(getExpectedTestCIGImages(*nodeClass.Spec.ImageFamily, cigImageVersion, "1.32.0")))
-=======
 			azLinuxV3Images := getExpectedTestCIGImages(*nodeClass.Spec.ImageFamily, cigImageVersion, "1.32.0")
 			Expect(foundImages).To(ContainElements(azLinuxV3Images))
->>>>>>> 3bee5083
 		})
 	})
 
