--- conflicted
+++ resolved
@@ -130,10 +130,6 @@
 var (
 	enabledFeatureState  = getFeatureState(true)
 	disabledFeatureState = getFeatureState(false)
-<<<<<<< HEAD
-=======
-	defaultBoolFalse     = false
->>>>>>> d7c3b59f
 
 	// Config item types classified by code:
 	//
@@ -260,15 +256,9 @@
 			CustomSecureTlsBootstrapAppserverAppid: "",
 		},
 		CustomLinuxOsConfig: &nbcontractv1.CustomLinuxOSConfig{
-<<<<<<< HEAD
-			SwapFileSize:               to.Int32Ptr(0), // td
-			TransparentHugepageSupport: ptr.String(""), // cd
-			TransparentDefrag:          ptr.String(""), // cd
-=======
 			SwapFileSize:               0,  // td
 			TransparentHugepageSupport: "", // cd
 			TransparentDefrag:          "", // cd
->>>>>>> d7c3b59f
 		},
 		KubeletConfig: &nbcontractv1.KubeletConfig{
 			KubeletClientKey:         "",                  // -
