--- conflicted
+++ resolved
@@ -34,10 +34,7 @@
 	"text/template"
 
 	nbcontractv1 "github.com/Azure/agentbaker/pkg/proto/nbcontract/v1"
-<<<<<<< HEAD
 	"github.com/Azure/karpenter-provider-azure/pkg/utils"
-	"github.com/samber/lo"
-=======
 	"github.com/blang/semver"
 )
 
@@ -52,7 +49,6 @@
 	dhcpV6ServiceCSEScriptFilepath       = "/etc/systemd/system/dhcpv6.service"
 	dhcpV6ConfigCSEScriptFilepath        = "/opt/azure/containers/enable-dhcpv6.sh"
 	initAKSCustomCloudFilepath           = "/opt/azure/containers/init-aks-custom-cloud.sh"
->>>>>>> d7c3b59f
 )
 
 var (
@@ -91,14 +87,6 @@
 		"getIsKrustlet":                             getIsKrustlet,
 		"getEnsureNoDupePromiscuousBridge":          getEnsureNoDupePromiscuousBridge,
 		"getHasSearchDomain":                        getHasSearchDomain,
-<<<<<<< HEAD
-		"getExcludeMasterFromStandardLB":            getExcludeMasterFromStandardLB,
-		"getMaxLBRuleCount":                         getMaxLBRuleCount,
-		"getGpuNode":                                getGpuNode,
-		"getGpuImageSha":                            getGpuImageSha,
-		"getGpuDriverVersion":                       getGpuDriverVersion,
-		"getIsSgxEnabledSKU":                        getIsSgxEnabledSKU,
-=======
 		"getCSEHelpersFilepath":                     getCSEHelpersFilepath,
 		"getCSEDistroHelpersFilepath":               getCSEDistroHelpersFilepath,
 		"getCSEInstallFilepath":                     getCSEInstallFilepath,
@@ -112,7 +100,12 @@
 		"getShouldConfigSwapFile":                   getShouldConfigSwapFile,
 		"createSortedKeyValueStringPairs":           createSortedKeyValuePairs[string],
 		"createSortedKeyValueInt32Pairs":            createSortedKeyValuePairs[int32],
->>>>>>> d7c3b59f
+		"getExcludeMasterFromStandardLB":            getExcludeMasterFromStandardLB,
+		"getMaxLBRuleCount":                         getMaxLBRuleCount,
+		"getGpuNode":                                getGpuNode,
+		"getGpuImageSha":                            getGpuImageSha,
+		"getGpuDriverVersion":                       getGpuDriverVersion,
+		"getIsSgxEnabledSKU":                        getIsSgxEnabledSKU,
 	}
 }
 
@@ -286,41 +279,6 @@
 	return false
 }
 
-<<<<<<< HEAD
-func getExcludeMasterFromStandardLB(lb *nbcontractv1.LoadBalancerConfig) bool {
-	if lb == nil || lb.ExcludeMasterFromStandardLoadBalancer == nil {
-		return true
-	}
-	return lb.GetExcludeMasterFromStandardLoadBalancer()
-}
-
-func getMaxLBRuleCount(lb *nbcontractv1.LoadBalancerConfig) int32 {
-	if lb == nil || lb.MaxLoadBalancerRuleCount == nil {
-		return int32(148)
-	}
-	return lb.GetMaxLoadBalancerRuleCount()
-}
-
-func getGpuNode(vmSize string) bool {
-	return utils.IsNvidiaEnabledSKU(vmSize)
-}
-
-func getGpuImageSha(vmSize string) string {
-	return utils.GetAKSGPUImageSHA(vmSize)
-}
-
-func getGpuDriverVersion(vmSize string) string {
-	return utils.GetGPUDriverVersion(vmSize)
-}
-
-// IsSgxEnabledSKU determines if an VM SKU has SGX driver support.
-func getIsSgxEnabledSKU(vmSize string) bool {
-	switch vmSize {
-	case "Standard_DC2s", "Standard_DC4s":
-		return true
-	}
-	return false
-=======
 func getCSEHelpersFilepath() string {
 	return cseHelpersScriptFilepath
 }
@@ -576,5 +534,39 @@
 // getShouldConfigSwapFile returns true if the filesize is greater than 0.
 func getShouldConfigSwapFile(filesize int32) bool {
 	return filesize > 0
->>>>>>> d7c3b59f
+}
+
+func getExcludeMasterFromStandardLB(lb *nbcontractv1.LoadBalancerConfig) bool {
+	if lb == nil || lb.ExcludeMasterFromStandardLoadBalancer == nil {
+		return true
+	}
+	return lb.GetExcludeMasterFromStandardLoadBalancer()
+}
+
+func getMaxLBRuleCount(lb *nbcontractv1.LoadBalancerConfig) int32 {
+	if lb == nil || lb.MaxLoadBalancerRuleCount == nil {
+		return int32(148)
+	}
+	return lb.GetMaxLoadBalancerRuleCount()
+}
+
+func getGpuNode(vmSize string) bool {
+	return utils.IsNvidiaEnabledSKU(vmSize)
+}
+
+func getGpuImageSha(vmSize string) string {
+	return utils.GetAKSGPUImageSHA(vmSize)
+}
+
+func getGpuDriverVersion(vmSize string) string {
+	return utils.GetGPUDriverVersion(vmSize)
+}
+
+// IsSgxEnabledSKU determines if an VM SKU has SGX driver support.
+func getIsSgxEnabledSKU(vmSize string) bool {
+	switch vmSize {
+	case "Standard_DC2s", "Standard_DC4s":
+		return true
+	}
+	return false
 }