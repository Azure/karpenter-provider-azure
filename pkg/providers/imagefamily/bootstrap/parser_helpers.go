/*
Portions Copyright (c) Microsoft Corporation.

Licensed under the Apache License, Version 2.0 (the "License");
you may not use this file except in compliance with the License.
You may obtain a copy of the License at

    http://www.apache.org/licenses/LICENSE-2.0

Unless required by applicable law or agreed to in writing, software
distributed under the License is distributed on an "AS IS" BASIS,
WITHOUT WARRANTIES OR CONDITIONS OF ANY KIND, either express or implied.
See the License for the specific language governing permissions and
limitations under the License.
*/

/* All the helper functions should be hosted by another public repo later. (e.g. agentbaker)
This action of populating cse_cmd.sh should happen in the Go binary on VHD.
Therefore, Karpenter will not use these helper functions once the Go binary is ready. */

// Parser helpers are used to get values of the env variables to populate cse_cmd.sh. For example, default values, values computed by others, etc.
// It's the go binary parser who will call these functions.

package bootstrap

import (
	"bytes"
	_ "embed"
	"encoding/base64"
	"fmt"
	"sort"
	"strconv"
	"strings"
	"text/template"

	nbcontractv1 "github.com/Azure/agentbaker/pkg/proto/nbcontract/v1"
	"github.com/Azure/karpenter-provider-azure/pkg/utils"
	"github.com/blang/semver"
)

// cloud-init destination file references.
const (
	cseHelpersScriptFilepath             = "/opt/azure/containers/provision_source.sh"
	cseHelpersScriptDistroFilepath       = "/opt/azure/containers/provision_source_distro.sh"
	cseInstallScriptFilepath             = "/opt/azure/containers/provision_installs.sh"
	cseInstallScriptDistroFilepath       = "/opt/azure/containers/provision_installs_distro.sh"
	cseConfigScriptFilepath              = "/opt/azure/containers/provision_configs.sh"
	customSearchDomainsCSEScriptFilepath = "/opt/azure/containers/setup-custom-search-domains.sh"
	dhcpV6ServiceCSEScriptFilepath       = "/etc/systemd/system/dhcpv6.service"
	dhcpV6ConfigCSEScriptFilepath        = "/opt/azure/containers/enable-dhcpv6.sh"
	initAKSCustomCloudFilepath           = "/opt/azure/containers/init-aks-custom-cloud.sh"
)

var (
	//go:embed kubenet-cni.json.gtpl
	kubenetTemplateContent []byte
	//go:embed  containerdfornbcontract.toml.gtpl
	containerdConfigTemplateTextForNBContract string
	containerdConfigTemplateForNBContract     = template.Must(
		template.New("containerdconfigfornbcontract").Funcs(getFuncMapForContainerdConfigTemplate()).Parse(containerdConfigTemplateTextForNBContract),
	)
)

func getFuncMap() template.FuncMap {
	return template.FuncMap{
		"derefString":                               deref[string],
		"derefBool":                                 deref[bool],
		"getStringFromVmType":                       getStringFromVmType,
		"getStringFromNetworkModeType":              getStringFromNetworkModeType,
		"getStringFromNetworkPluginType":            getStringFromNetworkPluginType,
		"getStringFromNetworkPolicyType":            getStringFromNetworkPolicyType,
		"getStringFromLoadBalancerSkuType":          getStringFromLoadBalancerSkuType,
		"getBoolFromFeatureState":                   getBoolFromFeatureState,
		"getBoolStringFromFeatureState":             getBoolStringFromFeatureState,
		"getBoolStringFromFeatureStatePtr":          getBoolStringFromFeatureStatePtr,
		"getKubenetTemplate":                        getKubenetTemplate,
		"getSysctlContent":                          getSysctlContent,
		"getUlimitContent":                          getUlimitContent,
		"getContainerdConfig":                       getContainerdConfig,
		"getStringifiedStringArray":                 getStringifiedStringArray,
		"getIsMIGNode":                              getIsMIGNode,
		"getCustomCACertsStatus":                    getCustomCACertsStatus,
		"getEnableTLSBootstrap":                     getEnableTLSBootstrap,
		"getEnableSecureTLSBootstrap":               getEnableSecureTLSBootstrap,
		"getTLSBootstrapToken":                      getTLSBootstrapToken,
		"getCustomSecureTLSBootstrapAADServerAppID": getCustomSecureTLSBootstrapAADServerAppID,
		"getIsKrustlet":                             getIsKrustlet,
		"getEnsureNoDupePromiscuousBridge":          getEnsureNoDupePromiscuousBridge,
		"getHasSearchDomain":                        getHasSearchDomain,
		"getCSEHelpersFilepath":                     getCSEHelpersFilepath,
		"getCSEDistroHelpersFilepath":               getCSEDistroHelpersFilepath,
		"getCSEInstallFilepath":                     getCSEInstallFilepath,
		"getCSEDistroInstallFilepath":               getCSEDistroInstallFilepath,
		"getCSEConfigFilepath":                      getCSEConfigFilepath,
		"getCustomSearchDomainFilepath":             getCustomSearchDomainFilepath,
		"getDHCPV6ConfigFilepath":                   getDHCPV6ConfigFilepath,
		"getDHCPV6ServiceFilepath":                  getDHCPV6ServiceFilepath,
		"getShouldConfigContainerdUlimits":          getShouldConfigContainerdUlimits,
		"getKubeletConfigFileEnabled":               getKubeletConfigFileEnabled,
		"createSortedKeyValueStringPairs":           createSortedKeyValuePairs[string],
		"createSortedKeyValueInt32Pairs":            createSortedKeyValuePairs[int32],
		"getExcludeMasterFromStandardLB":            getExcludeMasterFromStandardLB,
		"getMaxLBRuleCount":                         getMaxLBRuleCount,
		"getGpuNode":                                getGpuNode,
		"getGpuImageSha":                            getGpuImageSha,
		"getGpuDriverVersion":                       getGpuDriverVersion,
		"getIsSgxEnabledSKU":                        getIsSgxEnabledSKU,
		"getShouldConfigureHttpProxy":               getShouldConfigureHttpProxy,
		"getShouldConfigureHttpProxyCa":             getShouldConfigureHttpProxyCa,
	}
}

func getFuncMapForContainerdConfigTemplate() template.FuncMap {
	return template.FuncMap{
		"derefBool":               deref[bool],
		"getBoolFromFeatureState": getBoolFromFeatureState,
	}
}

func getStringFromVmType(enum nbcontractv1.VmType) string {
	switch enum {
	case nbcontractv1.VmType_VM_TYPE_STANDARD:
		return "standard"
	case nbcontractv1.VmType_VM_TYPE_VMSS:
		return "vmss"
	default:
		return ""
	}

}

func getStringFromNetworkModeType(enum nbcontractv1.NetworkModeType) string {
	switch enum {
	case nbcontractv1.NetworkModeType_NETWORK_MODE_TRANSPARENT:
		return "transparent"
	case nbcontractv1.NetworkModeType_NETWORK_MODE_BRIDGE:
		return "bridge"
	default:
		return ""
	}
}

func getStringFromNetworkPluginType(enum nbcontractv1.NetworkPluginType) string {
	switch enum {
	case nbcontractv1.NetworkPluginType_NETWORK_PLUGIN_TYPE_AZURE:
		return "azure"
	case nbcontractv1.NetworkPluginType_NETWORK_PLUGIN_TYPE_KUBENET:
		return "kubenet"
	default:
		return ""
	}
}

func getStringFromNetworkPolicyType(enum nbcontractv1.NetworkPolicyType) string {
	switch enum {
	case nbcontractv1.NetworkPolicyType_NETWORK_POLICY_TYPE_AZURE:
		return "azure"
	case nbcontractv1.NetworkPolicyType_NETWORK_POLICY_TYPE_CALICO:
		return "calico"
	default:
		return ""
	}
}

func getStringFromLoadBalancerSkuType(enum nbcontractv1.LoadBalancerSku) string {
	switch enum {
	case nbcontractv1.LoadBalancerSku_LOAD_BALANCER_SKU_BASIC:
		return "Basic"
	case nbcontractv1.LoadBalancerSku_LOAD_BALANCER_SKU_STANDARD:
		return "Standard"
	default:
		return ""
	}
}

func getBoolFromFeatureState(state nbcontractv1.FeatureState) bool {
	return state == nbcontractv1.FeatureState_FEATURE_STATE_ENABLED
}

func getBoolStringFromFeatureState(state nbcontractv1.FeatureState) string {
	return strconv.FormatBool(state == nbcontractv1.FeatureState_FEATURE_STATE_ENABLED)
}

func getBoolStringFromFeatureStatePtr(state *nbcontractv1.FeatureState) string {
	if state == nil {
		return "false"
	}

	if *state == nbcontractv1.FeatureState_FEATURE_STATE_ENABLED {
		return "true"
	}

	return "false"
}

// deref is a helper function to dereference a pointer of any type to its value
func deref[T interface{}](p *T) T {
	return *p
}

func getStringifiedStringArray(arr []string, delimiter string) string {
	if arr == nil || len(arr) == 0 {
		return ""
	}

	return strings.Join(arr, delimiter)
}

// getKubenetTemplate returns the base64 encoded Kubenet template.
func getKubenetTemplate() string {
	return base64.StdEncoding.EncodeToString(kubenetTemplateContent)
}

func getContainerdConfig(nbcontract *nbcontractv1.Configuration) string {
	if nbcontract == nil {
		return ""
	}

	containerdConfig, err := containerdConfigFromNodeBootstrapContract(nbcontract)
	if err != nil {
		return fmt.Sprintf("error getting containerd config from node bootstrap variables: %v", err)
	}

	return base64.StdEncoding.EncodeToString([]byte(containerdConfig))
}

func containerdConfigFromNodeBootstrapContract(nbcontract *nbcontractv1.Configuration) (string, error) {
	if nbcontract == nil {
		return "", fmt.Errorf("node bootstrap contract is nil")
	}

	var buffer bytes.Buffer
	if err := containerdConfigTemplateForNBContract.Execute(&buffer, nbcontract); err != nil {
		return "", fmt.Errorf("error executing containerd config template for NBContract: %w", err)
	}

	return buffer.String(), nil
}

func getIsMIGNode(gpuInstanceProfile string) bool {
	return gpuInstanceProfile != ""
}

func getCustomCACertsStatus(customCACerts []string) bool {
	if len(customCACerts) > 0 {
		return true
	}
	return false
}

func getEnableTLSBootstrap(bootstrapConfig *nbcontractv1.TLSBootstrappingConfig) bool {
	return bootstrapConfig.GetTlsBootstrapToken() != ""
}

func getEnableSecureTLSBootstrap(bootstrapConfig *nbcontractv1.TLSBootstrappingConfig) bool {
	// TODO: Change logic to default to false once Secure TLS Bootstrapping is complete
	return bootstrapConfig.GetEnableSecureTlsBootstrapping()
}

func getTLSBootstrapToken(bootstrapConfig *nbcontractv1.TLSBootstrappingConfig) string {
	return bootstrapConfig.GetTlsBootstrapToken()
}

func getCustomSecureTLSBootstrapAADServerAppID(bootstrapConfig *nbcontractv1.TLSBootstrappingConfig) string {
	return bootstrapConfig.GetCustomSecureTlsBootstrapAppserverAppid()
}

func getIsKrustlet(wr nbcontractv1.WorkloadRuntime) bool {
	return wr == nbcontractv1.WorkloadRuntime_WASM_WASI
}

func getEnsureNoDupePromiscuousBridge(nc *nbcontractv1.NetworkConfig) bool {
	return nc.GetNetworkPlugin() == nbcontractv1.NetworkPluginType_NETWORK_PLUGIN_TYPE_KUBENET && nc.GetNetworkPolicy() != nbcontractv1.NetworkPolicyType_NETWORK_POLICY_TYPE_CALICO
}

func getHasSearchDomain(csd *nbcontractv1.CustomSearchDomain) bool {
	if csd.GetCustomSearchDomainName() != "" && csd.GetCustomSearchDomainRealmUser() != "" && csd.GetCustomSearchDomainRealmPassword() != "" {
		return true
	}
	return false
}

func getCSEHelpersFilepath() string {
	return cseHelpersScriptFilepath
}

func getCSEDistroHelpersFilepath() string {
	return cseHelpersScriptDistroFilepath
}

func getCSEInstallFilepath() string {
	return cseInstallScriptFilepath
}

func getCSEDistroInstallFilepath() string {
	return cseInstallScriptDistroFilepath
}

func getCSEConfigFilepath() string {
	return cseConfigScriptFilepath
}

func getCustomSearchDomainFilepath() string {
	return customSearchDomainsCSEScriptFilepath
}

func getDHCPV6ServiceFilepath() string {
	return dhcpV6ServiceCSEScriptFilepath
}

func getDHCPV6ConfigFilepath() string {
	return dhcpV6ConfigCSEScriptFilepath
}

// getSysctlContent converts nbcontractv1.SysctlConfig to a string with key=value pairs, with default values.
//
//gocyclo:ignore
func getSysctlContent(s *nbcontractv1.SysctlConfig) string {
	// This is a partial workaround to this upstream Kubernetes issue:
	// https://github.com/kubernetes/kubernetes/issues/41916#issuecomment-312428731

	if s == nil {
		// If the sysctl config is nil, setting it to non-nil so that it can go through the defaulting logic below to get the default values.
		s = &nbcontractv1.SysctlConfig{}
	}

	m := make(map[string]int32)
	m["net.ipv4.tcp_retries2"] = 8
	m["net.core.message_burst"] = 80
	m["net.core.message_cost"] = 40

	// Access the variable directly, instead of using the getter, so that it knows whether it's nil or not.
	// This is based on protobuf3 explicit presence feature.
	// Other directly access variables in this function implies the same idea.
	if s.NetCoreSomaxconn == nil {
		m["net.core.somaxconn"] = 16384
	} else {
		// either using getter for NetCoreSomaxconn or direct access is fine because we ensure it's not nil.
		m["net.core.somaxconn"] = s.GetNetCoreSomaxconn()
	}

	if s.NetIpv4TcpMaxSynBacklog == nil {
		m["net.ipv4.tcp_max_syn_backlog"] = 16384
	} else {
		m["net.ipv4.tcp_max_syn_backlog"] = s.GetNetIpv4TcpMaxSynBacklog()
	}

	if s.NetIpv4NeighDefaultGcThresh1 == nil {
		m["net.ipv4.neigh.default.gc_thresh1"] = 4096
	} else {
		m["net.ipv4.neigh.default.gc_thresh1"] = s.GetNetIpv4NeighDefaultGcThresh1()
	}

	if s.NetIpv4NeighDefaultGcThresh2 == nil {
		m["net.ipv4.neigh.default.gc_thresh2"] = 8192
	} else {
		m["net.ipv4.neigh.default.gc_thresh2"] = s.GetNetIpv4NeighDefaultGcThresh2()
	}

	if s.NetIpv4NeighDefaultGcThresh3 == nil {
		m["net.ipv4.neigh.default.gc_thresh3"] = 16384
	} else {
		m["net.ipv4.neigh.default.gc_thresh3"] = s.GetNetIpv4NeighDefaultGcThresh3()
	}

	if s.NetCoreNetdevMaxBacklog != nil {
		m["net.core.netdev_max_backlog"] = s.GetNetCoreNetdevMaxBacklog()
	}

	if s.NetCoreRmemDefault != nil {
		m["net.core.rmem_default"] = s.GetNetCoreRmemDefault()
	}

	if s.NetCoreRmemMax != nil {
		m["net.core.rmem_max"] = s.GetNetCoreRmemMax()
	}

	if s.NetCoreWmemDefault != nil {
		m["net.core.wmem_default"] = s.GetNetCoreWmemDefault()
	}

	if s.NetCoreWmemMax != nil {
		m["net.core.wmem_max"] = s.GetNetCoreWmemMax()
	}

	if s.NetCoreOptmemMax != nil {
		m["net.core.optmem_max"] = s.GetNetCoreOptmemMax()
	}

	if s.NetIpv4TcpMaxTwBuckets != nil {
		m["net.ipv4.tcp_max_tw_buckets"] = s.GetNetIpv4TcpMaxTwBuckets()
	}

	if s.NetIpv4TcpFinTimeout != nil {
		m["net.ipv4.tcp_fin_timeout"] = s.GetNetIpv4TcpFinTimeout()
	}

	if s.NetIpv4TcpKeepaliveTime != nil {
		m["net.ipv4.tcp_keepalive_time"] = s.GetNetIpv4TcpKeepaliveTime()
	}

	if s.NetIpv4TcpKeepaliveProbes != nil {
		m["net.ipv4.tcp_keepalive_probes"] = s.GetNetIpv4TcpKeepaliveProbes()
	}

	if s.NetIpv4TcpkeepaliveIntvl != nil {
		m["net.ipv4.tcp_keepalive_intvl"] = s.GetNetIpv4TcpkeepaliveIntvl()
	}

	if s.NetIpv4TcpTwReuse != nil {
		if s.GetNetIpv4TcpTwReuse() {
			m["net.ipv4.tcp_tw_reuse"] = 1
		} else {
			m["net.ipv4.tcp_tw_reuse"] = 0
		}
	}

	if s.GetNetIpv4IpLocalPortRange() != "" {
		if getPortRangeEndValue(s.GetNetIpv4IpLocalPortRange()) > 65330 {
			m["net.ipv4.ip_local_reserved_ports"] = 65330
		}
	}

	if s.NetNetfilterNfConntrackMax != nil {
		m["net.netfilter.nf_conntrack_max"] = s.GetNetNetfilterNfConntrackMax()
	}

	if s.NetNetfilterNfConntrackBuckets != nil {
		m["net.netfilter.nf_conntrack_buckets"] = s.GetNetNetfilterNfConntrackBuckets()
	}

	if s.FsInotifyMaxUserWatches != nil {
		m["fs.inotify.max_user_watches"] = s.GetFsInotifyMaxUserWatches()
	}

	if s.FsFileMax != nil {
		m["fs.file-max"] = s.GetFsFileMax()
	}

	if s.FsAioMaxNr != nil {
		m["fs.aio-max-nr"] = s.GetFsAioMaxNr()
	}

	if s.FsNrOpen != nil {
		m["fs.nr_open"] = s.GetFsNrOpen()
	}

	if s.KernelThreadsMax != nil {
		m["kernel.threads-max"] = s.GetKernelThreadsMax()
	}

	if s.VMMaxMapCount != nil {
		m["vm.max_map_count"] = s.GetVMMaxMapCount()
	}

	if s.VMSwappiness != nil {
		m["vm.swappiness"] = s.GetVMSwappiness()
	}

	if s.VMVfsCachePressure != nil {
		m["vm.vfs_cache_pressure"] = s.GetVMVfsCachePressure()
	}

	return base64.StdEncoding.EncodeToString([]byte(createSortedKeyValuePairs(m, " ")))
}

func getShouldConfigContainerdUlimits(u *nbcontractv1.UlimitConfig) bool {
	return u != nil
}

// getUlimitContent converts nbcontractv1.UlimitConfig to a string with key=value pairs.
func getUlimitContent(u *nbcontractv1.UlimitConfig) string {
	if u == nil {
		return ""
	}

	header := "[Service]\n"
	m := make(map[string]string)
	if u.NoFile != nil {
		m["LimitNOFILE"] = u.GetNoFile()
	}

	if u.MaxLockedMemory != nil {
		m["LimitMEMLOCK"] = u.GetMaxLockedMemory()
	}

	return base64.StdEncoding.EncodeToString([]byte(header + createSortedKeyValuePairs(m, " ")))
}

// getPortRangeEndValue returns the end value of the port range where the input is in the format of "start end".
func getPortRangeEndValue(portRange string) int {
	arr := strings.Split(portRange, " ")
	num, err := strconv.Atoi(arr[1])
	if err != nil {
		return -1
	}
	return num
}

// createSortedKeyValuePairs creates a string with key=value pairs, sorted by key, with custom delimiter.
func createSortedKeyValuePairs[T any](m map[string]T, delimiter string) string {
	keys := []string{}
	for key := range m {
		keys = append(keys, key)
	}

	// we are sorting the keys for deterministic output for readability and testing.
	sort.Strings(keys)
	var buf bytes.Buffer
	i := 0
	for _, key := range keys {
		i++
		// set the last delimiter to empty string
		if i == len(keys) {
			delimiter = ""
		}
		buf.WriteString(fmt.Sprintf("%s=%v%s", key, m[key], delimiter))
	}
	return buf.String()
}

// getKubeletConfigFileEnabled returns true if the kubelet config content is not empty and the k8s version is greater than or equal to 1.14.0.
func getKubeletConfigFileEnabled(configContent string, k8sVersion string) bool {
	// In AgentBaker's utils.go, it also checks if the orchestrator is Kubernetes. We assume it is always Kubernetes here.
	return configContent != "" && IsKubernetesVersionGe(k8sVersion, "1.14.0")
}

// IsKubernetesVersionGe returns true if actualVersion is greater than or equal to version.
func IsKubernetesVersionGe(actualVersion, version string) bool {
	v1, _ := semver.Make(actualVersion)
	v2, _ := semver.Make(version)
	return v1.GE(v2)
<<<<<<< HEAD
=======
}

// getShouldConfigSwapFile returns true if the filesize is greater than 0.
func getShouldConfigSwapFile(filesize int32) bool {
	return filesize > 0
}

func getExcludeMasterFromStandardLB(lb *nbcontractv1.LoadBalancerConfig) bool {
	if lb == nil || lb.ExcludeMasterFromStandardLoadBalancer == nil {
		return true
	}
	return lb.GetExcludeMasterFromStandardLoadBalancer()
}

func getMaxLBRuleCount(lb *nbcontractv1.LoadBalancerConfig) int32 {
	if lb == nil || lb.MaxLoadBalancerRuleCount == nil {
		return int32(148)
	}
	return lb.GetMaxLoadBalancerRuleCount()
}

func getGpuNode(vmSize string) bool {
	return utils.IsNvidiaEnabledSKU(vmSize)
}

func getGpuImageSha(vmSize string) string {
	return utils.GetAKSGPUImageSHA(vmSize)
}

func getGpuDriverVersion(vmSize string) string {
	return utils.GetGPUDriverVersion(vmSize)
}

// IsSgxEnabledSKU determines if an VM SKU has SGX driver support.
func getIsSgxEnabledSKU(vmSize string) bool {
	switch vmSize {
	case "Standard_DC2s", "Standard_DC4s":
		return true
	}
	return false
}

func getShouldConfigureHttpProxy(httpProxyConfig *nbcontractv1.HTTPProxyConfig) bool {
	return httpProxyConfig.GetHttpProxy() != "" || httpProxyConfig.GetHttpsProxy() != ""
}

func getShouldConfigureHttpProxyCa(httpProxyConfig *nbcontractv1.HTTPProxyConfig) bool {
	return httpProxyConfig.GetProxyTrustedCa() != ""
>>>>>>> 41a54e84
}<|MERGE_RESOLUTION|>--- conflicted
+++ resolved
@@ -65,7 +65,7 @@
 	return template.FuncMap{
 		"derefString":                               deref[string],
 		"derefBool":                                 deref[bool],
-		"getStringFromVmType":                       getStringFromVmType,
+		"getStringFromVMType":                       getStringFromVMType,
 		"getStringFromNetworkModeType":              getStringFromNetworkModeType,
 		"getStringFromNetworkPluginType":            getStringFromNetworkPluginType,
 		"getStringFromNetworkPolicyType":            getStringFromNetworkPolicyType,
@@ -105,8 +105,8 @@
 		"getGpuImageSha":                            getGpuImageSha,
 		"getGpuDriverVersion":                       getGpuDriverVersion,
 		"getIsSgxEnabledSKU":                        getIsSgxEnabledSKU,
-		"getShouldConfigureHttpProxy":               getShouldConfigureHttpProxy,
-		"getShouldConfigureHttpProxyCa":             getShouldConfigureHttpProxyCa,
+		"getShouldConfigureHTTPProxy":               getShouldConfigureHTTPProxy,
+		"getShouldConfigureHTTPProxyCA":             getShouldConfigureHTTPProxyCA,
 	}
 }
 
@@ -117,7 +117,7 @@
 	}
 }
 
-func getStringFromVmType(enum nbcontractv1.VmType) string {
+func getStringFromVMType(enum nbcontractv1.VmType) string {
 	switch enum {
 	case nbcontractv1.VmType_VM_TYPE_STANDARD:
 		return "standard"
@@ -126,7 +126,6 @@
 	default:
 		return ""
 	}
-
 }
 
 func getStringFromNetworkModeType(enum nbcontractv1.NetworkModeType) string {
@@ -199,7 +198,7 @@
 }
 
 func getStringifiedStringArray(arr []string, delimiter string) string {
-	if arr == nil || len(arr) == 0 {
+	if len(arr) == 0 {
 		return ""
 	}
 
@@ -530,13 +529,6 @@
 	v1, _ := semver.Make(actualVersion)
 	v2, _ := semver.Make(version)
 	return v1.GE(v2)
-<<<<<<< HEAD
-=======
-}
-
-// getShouldConfigSwapFile returns true if the filesize is greater than 0.
-func getShouldConfigSwapFile(filesize int32) bool {
-	return filesize > 0
 }
 
 func getExcludeMasterFromStandardLB(lb *nbcontractv1.LoadBalancerConfig) bool {
@@ -574,11 +566,10 @@
 	return false
 }
 
-func getShouldConfigureHttpProxy(httpProxyConfig *nbcontractv1.HTTPProxyConfig) bool {
+func getShouldConfigureHTTPProxy(httpProxyConfig *nbcontractv1.HTTPProxyConfig) bool {
 	return httpProxyConfig.GetHttpProxy() != "" || httpProxyConfig.GetHttpsProxy() != ""
 }
 
-func getShouldConfigureHttpProxyCa(httpProxyConfig *nbcontractv1.HTTPProxyConfig) bool {
+func getShouldConfigureHTTPProxyCA(httpProxyConfig *nbcontractv1.HTTPProxyConfig) bool {
 	return httpProxyConfig.GetProxyTrustedCa() != ""
->>>>>>> 41a54e84
 }