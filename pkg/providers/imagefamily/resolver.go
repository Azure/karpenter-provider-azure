/*
Portions Copyright (c) Microsoft Corporation.

Licensed under the Apache License, Version 2.0 (the "License");
you may not use this file except in compliance with the License.
You may obtain a copy of the License at

    http://www.apache.org/licenses/LICENSE-2.0

Unless required by applicable law or agreed to in writing, software
distributed under the License is distributed on an "AS IS" BASIS,
WITHOUT WARRANTIES OR CONDITIONS OF ANY KIND, either express or implied.
See the License for the specific language governing permissions and
limitations under the License.
*/

package imagefamily

import (
	"context"
	"fmt"

	corev1 "k8s.io/api/core/v1"
	"sigs.k8s.io/controller-runtime/pkg/client"
	"sigs.k8s.io/controller-runtime/pkg/log"

	"github.com/Azure/azure-sdk-for-go/sdk/resourcemanager/compute/armcompute/v5"
	"github.com/Azure/karpenter-provider-azure/pkg/apis/v1beta1"
	"github.com/Azure/karpenter-provider-azure/pkg/consts"
	"github.com/Azure/karpenter-provider-azure/pkg/metrics"
	"github.com/Azure/karpenter-provider-azure/pkg/operator/options"
	"github.com/Azure/karpenter-provider-azure/pkg/providers/imagefamily/bootstrap"
	"github.com/Azure/karpenter-provider-azure/pkg/providers/imagefamily/customscriptsbootstrap"
	types "github.com/Azure/karpenter-provider-azure/pkg/providers/imagefamily/types"
	"github.com/Azure/karpenter-provider-azure/pkg/providers/instancetype"
	template "github.com/Azure/karpenter-provider-azure/pkg/providers/launchtemplate/parameters"
	"github.com/Azure/karpenter-provider-azure/pkg/utils"
	"github.com/samber/lo"
	karpv1 "sigs.k8s.io/karpenter/pkg/apis/v1"
	"sigs.k8s.io/karpenter/pkg/cloudprovider"
	"sigs.k8s.io/karpenter/pkg/scheduling"
)

type Resolver interface {
	Resolve(
		ctx context.Context,
		nodeClass *v1beta1.AKSNodeClass,
		nodeClaim *karpv1.NodeClaim,
		instanceType *cloudprovider.InstanceType,
		staticParameters *template.StaticParameters) (*template.Parameters, error)
}

// assert that defaultResolver implements Resolver interface
var _ Resolver = &defaultResolver{}

// defaultResolver is able to fill-in dynamic launch template parameters
type defaultResolver struct {
<<<<<<< HEAD
	nodeBootstrappingProvider types.NodeBootstrappingAPI
=======
	imageProvider        *Provider
	instanceTypeProvider instancetype.Provider
>>>>>>> 72f14953
}

// ImageFamily can be implemented to override the default logic for generating dynamic launch template parameters
type ImageFamily interface {
	ScriptlessCustomData(
		kubeletConfig *bootstrap.KubeletConfiguration,
		taints []corev1.Taint,
		labels map[string]string,
		caBundle *string,
		instanceType *cloudprovider.InstanceType,
	) bootstrap.Bootstrapper
	CustomScriptsNodeBootstrapping(
		kubeletConfig *bootstrap.KubeletConfiguration,
		taints []corev1.Taint,
		startupTaints []corev1.Taint,
		labels map[string]string,
		instanceType *cloudprovider.InstanceType,
		imageDistro string,
		storageProfile string,
		nodeBootstrappingClient types.NodeBootstrappingAPI,
	) customscriptsbootstrap.Bootstrapper
	Name() string
	// DefaultImages returns a list of default CommunityImage definitions for this ImageFamily.
	// Our Image Selection logic relies on the ordering of the default images to be ordered from most preferred to least, then we will select the latest image version available for that CommunityImage definition.
	// Our Release pipeline ensures all images are released together within 24 hours of each other for community image gallery, so selecting based on image feature priorities, then by date, and not vice-versa is acceptable.
	DefaultImages() []types.DefaultImageOutput
}

// NewDefaultResolver constructs a new launch template Resolver
<<<<<<< HEAD
func NewDefaultResolver(_ client.Client, nodeBootstrappingClient types.NodeBootstrappingAPI) *defaultResolver {
	return &defaultResolver{
		nodeBootstrappingProvider: nodeBootstrappingClient,
=======
func NewDefaultResolver(_ client.Client, imageProvider *Provider, instanceTypeProvider instancetype.Provider) *defaultResolver {
	return &defaultResolver{
		imageProvider:        imageProvider,
		instanceTypeProvider: instanceTypeProvider,
>>>>>>> 72f14953
	}
}

// Resolve fills in dynamic launch template parameters
func (r *defaultResolver) Resolve(
	ctx context.Context,
	nodeClass *v1beta1.AKSNodeClass,
	nodeClaim *karpv1.NodeClaim,
	instanceType *cloudprovider.InstanceType,
	staticParameters *template.StaticParameters,
) (*template.Parameters, error) {
	nodeImages, err := nodeClass.GetImages()
	if err != nil {
		return nil, err
	}
	kubernetesVersion, err := nodeClass.GetKubernetesVersion()
	if err != nil {
		return nil, err
	}

	imageFamily := getImageFamily(nodeClass.Spec.ImageFamily, kubernetesVersion, staticParameters)
	imageID, err := r.resolveNodeImage(nodeImages, instanceType)
	if err != nil {
		metrics.ImageSelectionErrorCount.WithLabelValues(imageFamily.Name()).Inc()
		return nil, err
	}

	log.FromContext(ctx).Info(fmt.Sprintf("Resolved image %s for instance type %s", imageID, instanceType.Name))

	// TODO: as ProvisionModeBootstrappingClient path develops, we will eventually be able to drop the retrieval of imageDistro here.
	imageDistro, err := mapToImageDistro(imageID, imageFamily)
	if err != nil {
		return nil, err
	}

	generalTaints := nodeClaim.Spec.Taints
	startupTaints := nodeClaim.Spec.StartupTaints
	allTaints := lo.Flatten([][]corev1.Taint{
		generalTaints,
		startupTaints,
	})

	// Ensure UnregisteredNoExecuteTaint is present
	if _, found := lo.Find(allTaints, func(t corev1.Taint) bool { // Allow UnregisteredNoExecuteTaint to be in non-startup taints(?)
		return t.MatchTaint(&karpv1.UnregisteredNoExecuteTaint)
	}); !found {
		startupTaints = append(startupTaints, karpv1.UnregisteredNoExecuteTaint)
		allTaints = append(allTaints, karpv1.UnregisteredNoExecuteTaint)
	}

<<<<<<< HEAD
	storageProfile := consts.StorageProfileManagedDisks
	if useEphemeralDisk(instanceType, nodeClass) {
		storageProfile = consts.StorageProfileEphemeral
=======
	diskType, placement, err := r.getStorageProfile(ctx, instanceType, nodeClass)
	if err != nil {
		return nil, err
>>>>>>> 72f14953
	}

	template := &template.Parameters{
		StaticParameters: staticParameters,
		ScriptlessCustomData: imageFamily.ScriptlessCustomData(
			prepareKubeletConfiguration(ctx, instanceType, nodeClass),
			allTaints,
			staticParameters.Labels,
			staticParameters.CABundle,
			instanceType,
		),
		CustomScriptsNodeBootstrapping: imageFamily.CustomScriptsNodeBootstrapping(
			prepareKubeletConfiguration(ctx, instanceType, nodeClass),
			generalTaints,
			startupTaints,
			staticParameters.Labels,
			instanceType,
			imageDistro,
<<<<<<< HEAD
			storageProfile,
			r.nodeBootstrappingProvider,
=======
			diskType,
>>>>>>> 72f14953
		),
		StorageProfileDiskType:  diskType,
		StorageProfilePlacement: placement,

		// TODO: We could potentially use the instance type to do defaulting like
		// traditional AKS, so putting this here along with the other settings
		StorageProfileSizeGB: float64(lo.FromPtr(nodeClass.Spec.OSDiskSizeGB)),
		ImageID:              imageID,
		IsWindows:            false, // TODO(Windows)
	}

	return template, nil
}

func (r *defaultResolver) getStorageProfile(ctx context.Context, instanceType *cloudprovider.InstanceType, nodeClass *v1beta1.AKSNodeClass) (diskType string, placement armcompute.DiffDiskPlacement, err error) {
	sku, err := r.instanceTypeProvider.Get(ctx, nodeClass, instanceType.Name)
	if err != nil {
		return "", "", err
	}

	_, placement = instancetype.MaxEphemeralOSDiskSizeGB(sku)

	if instancetype.UseEphemeralDisk(sku, nodeClass) {
		return "Ephemeral", placement, nil
	}
	return "ManagedDisks", placement, nil
}

func mapToImageDistro(imageID string, imageFamily ImageFamily) (string, error) {
	var imageInfo types.DefaultImageOutput
	imageInfo.PopulateImageTraitsFromID(imageID)
	for _, defaultImage := range imageFamily.DefaultImages() {
		if defaultImage.ImageDefinition == imageInfo.ImageDefinition {
			return defaultImage.Distro, nil
		}
	}
	return "", fmt.Errorf("no distro found for image id %s", imageID)
}

func prepareKubeletConfiguration(ctx context.Context, instanceType *cloudprovider.InstanceType, nodeClass *v1beta1.AKSNodeClass) *bootstrap.KubeletConfiguration {
	kubeletConfig := &bootstrap.KubeletConfiguration{}

	if nodeClass.Spec.Kubelet != nil {
		kubeletConfig.KubeletConfiguration = *nodeClass.Spec.Kubelet
	}

	kubeletConfig.MaxPods = utils.GetMaxPods(nodeClass, options.FromContext(ctx).NetworkPlugin, options.FromContext(ctx).NetworkPluginMode)

	// TODO: revisit computeResources implementation
	kubeletConfig.KubeReserved = utils.StringMap(instanceType.Overhead.KubeReserved)
	kubeletConfig.SystemReserved = utils.StringMap(instanceType.Overhead.SystemReserved)
	kubeletConfig.EvictionHard = map[string]string{instancetype.MemoryAvailable: instanceType.Overhead.EvictionThreshold.Memory().String()}
	return kubeletConfig
}

func getSupportedImages(familyName *string, kubernetesVersion string) []types.DefaultImageOutput {
	// TODO: Options aren't used within DefaultImages, so safe to be using nil here. Refactor so we don't actually need to pass in Options for getting DefaultImage.
	imageFamily := getImageFamily(familyName, kubernetesVersion, nil)
	return imageFamily.DefaultImages()
}

func getImageFamily(familyName *string, kubernetesVersion string, parameters *template.StaticParameters) ImageFamily {
	switch lo.FromPtr(familyName) {
	case v1beta1.Ubuntu2204ImageFamily:
		return &Ubuntu2204{Options: parameters}
	case v1beta1.AzureLinuxImageFamily:
		if UseAzureLinux3(kubernetesVersion) {
			return &AzureLinux3{Options: parameters}
		}
		return &AzureLinux{Options: parameters}
	default:
		return &Ubuntu2204{Options: parameters}
	}
<<<<<<< HEAD
}

func getEphemeralMaxSizeGB(instanceType *cloudprovider.InstanceType) int32 {
	reqs := instanceType.Requirements.Get(v1beta1.LabelSKUStorageEphemeralOSMaxSize).Values()
	if len(reqs) == 0 || len(reqs) > 1 {
		return 0
	}
	maxSize, err := strconv.ParseFloat(reqs[0], 32)
	if err != nil {
		return 0
	}
	// decimal places are truncated, so we round down
	return int32(maxSize)
}

// setVMPropertiesStorageProfile enables ephemeral os disk for instance types that support it
func useEphemeralDisk(instanceType *cloudprovider.InstanceType, nodeClass *v1beta1.AKSNodeClass) bool {
	// use ephemeral disk if it is large enough
	return *nodeClass.Spec.OSDiskSizeGB <= getEphemeralMaxSizeGB(instanceType)
}

// resolveNodeImage returns Distro and Image ID for the given instance type. Images may vary due to architecture, accelerator, etc
//
// Preconditions:
// - nodeImages is sorted by priority order
func (r *defaultResolver) resolveNodeImage(nodeImages []v1beta1.NodeImage, instanceType *cloudprovider.InstanceType) (string, error) {
	// nodeImages are sorted by priority order, so we can return the first one that matches
	for _, availableImage := range nodeImages {
		if err := instanceType.Requirements.Compatible(
			scheduling.NewNodeSelectorRequirements(availableImage.Requirements...),
			v1beta1.AllowUndefinedWellKnownAndRestrictedLabels,
		); err == nil {
			return availableImage.ID, nil
		}
	}
	return "", fmt.Errorf("no compatible images found for instance type %s", instanceType.Name)
=======
>>>>>>> 72f14953
}<|MERGE_RESOLUTION|>--- conflicted
+++ resolved
@@ -26,19 +26,16 @@
 
 	"github.com/Azure/azure-sdk-for-go/sdk/resourcemanager/compute/armcompute/v5"
 	"github.com/Azure/karpenter-provider-azure/pkg/apis/v1beta1"
-	"github.com/Azure/karpenter-provider-azure/pkg/consts"
 	"github.com/Azure/karpenter-provider-azure/pkg/metrics"
 	"github.com/Azure/karpenter-provider-azure/pkg/operator/options"
 	"github.com/Azure/karpenter-provider-azure/pkg/providers/imagefamily/bootstrap"
 	"github.com/Azure/karpenter-provider-azure/pkg/providers/imagefamily/customscriptsbootstrap"
-	types "github.com/Azure/karpenter-provider-azure/pkg/providers/imagefamily/types"
 	"github.com/Azure/karpenter-provider-azure/pkg/providers/instancetype"
 	template "github.com/Azure/karpenter-provider-azure/pkg/providers/launchtemplate/parameters"
 	"github.com/Azure/karpenter-provider-azure/pkg/utils"
 	"github.com/samber/lo"
 	karpv1 "sigs.k8s.io/karpenter/pkg/apis/v1"
 	"sigs.k8s.io/karpenter/pkg/cloudprovider"
-	"sigs.k8s.io/karpenter/pkg/scheduling"
 )
 
 type Resolver interface {
@@ -55,12 +52,8 @@
 
 // defaultResolver is able to fill-in dynamic launch template parameters
 type defaultResolver struct {
-<<<<<<< HEAD
-	nodeBootstrappingProvider types.NodeBootstrappingAPI
-=======
 	imageProvider        *Provider
 	instanceTypeProvider instancetype.Provider
->>>>>>> 72f14953
 }
 
 // ImageFamily can be implemented to override the default logic for generating dynamic launch template parameters
@@ -80,26 +73,19 @@
 		instanceType *cloudprovider.InstanceType,
 		imageDistro string,
 		storageProfile string,
-		nodeBootstrappingClient types.NodeBootstrappingAPI,
 	) customscriptsbootstrap.Bootstrapper
 	Name() string
 	// DefaultImages returns a list of default CommunityImage definitions for this ImageFamily.
 	// Our Image Selection logic relies on the ordering of the default images to be ordered from most preferred to least, then we will select the latest image version available for that CommunityImage definition.
 	// Our Release pipeline ensures all images are released together within 24 hours of each other for community image gallery, so selecting based on image feature priorities, then by date, and not vice-versa is acceptable.
-	DefaultImages() []types.DefaultImageOutput
+	DefaultImages() []DefaultImageOutput
 }
 
 // NewDefaultResolver constructs a new launch template Resolver
-<<<<<<< HEAD
-func NewDefaultResolver(_ client.Client, nodeBootstrappingClient types.NodeBootstrappingAPI) *defaultResolver {
-	return &defaultResolver{
-		nodeBootstrappingProvider: nodeBootstrappingClient,
-=======
 func NewDefaultResolver(_ client.Client, imageProvider *Provider, instanceTypeProvider instancetype.Provider) *defaultResolver {
 	return &defaultResolver{
 		imageProvider:        imageProvider,
 		instanceTypeProvider: instanceTypeProvider,
->>>>>>> 72f14953
 	}
 }
 
@@ -115,12 +101,8 @@
 	if err != nil {
 		return nil, err
 	}
-	kubernetesVersion, err := nodeClass.GetKubernetesVersion()
-	if err != nil {
-		return nil, err
-	}
-
-	imageFamily := getImageFamily(nodeClass.Spec.ImageFamily, kubernetesVersion, staticParameters)
+
+	imageFamily := getImageFamily(nodeClass.Spec.ImageFamily, staticParameters)
 	imageID, err := r.resolveNodeImage(nodeImages, instanceType)
 	if err != nil {
 		metrics.ImageSelectionErrorCount.WithLabelValues(imageFamily.Name()).Inc()
@@ -150,15 +132,9 @@
 		allTaints = append(allTaints, karpv1.UnregisteredNoExecuteTaint)
 	}
 
-<<<<<<< HEAD
-	storageProfile := consts.StorageProfileManagedDisks
-	if useEphemeralDisk(instanceType, nodeClass) {
-		storageProfile = consts.StorageProfileEphemeral
-=======
 	diskType, placement, err := r.getStorageProfile(ctx, instanceType, nodeClass)
 	if err != nil {
 		return nil, err
->>>>>>> 72f14953
 	}
 
 	template := &template.Parameters{
@@ -177,12 +153,7 @@
 			staticParameters.Labels,
 			instanceType,
 			imageDistro,
-<<<<<<< HEAD
-			storageProfile,
-			r.nodeBootstrappingProvider,
-=======
 			diskType,
->>>>>>> 72f14953
 		),
 		StorageProfileDiskType:  diskType,
 		StorageProfilePlacement: placement,
@@ -212,7 +183,7 @@
 }
 
 func mapToImageDistro(imageID string, imageFamily ImageFamily) (string, error) {
-	var imageInfo types.DefaultImageOutput
+	var imageInfo DefaultImageOutput
 	imageInfo.PopulateImageTraitsFromID(imageID)
 	for _, defaultImage := range imageFamily.DefaultImages() {
 		if defaultImage.ImageDefinition == imageInfo.ImageDefinition {
@@ -238,61 +209,19 @@
 	return kubeletConfig
 }
 
-func getSupportedImages(familyName *string, kubernetesVersion string) []types.DefaultImageOutput {
+func getSupportedImages(familyName *string) []DefaultImageOutput {
 	// TODO: Options aren't used within DefaultImages, so safe to be using nil here. Refactor so we don't actually need to pass in Options for getting DefaultImage.
-	imageFamily := getImageFamily(familyName, kubernetesVersion, nil)
+	imageFamily := getImageFamily(familyName, nil)
 	return imageFamily.DefaultImages()
 }
 
-func getImageFamily(familyName *string, kubernetesVersion string, parameters *template.StaticParameters) ImageFamily {
+func getImageFamily(familyName *string, parameters *template.StaticParameters) ImageFamily {
 	switch lo.FromPtr(familyName) {
 	case v1beta1.Ubuntu2204ImageFamily:
 		return &Ubuntu2204{Options: parameters}
 	case v1beta1.AzureLinuxImageFamily:
-		if UseAzureLinux3(kubernetesVersion) {
-			return &AzureLinux3{Options: parameters}
-		}
 		return &AzureLinux{Options: parameters}
 	default:
 		return &Ubuntu2204{Options: parameters}
 	}
-<<<<<<< HEAD
-}
-
-func getEphemeralMaxSizeGB(instanceType *cloudprovider.InstanceType) int32 {
-	reqs := instanceType.Requirements.Get(v1beta1.LabelSKUStorageEphemeralOSMaxSize).Values()
-	if len(reqs) == 0 || len(reqs) > 1 {
-		return 0
-	}
-	maxSize, err := strconv.ParseFloat(reqs[0], 32)
-	if err != nil {
-		return 0
-	}
-	// decimal places are truncated, so we round down
-	return int32(maxSize)
-}
-
-// setVMPropertiesStorageProfile enables ephemeral os disk for instance types that support it
-func useEphemeralDisk(instanceType *cloudprovider.InstanceType, nodeClass *v1beta1.AKSNodeClass) bool {
-	// use ephemeral disk if it is large enough
-	return *nodeClass.Spec.OSDiskSizeGB <= getEphemeralMaxSizeGB(instanceType)
-}
-
-// resolveNodeImage returns Distro and Image ID for the given instance type. Images may vary due to architecture, accelerator, etc
-//
-// Preconditions:
-// - nodeImages is sorted by priority order
-func (r *defaultResolver) resolveNodeImage(nodeImages []v1beta1.NodeImage, instanceType *cloudprovider.InstanceType) (string, error) {
-	// nodeImages are sorted by priority order, so we can return the first one that matches
-	for _, availableImage := range nodeImages {
-		if err := instanceType.Requirements.Compatible(
-			scheduling.NewNodeSelectorRequirements(availableImage.Requirements...),
-			v1beta1.AllowUndefinedWellKnownAndRestrictedLabels,
-		); err == nil {
-			return availableImage.ID, nil
-		}
-	}
-	return "", fmt.Errorf("no compatible images found for instance type %s", instanceType.Name)
-=======
->>>>>>> 72f14953
 }