--- conflicted
+++ resolved
@@ -158,11 +158,7 @@
 			instanceType,
 			imageDistro,
 			storageProfile,
-<<<<<<< HEAD
-			r.imageProvider.NodeBootstrappingProvider,
-=======
 			r.imageProvider.nodeBootstrappingProvider,
->>>>>>> 9f59bf67
 		),
 		ImageID:        imageID,
 		StorageProfile: storageProfile,
@@ -199,11 +195,7 @@
 	return kubeletConfig
 }
 
-<<<<<<< HEAD
-func getSupportedImages(familyName *string) []types.DefaultImageOutput {
-=======
 func getSupportedImages(familyName *string, kubernetesVersion string) []types.DefaultImageOutput {
->>>>>>> 9f59bf67
 	// TODO: Options aren't used within DefaultImages, so safe to be using nil here. Refactor so we don't actually need to pass in Options for getting DefaultImage.
 	imageFamily := getImageFamily(familyName, kubernetesVersion, nil)
 	return imageFamily.DefaultImages()
