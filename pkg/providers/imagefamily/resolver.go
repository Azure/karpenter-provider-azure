/*
Portions Copyright (c) Microsoft Corporation.

Licensed under the Apache License, Version 2.0 (the "License");
you may not use this file except in compliance with the License.
You may obtain a copy of the License at

    http://www.apache.org/licenses/LICENSE-2.0

Unless required by applicable law or agreed to in writing, software
distributed under the License is distributed on an "AS IS" BASIS,
WITHOUT WARRANTIES OR CONDITIONS OF ANY KIND, either express or implied.
See the License for the specific language governing permissions and
limitations under the License.
*/

package imagefamily

import (
	"context"
	"fmt"

	"github.com/Azure/karpenter-provider-azure/pkg/providers/clusterdns"

	corev1 "k8s.io/api/core/v1"
	"sigs.k8s.io/controller-runtime/pkg/client"
	"sigs.k8s.io/controller-runtime/pkg/log"

	"github.com/Azure/azure-sdk-for-go/sdk/resourcemanager/compute/armcompute/v5"
	"github.com/Azure/karpenter-provider-azure/pkg/apis/v1beta1"
	"github.com/Azure/karpenter-provider-azure/pkg/consts"
	"github.com/Azure/karpenter-provider-azure/pkg/metrics"
	"github.com/Azure/karpenter-provider-azure/pkg/operator/options"
	"github.com/Azure/karpenter-provider-azure/pkg/providers/imagefamily/bootstrap"
	"github.com/Azure/karpenter-provider-azure/pkg/providers/imagefamily/customscriptsbootstrap"
	types "github.com/Azure/karpenter-provider-azure/pkg/providers/imagefamily/types"
	"github.com/Azure/karpenter-provider-azure/pkg/providers/instancetype"
	template "github.com/Azure/karpenter-provider-azure/pkg/providers/launchtemplate/parameters"
	"github.com/Azure/karpenter-provider-azure/pkg/utils"
	"github.com/samber/lo"
	karpv1 "sigs.k8s.io/karpenter/pkg/apis/v1"
	"sigs.k8s.io/karpenter/pkg/cloudprovider"
	"sigs.k8s.io/karpenter/pkg/scheduling"
)

type Resolver interface {
	Resolve(
		ctx context.Context,
		nodeClass *v1beta1.AKSNodeClass,
		nodeClaim *karpv1.NodeClaim,
		instanceType *cloudprovider.InstanceType,
		staticParameters *template.StaticParameters) (*template.Parameters, error)
}

// assert that defaultResolver implements Resolver interface
var _ Resolver = &defaultResolver{}

// defaultResolver is able to fill-in dynamic launch template parameters
type defaultResolver struct {
	nodeBootstrappingProvider types.NodeBootstrappingAPI
<<<<<<< HEAD
	clusterDNSProvider        clusterdns.ClusterDNSProvider
=======
	imageProvider             *provider
	instanceTypeProvider      instancetype.Provider
>>>>>>> 112462d1
}

// ImageFamily can be implemented to override the default logic for generating dynamic launch template parameters
type ImageFamily interface {
	ScriptlessCustomData(
		kubeletConfig *bootstrap.KubeletConfiguration,
		taints []corev1.Taint,
		labels map[string]string,
		caBundle *string,
		instanceType *cloudprovider.InstanceType,
	) bootstrap.Bootstrapper
	CustomScriptsNodeBootstrapping(
		kubeletConfig *bootstrap.KubeletConfiguration,
		taints []corev1.Taint,
		startupTaints []corev1.Taint,
		labels map[string]string,
		instanceType *cloudprovider.InstanceType,
		imageDistro string,
		storageProfile string,
		nodeBootstrappingClient types.NodeBootstrappingAPI,
	) customscriptsbootstrap.Bootstrapper
	Name() string
	// DefaultImages returns a list of default CommunityImage definitions for this ImageFamily.
	// Our Image Selection logic relies on the ordering of the default images to be ordered from most preferred to least, then we will select the latest image version available for that CommunityImage definition.
	// Our Release pipeline ensures all images are released together within 24 hours of each other for community image gallery, so selecting based on image feature priorities, then by date, and not vice-versa is acceptable.
	DefaultImages() []types.DefaultImageOutput
}

// NewDefaultResolver constructs a new launch template Resolver
<<<<<<< HEAD
func NewDefaultResolver(_ client.Client, nodeBootstrappingClient types.NodeBootstrappingAPI, clusterDNSProvider clusterdns.ClusterDNSProvider) *defaultResolver {
=======
func NewDefaultResolver(_ client.Client, imageProvider *provider, instanceTypeProvider instancetype.Provider, nodeBootstrappingClient types.NodeBootstrappingAPI) *defaultResolver {
>>>>>>> 112462d1
	return &defaultResolver{
		imageProvider:             imageProvider,
		nodeBootstrappingProvider: nodeBootstrappingClient,
<<<<<<< HEAD
		clusterDNSProvider:        clusterDNSProvider,
=======
		instanceTypeProvider:      instanceTypeProvider,
>>>>>>> 112462d1
	}
}

// Resolve fills in dynamic launch template parameters
func (r *defaultResolver) Resolve(
	ctx context.Context,
	nodeClass *v1beta1.AKSNodeClass,
	nodeClaim *karpv1.NodeClaim,
	instanceType *cloudprovider.InstanceType,
	staticParameters *template.StaticParameters,
) (*template.Parameters, error) {
	nodeImages, err := nodeClass.GetImages()
	if err != nil {
		return nil, err
	}
	kubernetesVersion, err := nodeClass.GetKubernetesVersion()
	if err != nil {
		return nil, err
	}

	imageFamily := getImageFamily(nodeClass.Spec.ImageFamily, kubernetesVersion, staticParameters)
	imageID, err := r.resolveNodeImage(nodeImages, instanceType)
	if err != nil {
		metrics.ImageSelectionErrorCount.WithLabelValues(imageFamily.Name()).Inc()
		return nil, err
	}

	log.FromContext(ctx).Info("resolved image", "imageID", imageID, "instance-type", instanceType.Name)

	// TODO: as ProvisionModeBootstrappingClient path develops, we will eventually be able to drop the retrieval of imageDistro here.
	imageDistro, err := mapToImageDistro(imageID, imageFamily)
	if err != nil {
		return nil, err
	}

	generalTaints := nodeClaim.Spec.Taints
	startupTaints := nodeClaim.Spec.StartupTaints
	allTaints := lo.Flatten([][]corev1.Taint{
		generalTaints,
		startupTaints,
	})

	// Ensure UnregisteredNoExecuteTaint is present
	if _, found := lo.Find(allTaints, func(t corev1.Taint) bool { // Allow UnregisteredNoExecuteTaint to be in non-startup taints(?)
		return t.MatchTaint(&karpv1.UnregisteredNoExecuteTaint)
	}); !found {
		startupTaints = append(startupTaints, karpv1.UnregisteredNoExecuteTaint)
		allTaints = append(allTaints, karpv1.UnregisteredNoExecuteTaint)
	}

	diskType, placement, err := r.getStorageProfile(ctx, instanceType, nodeClass)
	if err != nil {
		return nil, err
	}

	clusterDNSIP, err := r.clusterDNSProvider.ClusterDNS(ctx)
	if err != nil {
		return nil, err
	}

	template := &template.Parameters{
		StaticParameters: staticParameters,
		ScriptlessCustomData: imageFamily.ScriptlessCustomData(
			prepareKubeletConfiguration(ctx, instanceType, nodeClass, clusterDNSIP),
			allTaints,
			staticParameters.Labels,
			staticParameters.CABundle,
			instanceType,
		),
		CustomScriptsNodeBootstrapping: imageFamily.CustomScriptsNodeBootstrapping(
			prepareKubeletConfiguration(ctx, instanceType, nodeClass, clusterDNSIP),
			generalTaints,
			startupTaints,
			staticParameters.Labels,
			instanceType,
			imageDistro,
			diskType,
			r.nodeBootstrappingProvider,
		),
		StorageProfileDiskType:    diskType,
		StorageProfileIsEphemeral: diskType == consts.StorageProfileEphemeral,
		StorageProfilePlacement:   lo.FromPtr(placement),

		// TODO: We could potentially use the instance type to do defaulting like
		// traditional AKS, so putting this here along with the other settings
		StorageProfileSizeGB: lo.FromPtr(nodeClass.Spec.OSDiskSizeGB),
		ImageID:              imageID,
		IsWindows:            false, // TODO(Windows)
	}

	return template, nil
}

func (r *defaultResolver) getStorageProfile(ctx context.Context, instanceType *cloudprovider.InstanceType, nodeClass *v1beta1.AKSNodeClass) (diskType string, placement *armcompute.DiffDiskPlacement, err error) {
	sku, err := r.instanceTypeProvider.Get(ctx, nodeClass, instanceType.Name)
	if err != nil {
		return "", nil, err
	}

	_, placement = instancetype.FindMaxEphemeralSizeGBAndPlacement(sku)

	if instancetype.UseEphemeralDisk(sku, nodeClass) {
		return consts.StorageProfileEphemeral, placement, nil
	}
	return consts.StorageProfileManagedDisks, placement, nil
}

func mapToImageDistro(imageID string, imageFamily ImageFamily) (string, error) {
	var imageInfo types.DefaultImageOutput
	imageInfo.PopulateImageTraitsFromID(imageID)
	for _, defaultImage := range imageFamily.DefaultImages() {
		if defaultImage.ImageDefinition == imageInfo.ImageDefinition {
			return defaultImage.Distro, nil
		}
	}
	return "", fmt.Errorf("no distro found for image id %s", imageID)
}

func prepareKubeletConfiguration(ctx context.Context, instanceType *cloudprovider.InstanceType, nodeClass *v1beta1.AKSNodeClass, clusterDNS string) *bootstrap.KubeletConfiguration {
	kubeletConfig := &bootstrap.KubeletConfiguration{}

	if nodeClass.Spec.Kubelet != nil {
		kubeletConfig.KubeletConfiguration = *nodeClass.Spec.Kubelet
	}

	kubeletConfig.MaxPods = utils.GetMaxPods(nodeClass, options.FromContext(ctx).NetworkPlugin, options.FromContext(ctx).NetworkPluginMode)
	kubeletConfig.DNSServiceIP = clusterDNS

	// TODO: revisit computeResources implementation
	kubeletConfig.KubeReserved = utils.StringMap(instanceType.Overhead.KubeReserved)
	kubeletConfig.SystemReserved = utils.StringMap(instanceType.Overhead.SystemReserved)
	kubeletConfig.EvictionHard = map[string]string{instancetype.MemoryAvailable: instanceType.Overhead.EvictionThreshold.Memory().String()}
	return kubeletConfig
}

func getSupportedImages(familyName *string, kubernetesVersion string) []types.DefaultImageOutput {
	// TODO: Options aren't used within DefaultImages, so safe to be using nil here. Refactor so we don't actually need to pass in Options for getting DefaultImage.
	imageFamily := getImageFamily(familyName, kubernetesVersion, nil)
	return imageFamily.DefaultImages()
}

func getImageFamily(familyName *string, kubernetesVersion string, parameters *template.StaticParameters) ImageFamily {
	switch lo.FromPtr(familyName) {
	case v1beta1.Ubuntu2204ImageFamily:
		return &Ubuntu2204{Options: parameters}
	case v1beta1.AzureLinuxImageFamily:
		if UseAzureLinux3(kubernetesVersion) {
			return &AzureLinux3{Options: parameters}
		}
		return &AzureLinux{Options: parameters}
	default:
		return &Ubuntu2204{Options: parameters}
	}
}

// resolveNodeImage returns Distro and Image ID for the given instance type. Images may vary due to architecture, accelerator, etc
//
// Preconditions:
// - nodeImages is sorted by priority order
func (r *defaultResolver) resolveNodeImage(nodeImages []v1beta1.NodeImage, instanceType *cloudprovider.InstanceType) (string, error) {
	// nodeImages are sorted by priority order, so we can return the first one that matches
	for _, availableImage := range nodeImages {
		if err := instanceType.Requirements.Compatible(
			scheduling.NewNodeSelectorRequirements(availableImage.Requirements...),
			v1beta1.AllowUndefinedWellKnownAndRestrictedLabels,
		); err == nil {
			return availableImage.ID, nil
		}
	}
	return "", fmt.Errorf("no compatible images found for instance type %s", instanceType.Name)
}<|MERGE_RESOLUTION|>--- conflicted
+++ resolved
@@ -58,12 +58,9 @@
 // defaultResolver is able to fill-in dynamic launch template parameters
 type defaultResolver struct {
 	nodeBootstrappingProvider types.NodeBootstrappingAPI
-<<<<<<< HEAD
-	clusterDNSProvider        clusterdns.ClusterDNSProvider
-=======
 	imageProvider             *provider
 	instanceTypeProvider      instancetype.Provider
->>>>>>> 112462d1
+	clusterDNSProvider        clusterdns.ClusterDNSProvider
 }
 
 // ImageFamily can be implemented to override the default logic for generating dynamic launch template parameters
@@ -93,19 +90,12 @@
 }
 
 // NewDefaultResolver constructs a new launch template Resolver
-<<<<<<< HEAD
-func NewDefaultResolver(_ client.Client, nodeBootstrappingClient types.NodeBootstrappingAPI, clusterDNSProvider clusterdns.ClusterDNSProvider) *defaultResolver {
-=======
-func NewDefaultResolver(_ client.Client, imageProvider *provider, instanceTypeProvider instancetype.Provider, nodeBootstrappingClient types.NodeBootstrappingAPI) *defaultResolver {
->>>>>>> 112462d1
+func NewDefaultResolver(_ client.Client, imageProvider *provider, instanceTypeProvider instancetype.Provider, nodeBootstrappingClient types.NodeBootstrappingAPI, clusterDNSProvider clusterdns.ClusterDNSProvider) *defaultResolver {
 	return &defaultResolver{
 		imageProvider:             imageProvider,
 		nodeBootstrappingProvider: nodeBootstrappingClient,
-<<<<<<< HEAD
+		instanceTypeProvider:      instanceTypeProvider,
 		clusterDNSProvider:        clusterDNSProvider,
-=======
-		instanceTypeProvider:      instanceTypeProvider,
->>>>>>> 112462d1
 	}
 }
 
