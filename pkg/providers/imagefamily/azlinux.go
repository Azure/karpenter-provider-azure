/*
Portions Copyright (c) Microsoft Corporation.

Licensed under the Apache License, Version 2.0 (the "License");
you may not use this file except in compliance with the License.
You may obtain a copy of the License at

    http://www.apache.org/licenses/LICENSE-2.0

Unless required by applicable law or agreed to in writing, software
distributed under the License is distributed on an "AS IS" BASIS,
WITHOUT WARRANTIES OR CONDITIONS OF ANY KIND, either express or implied.
See the License for the specific language governing permissions and
limitations under the License.
*/

package imagefamily

import (
	v1 "k8s.io/api/core/v1"

	"github.com/Azure/karpenter-provider-azure/pkg/apis/v1beta1"
	"github.com/Azure/karpenter-provider-azure/pkg/providers/imagefamily/bootstrap"
	"github.com/Azure/karpenter-provider-azure/pkg/providers/imagefamily/customscriptsbootstrap"
	types "github.com/Azure/karpenter-provider-azure/pkg/providers/imagefamily/types"
	"github.com/Azure/karpenter-provider-azure/pkg/providers/launchtemplate/parameters"
	"github.com/samber/lo"

	karpv1 "sigs.k8s.io/karpenter/pkg/apis/v1"
	"sigs.k8s.io/karpenter/pkg/cloudprovider"
	"sigs.k8s.io/karpenter/pkg/scheduling"
)

const (
	AzureLinuxGen2ImageDefinition      = "V2gen2"
	AzureLinuxGen1ImageDefinition      = "V2"
	AzureLinuxGen2ArmImageDefinition   = "V2gen2arm64"
	AzureLinux2Gen2FIPSImageDefinition = "V2gen2fips"
	AzureLinux2Gen1FIPSImageDefinition = "V2fips"
)

type AzureLinux struct {
	Options *parameters.StaticParameters
}

func (u AzureLinux) Name() string {
	return v1beta1.AzureLinuxImageFamily
}

<<<<<<< HEAD
func (u AzureLinux) DefaultImages(fipsMode *v1beta1.FIPSMode) []types.DefaultImageOutput {
	if lo.FromPtr(fipsMode) == v1beta1.FIPSModeFIPS {
		// Note: FIPS images aren't supported in public galleries, only shared image galleries
		// image provider will select these images in order, first match wins
		return []types.DefaultImageOutput{
			{
				PublicGalleryURL:     AKSAzureLinuxPublicGalleryURL,
				GalleryResourceGroup: AKSAzureLinuxResourceGroup,
				GalleryName:          AKSAzureLinuxGalleryName,
				ImageDefinition:      AzureLinux2Gen2FIPSImageDefinition,
				Requirements: scheduling.NewRequirements(
					scheduling.NewRequirement(v1.LabelArchStable, v1.NodeSelectorOpIn, karpv1.ArchitectureAmd64),
					scheduling.NewRequirement(v1beta1.LabelSKUHyperVGeneration, v1.NodeSelectorOpIn, v1beta1.HyperVGenerationV2),
				),
				Distro: "aks-azurelinux-v2-gen2-fips",
			},
			{
				PublicGalleryURL:     AKSAzureLinuxPublicGalleryURL,
				GalleryResourceGroup: AKSAzureLinuxResourceGroup,
				GalleryName:          AKSAzureLinuxGalleryName,
				ImageDefinition:      AzureLinux2Gen1FIPSImageDefinition,
				Requirements: scheduling.NewRequirements(
					scheduling.NewRequirement(v1.LabelArchStable, v1.NodeSelectorOpIn, karpv1.ArchitectureAmd64),
					scheduling.NewRequirement(v1beta1.LabelSKUHyperVGeneration, v1.NodeSelectorOpIn, v1beta1.HyperVGenerationV1),
				),
				Distro: "aks-azurelinux-v2-fips",
			},
		}
	}

=======
func (u AzureLinux) DefaultImages(useSIG bool) []types.DefaultImageOutput {
>>>>>>> 960696d3
	// image provider will select these images in order, first match wins. This is why we chose to put Gen2 first in the defaultImages, as we prefer gen2 over gen1
	return []types.DefaultImageOutput{
		{
			PublicGalleryURL:     AKSAzureLinuxPublicGalleryURL,
			GalleryResourceGroup: AKSAzureLinuxResourceGroup,
			GalleryName:          AKSAzureLinuxGalleryName,
			ImageDefinition:      AzureLinuxGen2ImageDefinition,
			Requirements: scheduling.NewRequirements(
				scheduling.NewRequirement(v1.LabelArchStable, v1.NodeSelectorOpIn, karpv1.ArchitectureAmd64),
				scheduling.NewRequirement(v1beta1.LabelSKUHyperVGeneration, v1.NodeSelectorOpIn, v1beta1.HyperVGenerationV2),
			),
			Distro: "aks-azurelinux-v2-gen2",
		},
		{
			PublicGalleryURL:     AKSAzureLinuxPublicGalleryURL,
			GalleryResourceGroup: AKSAzureLinuxResourceGroup,
			GalleryName:          AKSAzureLinuxGalleryName,
			ImageDefinition:      AzureLinuxGen1ImageDefinition,
			Requirements: scheduling.NewRequirements(
				scheduling.NewRequirement(v1.LabelArchStable, v1.NodeSelectorOpIn, karpv1.ArchitectureAmd64),
				scheduling.NewRequirement(v1beta1.LabelSKUHyperVGeneration, v1.NodeSelectorOpIn, v1beta1.HyperVGenerationV1),
			),
			Distro: "aks-azurelinux-v2",
		},
		{
			PublicGalleryURL:     AKSAzureLinuxPublicGalleryURL,
			GalleryResourceGroup: AKSAzureLinuxResourceGroup,
			GalleryName:          AKSAzureLinuxGalleryName,
			ImageDefinition:      AzureLinuxGen2ArmImageDefinition,
			Requirements: scheduling.NewRequirements(
				scheduling.NewRequirement(v1.LabelArchStable, v1.NodeSelectorOpIn, karpv1.ArchitectureArm64),
				scheduling.NewRequirement(v1beta1.LabelSKUHyperVGeneration, v1.NodeSelectorOpIn, v1beta1.HyperVGenerationV2),
			),
			Distro: "aks-azurelinux-v2-arm64-gen2",
		},
	}
}

// UserData returns the default userdata script for the image Family
func (u AzureLinux) ScriptlessCustomData(kubeletConfig *bootstrap.KubeletConfiguration,
	taints []v1.Taint,
	labels map[string]string,
	caBundle *string, _ *cloudprovider.InstanceType) bootstrap.Bootstrapper {
	return bootstrap.AKS{
		Options: bootstrap.Options{
			ClusterName:      u.Options.ClusterName,
			ClusterEndpoint:  u.Options.ClusterEndpoint,
			KubeletConfig:    kubeletConfig,
			Taints:           taints,
			Labels:           labels,
			CABundle:         caBundle,
			GPUNode:          u.Options.GPUNode,
			GPUDriverVersion: u.Options.GPUDriverVersion,
			GPUDriverType:    u.Options.GPUDriverType,
			GPUImageSHA:      u.Options.GPUImageSHA,
			SubnetID:         u.Options.SubnetID,
		},
		Arch:                           u.Options.Arch,
		TenantID:                       u.Options.TenantID,
		SubscriptionID:                 u.Options.SubscriptionID,
		Location:                       u.Options.Location,
		KubeletIdentityClientID:        u.Options.KubeletIdentityClientID,
		ResourceGroup:                  u.Options.ResourceGroup,
		ClusterID:                      u.Options.ClusterID,
		APIServerName:                  u.Options.APIServerName,
		KubeletClientTLSBootstrapToken: u.Options.KubeletClientTLSBootstrapToken,
		NetworkPlugin:                  u.Options.NetworkPlugin,
		NetworkPolicy:                  u.Options.NetworkPolicy,
		KubernetesVersion:              u.Options.KubernetesVersion,
	}
}

// UserData returns the default userdata script for the image Family
func (u AzureLinux) CustomScriptsNodeBootstrapping(kubeletConfig *bootstrap.KubeletConfiguration,
	taints []v1.Taint,
	startupTaints []v1.Taint,
	labels map[string]string,
	instanceType *cloudprovider.InstanceType,
	imageDistro string,
	storageProfile string,
	nodeBootstrappingClient types.NodeBootstrappingAPI) customscriptsbootstrap.Bootstrapper {
	return customscriptsbootstrap.ProvisionClientBootstrap{
		ClusterName:                    u.Options.ClusterName,
		KubeletConfig:                  kubeletConfig,
		Taints:                         taints,
		StartupTaints:                  startupTaints,
		Labels:                         labels,
		SubnetID:                       u.Options.SubnetID,
		Arch:                           u.Options.Arch,
		SubscriptionID:                 u.Options.SubscriptionID,
		ResourceGroup:                  u.Options.ResourceGroup,
		KubeletClientTLSBootstrapToken: u.Options.KubeletClientTLSBootstrapToken,
		KubernetesVersion:              u.Options.KubernetesVersion,
		ImageDistro:                    imageDistro,
		InstanceType:                   instanceType,
		StorageProfile:                 storageProfile,
		ClusterResourceGroup:           u.Options.ClusterResourceGroup,
		NodeBootstrappingProvider:      nodeBootstrappingClient,
		OSSKU:                          customscriptsbootstrap.ImageFamilyOSSKUAzureLinux2,
	}
}<|MERGE_RESOLUTION|>--- conflicted
+++ resolved
@@ -47,9 +47,8 @@
 	return v1beta1.AzureLinuxImageFamily
 }
 
-<<<<<<< HEAD
-func (u AzureLinux) DefaultImages(fipsMode *v1beta1.FIPSMode) []types.DefaultImageOutput {
-	if lo.FromPtr(fipsMode) == v1beta1.FIPSModeFIPS {
+func (u AzureLinux) DefaultImages(useSIG bool, fipsMode *v1beta1.FIPSMode) []types.DefaultImageOutput {
+  if lo.FromPtr(fipsMode) == v1beta1.FIPSModeFIPS {
 		// Note: FIPS images aren't supported in public galleries, only shared image galleries
 		// image provider will select these images in order, first match wins
 		return []types.DefaultImageOutput{
@@ -77,10 +76,6 @@
 			},
 		}
 	}
-
-=======
-func (u AzureLinux) DefaultImages(useSIG bool) []types.DefaultImageOutput {
->>>>>>> 960696d3
 	// image provider will select these images in order, first match wins. This is why we chose to put Gen2 first in the defaultImages, as we prefer gen2 over gen1
 	return []types.DefaultImageOutput{
 		{
