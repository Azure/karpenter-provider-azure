--- conflicted
+++ resolved
@@ -47,13 +47,8 @@
 	nodeImagesCache           *cache.Cache
 	imageVersionsClient       types.CommunityGalleryImageVersionsAPI
 	subscription              string
-<<<<<<< HEAD
-	NodeImageVersions         types.NodeImageVersionsAPI
-	NodeBootstrappingProvider types.NodeBootstrappingAPI
-=======
 	nodeImageVersionsProvider types.NodeImageVersionsAPI
 	nodeBootstrappingProvider types.NodeBootstrappingAPI
->>>>>>> 9f59bf67
 }
 
 const (
@@ -74,13 +69,8 @@
 		cm:                        pretty.NewChangeMonitor(),
 		kubernetesInterface:       kubernetesInterface,
 		subscription:              subscription,
-<<<<<<< HEAD
-		NodeImageVersions:         nodeImageVersionsClient,
-		NodeBootstrappingProvider: nodeBootstrappingClient,
-=======
 		nodeImageVersionsProvider: nodeImageVersionsClient,
 		nodeBootstrappingProvider: nodeBootstrappingClient,
->>>>>>> 9f59bf67
 	}
 }
 
