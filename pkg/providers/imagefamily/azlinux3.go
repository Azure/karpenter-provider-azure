/*
Portions Copyright (c) Microsoft Corporation.

Licensed under the Apache License, Version 2.0 (the "License");
you may not use this file except in compliance with the License.
You may obtain a copy of the License at

    http://www.apache.org/licenses/LICENSE-2.0

Unless required by applicable law or agreed to in writing, software
distributed under the License is distributed on an "AS IS" BASIS,
WITHOUT WARRANTIES OR CONDITIONS OF ANY KIND, either express or implied.
See the License for the specific language governing permissions and
limitations under the License.
*/

package imagefamily

import (
	v1 "k8s.io/api/core/v1"

	"github.com/Azure/karpenter-provider-azure/pkg/apis/v1beta1"
	"github.com/Azure/karpenter-provider-azure/pkg/providers/imagefamily/bootstrap"
	"github.com/Azure/karpenter-provider-azure/pkg/providers/imagefamily/customscriptsbootstrap"
	types "github.com/Azure/karpenter-provider-azure/pkg/providers/imagefamily/types"
	"github.com/Azure/karpenter-provider-azure/pkg/providers/launchtemplate/parameters"
	"github.com/samber/lo"

	karpv1 "sigs.k8s.io/karpenter/pkg/apis/v1"
	"sigs.k8s.io/karpenter/pkg/cloudprovider"
	"sigs.k8s.io/karpenter/pkg/scheduling"
)

const (
	AzureLinux3Gen2ImageDefinition          = "V3gen2"
	AzureLinux3Gen1ImageDefinition          = "V3"
	AzureLinux3Gen2ArmImageDefinition       = "V3gen2arm64"
	AzureLinux3Gen2FIPSImageDefinition      = "V3gen2fips"
	AzureLinux3Gen1FIPSImageDefinition      = "V3fips"
	AzureLinux3Gen2Arm64FIPSImageDefinition = "V3gen2arm64fips"
)

type AzureLinux3 struct {
	Options *parameters.StaticParameters
}

func (u AzureLinux3) Name() string {
	return v1beta1.AzureLinuxImageFamily
}

<<<<<<< HEAD
func (u AzureLinux3) DefaultImages(fipsMode *v1beta1.FIPSMode) []types.DefaultImageOutput {
	if lo.FromPtr(fipsMode) == v1beta1.FIPSModeFIPS {
		// Note: FIPS images aren't supported in public galleries, only shared image galleries
		// image provider will select these images in order, first match wins
		return []types.DefaultImageOutput{
			{
				PublicGalleryURL:     AKSAzureLinuxPublicGalleryURL,
				GalleryResourceGroup: AKSAzureLinuxResourceGroup,
				GalleryName:          AKSAzureLinuxGalleryName,
				ImageDefinition:      AzureLinux3Gen2FIPSImageDefinition,
				Requirements: scheduling.NewRequirements(
					scheduling.NewRequirement(v1.LabelArchStable, v1.NodeSelectorOpIn, karpv1.ArchitectureAmd64),
					scheduling.NewRequirement(v1beta1.LabelSKUHyperVGeneration, v1.NodeSelectorOpIn, v1beta1.HyperVGenerationV2),
				),
				Distro: "aks-azurelinux-v3-gen2-fips",
			},
			{
				PublicGalleryURL:     AKSAzureLinuxPublicGalleryURL,
				GalleryResourceGroup: AKSAzureLinuxResourceGroup,
				GalleryName:          AKSAzureLinuxGalleryName,
				ImageDefinition:      AzureLinux3Gen1FIPSImageDefinition,
				Requirements: scheduling.NewRequirements(
					scheduling.NewRequirement(v1.LabelArchStable, v1.NodeSelectorOpIn, karpv1.ArchitectureAmd64),
					scheduling.NewRequirement(v1beta1.LabelSKUHyperVGeneration, v1.NodeSelectorOpIn, v1beta1.HyperVGenerationV1),
				),
				Distro: "aks-azurelinux-v3-fips",
			},
			{
				PublicGalleryURL:     AKSAzureLinuxPublicGalleryURL,
				GalleryResourceGroup: AKSAzureLinuxResourceGroup,
				GalleryName:          AKSAzureLinuxGalleryName,
				ImageDefinition:      AzureLinux3Gen2Arm64FIPSImageDefinition,
				Requirements: scheduling.NewRequirements(
					scheduling.NewRequirement(v1.LabelArchStable, v1.NodeSelectorOpIn, karpv1.ArchitectureArm64),
					scheduling.NewRequirement(v1beta1.LabelSKUHyperVGeneration, v1.NodeSelectorOpIn, v1beta1.HyperVGenerationV2),
				),
				Distro: "aks-azurelinux-v3-arm64-gen2-fips",
			},
		}
	}

=======
func (u AzureLinux3) DefaultImages(useSIG bool) []types.DefaultImageOutput {
>>>>>>> 960696d3
	// image provider will select these images in order, first match wins
	images := []types.DefaultImageOutput{
		{
			PublicGalleryURL:     AKSAzureLinuxPublicGalleryURL,
			GalleryResourceGroup: AKSAzureLinuxResourceGroup,
			GalleryName:          AKSAzureLinuxGalleryName,
			ImageDefinition:      AzureLinux3Gen2ImageDefinition,
			Requirements: scheduling.NewRequirements(
				scheduling.NewRequirement(v1.LabelArchStable, v1.NodeSelectorOpIn, karpv1.ArchitectureAmd64),
				scheduling.NewRequirement(v1beta1.LabelSKUHyperVGeneration, v1.NodeSelectorOpIn, v1beta1.HyperVGenerationV2),
			),
			Distro: "aks-azurelinux-v3-gen2",
		},
		{
			PublicGalleryURL:     AKSAzureLinuxPublicGalleryURL,
			GalleryResourceGroup: AKSAzureLinuxResourceGroup,
			GalleryName:          AKSAzureLinuxGalleryName,
			ImageDefinition:      AzureLinux3Gen1ImageDefinition,
			Requirements: scheduling.NewRequirements(
				scheduling.NewRequirement(v1.LabelArchStable, v1.NodeSelectorOpIn, karpv1.ArchitectureAmd64),
				scheduling.NewRequirement(v1beta1.LabelSKUHyperVGeneration, v1.NodeSelectorOpIn, v1beta1.HyperVGenerationV1),
			),
			Distro: "aks-azurelinux-v3",
		},
	}

	if useSIG {
		// AzLinux3 ARM64 VHD is not available in CIG right now
		images = append(images, types.DefaultImageOutput{
			PublicGalleryURL:     AKSAzureLinuxPublicGalleryURL,
			GalleryResourceGroup: AKSAzureLinuxResourceGroup,
			GalleryName:          AKSAzureLinuxGalleryName,
			ImageDefinition:      AzureLinux3Gen2ArmImageDefinition,
			Requirements: scheduling.NewRequirements(
				scheduling.NewRequirement(v1.LabelArchStable, v1.NodeSelectorOpIn, karpv1.ArchitectureArm64),
				scheduling.NewRequirement(v1beta1.LabelSKUHyperVGeneration, v1.NodeSelectorOpIn, v1beta1.HyperVGenerationV2),
			),
			Distro: "aks-azurelinux-v3-arm64-gen2",
		})
	}

	return images
}

// UserData returns the default userdata script for the image Family
func (u AzureLinux3) ScriptlessCustomData(kubeletConfig *bootstrap.KubeletConfiguration,
	taints []v1.Taint,
	labels map[string]string,
	caBundle *string, _ *cloudprovider.InstanceType) bootstrap.Bootstrapper {
	return bootstrap.AKS{
		Options: bootstrap.Options{
			ClusterName:      u.Options.ClusterName,
			ClusterEndpoint:  u.Options.ClusterEndpoint,
			KubeletConfig:    kubeletConfig,
			Taints:           taints,
			Labels:           labels,
			CABundle:         caBundle,
			GPUNode:          u.Options.GPUNode,
			GPUDriverVersion: u.Options.GPUDriverVersion,
			GPUDriverType:    u.Options.GPUDriverType,
			GPUImageSHA:      u.Options.GPUImageSHA,
			SubnetID:         u.Options.SubnetID,
		},
		Arch:                           u.Options.Arch,
		TenantID:                       u.Options.TenantID,
		SubscriptionID:                 u.Options.SubscriptionID,
		Location:                       u.Options.Location,
		KubeletIdentityClientID:        u.Options.KubeletIdentityClientID,
		ResourceGroup:                  u.Options.ResourceGroup,
		ClusterID:                      u.Options.ClusterID,
		APIServerName:                  u.Options.APIServerName,
		KubeletClientTLSBootstrapToken: u.Options.KubeletClientTLSBootstrapToken,
		NetworkPlugin:                  u.Options.NetworkPlugin,
		NetworkPolicy:                  u.Options.NetworkPolicy,
		KubernetesVersion:              u.Options.KubernetesVersion,
	}
}

// UserData returns the default userdata script for the image Family
func (u AzureLinux3) CustomScriptsNodeBootstrapping(kubeletConfig *bootstrap.KubeletConfiguration,
	taints []v1.Taint,
	startupTaints []v1.Taint,
	labels map[string]string,
	instanceType *cloudprovider.InstanceType,
	imageDistro string,
	storageProfile string,
	nodeBootstrappingClient types.NodeBootstrappingAPI) customscriptsbootstrap.Bootstrapper {
	return customscriptsbootstrap.ProvisionClientBootstrap{
		ClusterName:                    u.Options.ClusterName,
		KubeletConfig:                  kubeletConfig,
		Taints:                         taints,
		StartupTaints:                  startupTaints,
		Labels:                         labels,
		SubnetID:                       u.Options.SubnetID,
		Arch:                           u.Options.Arch,
		SubscriptionID:                 u.Options.SubscriptionID,
		ResourceGroup:                  u.Options.ResourceGroup,
		KubeletClientTLSBootstrapToken: u.Options.KubeletClientTLSBootstrapToken,
		KubernetesVersion:              u.Options.KubernetesVersion,
		ImageDistro:                    imageDistro,
		InstanceType:                   instanceType,
		StorageProfile:                 storageProfile,
		ClusterResourceGroup:           u.Options.ClusterResourceGroup,
		NodeBootstrappingProvider:      nodeBootstrappingClient,
		OSSKU:                          customscriptsbootstrap.ImageFamilyOSSKUAzureLinux3,
	}
}<|MERGE_RESOLUTION|>--- conflicted
+++ resolved
@@ -48,9 +48,8 @@
 	return v1beta1.AzureLinuxImageFamily
 }
 
-<<<<<<< HEAD
-func (u AzureLinux3) DefaultImages(fipsMode *v1beta1.FIPSMode) []types.DefaultImageOutput {
-	if lo.FromPtr(fipsMode) == v1beta1.FIPSModeFIPS {
+func (u AzureLinux3) DefaultImages(useSIG bool, fipsMode *v1beta1.FIPSMode) []types.DefaultImageOutput {
+  if lo.FromPtr(fipsMode) == v1beta1.FIPSModeFIPS {
 		// Note: FIPS images aren't supported in public galleries, only shared image galleries
 		// image provider will select these images in order, first match wins
 		return []types.DefaultImageOutput{
@@ -89,10 +88,6 @@
 			},
 		}
 	}
-
-=======
-func (u AzureLinux3) DefaultImages(useSIG bool) []types.DefaultImageOutput {
->>>>>>> 960696d3
 	// image provider will select these images in order, first match wins
 	images := []types.DefaultImageOutput{
 		{
