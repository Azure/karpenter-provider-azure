/*
Portions Copyright (c) Microsoft Corporation.

Licensed under the Apache License, Version 2.0 (the "License");
you may not use this file except in compliance with the License.
You may obtain a copy of the License at

    http://www.apache.org/licenses/LICENSE-2.0

Unless required by applicable law or agreed to in writing, software
distributed under the License is distributed on an "AS IS" BASIS,
WITHOUT WARRANTIES OR CONDITIONS OF ANY KIND, either express or implied.
See the License for the specific language governing permissions and
limitations under the License.
*/

package instance_test

import (
	"context"
	"errors"
	"fmt"
	"net/http"
	"strings"
	"testing"
	"time"

	"github.com/awslabs/operatorpkg/object"
	. "github.com/onsi/ginkgo/v2"
	. "github.com/onsi/gomega"
	"github.com/samber/lo"
	metav1 "k8s.io/apimachinery/pkg/apis/meta/v1"
	"k8s.io/client-go/tools/record"
	clock "k8s.io/utils/clock/testing"
	karpv1 "sigs.k8s.io/karpenter/pkg/apis/v1"
	corecloudprovider "sigs.k8s.io/karpenter/pkg/cloudprovider"
	"sigs.k8s.io/karpenter/pkg/controllers/provisioning"
	"sigs.k8s.io/karpenter/pkg/controllers/state"
	"sigs.k8s.io/karpenter/pkg/events"
	coreoptions "sigs.k8s.io/karpenter/pkg/operator/options"
	coretest "sigs.k8s.io/karpenter/pkg/test"
	. "sigs.k8s.io/karpenter/pkg/test/expectations"
	"sigs.k8s.io/karpenter/pkg/test/v1alpha1"
	. "sigs.k8s.io/karpenter/pkg/utils/testing"

	"github.com/Azure/azure-sdk-for-go/sdk/azcore"
	"github.com/Azure/azure-sdk-for-go/sdk/resourcemanager/compute/armcompute/v7"
	"github.com/Azure/azure-sdk-for-go/sdk/resourcemanager/network/armnetwork"
	"github.com/Azure/karpenter-provider-azure/pkg/apis"
	"github.com/Azure/karpenter-provider-azure/pkg/apis/v1beta1"
	"github.com/Azure/karpenter-provider-azure/pkg/cloudprovider"
	"github.com/Azure/karpenter-provider-azure/pkg/consts"
	"github.com/Azure/karpenter-provider-azure/pkg/fake"
	metrics "github.com/Azure/karpenter-provider-azure/pkg/metrics"
	"github.com/Azure/karpenter-provider-azure/pkg/operator/options"
	instancemetrics "github.com/Azure/karpenter-provider-azure/pkg/providers/instance"
	"github.com/Azure/karpenter-provider-azure/pkg/providers/launchtemplate"
	"github.com/Azure/karpenter-provider-azure/pkg/test"
	. "github.com/Azure/karpenter-provider-azure/pkg/test/expectations"
	"github.com/Azure/karpenter-provider-azure/pkg/utils"
)

var ctx context.Context

var stop context.CancelFunc
var env *coretest.Environment
var azureEnv *test.Environment
var azureEnvNonZonal *test.Environment

var cloudProvider *cloudprovider.CloudProvider
var cloudProviderNonZonal *cloudprovider.CloudProvider

var fakeClock *clock.FakeClock
var cluster *state.Cluster
var coreProvisioner *provisioning.Provisioner

func TestAzure(t *testing.T) {
	ctx = TestContextWithLogger(t)
	RegisterFailHandler(Fail)

	ctx = coreoptions.ToContext(ctx, coretest.Options())
	ctx = options.ToContext(ctx, test.Options())
	env = coretest.NewEnvironment(coretest.WithCRDs(apis.CRDs...), coretest.WithCRDs(v1alpha1.CRDs...))

	ctx, stop = context.WithCancel(ctx)
	azureEnv = test.NewEnvironment(ctx, env)
	azureEnvNonZonal = test.NewEnvironmentNonZonal(ctx, env)
	cloudProvider = cloudprovider.New(azureEnv.InstanceTypesProvider, azureEnv.VMInstanceProvider, events.NewRecorder(&record.FakeRecorder{}), env.Client, azureEnv.ImageProvider)
	cloudProviderNonZonal = cloudprovider.New(azureEnvNonZonal.InstanceTypesProvider, azureEnvNonZonal.VMInstanceProvider, events.NewRecorder(&record.FakeRecorder{}), env.Client, azureEnvNonZonal.ImageProvider)
	fakeClock = &clock.FakeClock{}
	cluster = state.NewCluster(fakeClock, env.Client, cloudProvider)
	coreProvisioner = provisioning.NewProvisioner(env.Client, events.NewRecorder(&record.FakeRecorder{}), cloudProvider, cluster, fakeClock)
	RunSpecs(t, "Provider/Azure")
}

func TestErrorCodeForMetrics(t *testing.T) {
	t.Parallel()

	testCases := []struct {
		name string
		err  error
		want string
	}{
		{
			name: "nil error returns unknown",
			err:  nil,
			want: "UnknownError",
		},
		{
			name: "azure error with code",
			err:  &azcore.ResponseError{ErrorCode: "OperationNotAllowed"},
			want: "OperationNotAllowed",
		},
		{
			name: "azure error without code",
			err:  &azcore.ResponseError{StatusCode: http.StatusInternalServerError},
			want: "UnknownError",
		},
		{
			name: "generic error returns unknown",
			err:  errors.New("boom"),
			want: "UnknownError",
		},
	}

	for _, tc := range testCases {
		// capture range variable

		t.Run(tc.name, func(t *testing.T) {
			t.Parallel()

			got := instancemetrics.ErrorCodeForMetrics(tc.err)
			if got != tc.want {
				t.Fatalf("ErrorCodeForMetrics(%v) = %q, want %q", tc.err, got, tc.want)
			}
		})
	}
}

var _ = AfterSuite(func() {
	stop()
	Expect(env.Stop()).To(Succeed(), "Failed to stop environment")
})

<<<<<<< HEAD
// Attention: tests like below for AKSMachineInstanceProvider are added to cloudprovider module to reflect its end-to-end nature.
// Suggestion: move these tests there too(?)
=======
func vmMetricLabelsFromCreateInput(input *fake.VirtualMachineCreateOrUpdateInput, nodePoolName string) map[string]string {
	labels := map[string]string{
		metrics.NodePoolLabel: nodePoolName,
	}
	if input == nil {
		return labels
	}
	return lo.Assign(vmMetricLabelsFromVM(&input.VM), labels)
}

func vmMetricLabelsFromVM(vm *armcompute.VirtualMachine) map[string]string {
	return map[string]string{
		metrics.ImageLabel:        imageIDFromVM(vm),
		metrics.SizeLabel:         vmSizeFromVM(vm),
		metrics.ZoneLabel:         zoneFromVM(vm),
		metrics.CapacityTypeLabel: instancemetrics.GetCapacityTypeFromVM(vm),
	}
}

func imageIDFromVM(vm *armcompute.VirtualMachine) string {
	if vm == nil || vm.Properties == nil || vm.Properties.StorageProfile == nil || vm.Properties.StorageProfile.ImageReference == nil {
		return ""
	}
	ref := vm.Properties.StorageProfile.ImageReference
	return lo.CoalesceOrEmpty(
		lo.FromPtr(ref.ID),
		lo.FromPtr(ref.CommunityGalleryImageID),
		lo.FromPtr(ref.SharedGalleryImageID),
		lo.FromPtr(ref.ExactVersion),
	)
}

func vmSizeFromVM(vm *armcompute.VirtualMachine) string {
	if vm == nil || vm.Properties == nil || vm.Properties.HardwareProfile == nil || vm.Properties.HardwareProfile.VMSize == nil {
		return ""
	}
	return string(*vm.Properties.HardwareProfile.VMSize)
}

func zoneFromVM(vm *armcompute.VirtualMachine) string {
	if vm == nil || vm.Location == nil || len(vm.Zones) == 0 {
		return ""
	}
	zonePtr := vm.Zones[0]
	if zonePtr == nil {
		return ""
	}
	return utils.MakeZone(strings.ToLower(lo.FromPtr(vm.Location)), lo.FromPtr(zonePtr))
}

>>>>>>> 9a689641
var _ = Describe("VMInstanceProvider", func() {
	var nodeClass *v1beta1.AKSNodeClass
	var nodePool *karpv1.NodePool
	var nodeClaim *karpv1.NodeClaim
	testOptions := options.FromContext(ctx)

	BeforeEach(func() {
		nodeClass = test.AKSNodeClass()
		test.ApplyDefaultStatus(nodeClass, env, testOptions.UseSIG)

		nodePool = coretest.NodePool(karpv1.NodePool{
			Spec: karpv1.NodePoolSpec{
				Template: karpv1.NodeClaimTemplate{
					Spec: karpv1.NodeClaimTemplateSpec{
						NodeClassRef: &karpv1.NodeClassReference{
							Group: object.GVK(nodeClass).Group,
							Kind:  object.GVK(nodeClass).Kind,
							Name:  nodeClass.Name,
						},
					},
				},
			},
		})

		nodeClaim = coretest.NodeClaim(karpv1.NodeClaim{
			ObjectMeta: metav1.ObjectMeta{
				Labels: map[string]string{
					karpv1.NodePoolLabelKey: nodePool.Name,
				},
			},
			Spec: karpv1.NodeClaimSpec{
				NodeClassRef: &karpv1.NodeClassReference{
					Group: object.GVK(nodeClass).Group,
					Kind:  object.GVK(nodeClass).Kind,
					Name:  nodeClass.Name,
				},
			},
		})

		azureEnv.Reset()
		azureEnvNonZonal.Reset()
		cluster.Reset()
	})

	var _ = AfterEach(func() {
		ExpectCleanedUp(ctx, env.Client)
	})

	ZonalAndNonZonalRegions := []TableEntry{
		Entry("zonal", azureEnv, cloudProvider),
		Entry("non-zonal", azureEnvNonZonal, cloudProviderNonZonal),
	}

	Context("metrics integration", func() {
		BeforeEach(func() {
			instancemetrics.VMCreateStartMetric.Reset()
			instancemetrics.VMCreateFailureMetric.Reset()
		})

		It("records VM create start metric during successful launch", func() {
			ExpectApplied(ctx, env.Client, nodeClaim, nodePool, nodeClass)
			pod := coretest.UnschedulablePod(coretest.PodOptions{})
			ExpectProvisioned(ctx, env.Client, cluster, cloudProvider, coreProvisioner, pod)
			ExpectScheduled(ctx, env.Client, pod)

			Expect(azureEnv.VirtualMachinesAPI.VirtualMachineCreateOrUpdateBehavior.CalledWithInput.Len()).To(BeNumerically(">=", 1))
			createInput := azureEnv.VirtualMachinesAPI.VirtualMachineCreateOrUpdateBehavior.CalledWithInput.Pop()
			labels := vmMetricLabelsFromCreateInput(createInput, nodePool.Name)

			metric, err := metrics.FindMetricWithLabelValues("karpenter_instance_vm_create_start_total", labels)
			Expect(err).NotTo(HaveOccurred())
			Expect(metric).NotTo(BeNil())
			Expect(metric.GetCounter().GetValue()).To(BeNumerically("==", 1))

			metric, err = metrics.FindMetricWithLabelValues("karpenter_instance_vm_create_failure_total", metrics.FailureMetricLabels(labels, "sync"))
			Expect(err).NotTo(HaveOccurred())
			Expect(metric).To(BeNil())

			metric, err = metrics.FindMetricWithLabelValues("karpenter_instance_vm_create_failure_total", metrics.FailureMetricLabels(labels, "async"))
			Expect(err).NotTo(HaveOccurred())
			Expect(metric).To(BeNil())
		})

		It("records VM create sync failure metric when Azure returns an error", func() {
			beginErr := &azcore.ResponseError{ErrorCode: "OperationNotAllowed"}
			azureEnv.VirtualMachinesAPI.VirtualMachineCreateOrUpdateBehavior.BeginError.Set(beginErr)

			ExpectApplied(ctx, env.Client, nodeClaim, nodePool, nodeClass)
			pod := coretest.UnschedulablePod(coretest.PodOptions{})
			ExpectProvisioned(ctx, env.Client, cluster, cloudProvider, coreProvisioner, pod)
			ExpectNotScheduled(ctx, env.Client, pod)

			Expect(azureEnv.VirtualMachinesAPI.VirtualMachineCreateOrUpdateBehavior.CalledWithInput.Len()).To(BeNumerically(">=", 1))
			createInput := azureEnv.VirtualMachinesAPI.VirtualMachineCreateOrUpdateBehavior.CalledWithInput.Pop()
			labels := vmMetricLabelsFromCreateInput(createInput, nodePool.Name)

			metric, err := metrics.FindMetricWithLabelValues("karpenter_instance_vm_create_start_total", labels)
			Expect(err).NotTo(HaveOccurred())
			Expect(metric).NotTo(BeNil())
			Expect(metric.GetCounter().GetValue()).To(BeNumerically("==", 1))

			syncFailureLabels := metrics.FailureMetricLabels(labels, "sync", map[string]string{metrics.ErrorCodeLabel: beginErr.ErrorCode})
			metric, err = metrics.FindMetricWithLabelValues("karpenter_instance_vm_create_failure_total", syncFailureLabels)
			Expect(err).NotTo(HaveOccurred())
			Expect(metric).NotTo(BeNil())
			Expect(metric.GetCounter().GetValue()).To(BeNumerically("==", 1))

			metric, err = metrics.FindMetricWithLabelValues("karpenter_instance_vm_create_failure_total", metrics.FailureMetricLabels(labels, "async"))
			Expect(err).NotTo(HaveOccurred())
			Expect(metric).To(BeNil())
		})

		It("records VM create async failure metric when provisioning poller fails", func() {
			pollerErr := &azcore.ResponseError{ErrorCode: "InternalOperationError"}
			azureEnv.VirtualMachinesAPI.VirtualMachineCreateOrUpdateBehavior.Error.Set(pollerErr)

			ExpectApplied(ctx, env.Client, nodeClaim, nodePool, nodeClass)
			pod := coretest.UnschedulablePod(coretest.PodOptions{})
			ExpectProvisioned(ctx, env.Client, cluster, cloudProvider, coreProvisioner, pod)
			ExpectScheduled(ctx, env.Client, pod)

			Expect(azureEnv.VirtualMachinesAPI.VirtualMachineCreateOrUpdateBehavior.CalledWithInput.Len()).To(BeNumerically(">=", 1))
			createInput := azureEnv.VirtualMachinesAPI.VirtualMachineCreateOrUpdateBehavior.CalledWithInput.Pop()
			labels := vmMetricLabelsFromCreateInput(createInput, nodePool.Name)

			metric, err := metrics.FindMetricWithLabelValues("karpenter_instance_vm_create_start_total", labels)
			Expect(err).NotTo(HaveOccurred())
			Expect(metric).NotTo(BeNil())
			Expect(metric.GetCounter().GetValue()).To(BeNumerically("==", 1))

			metric, err = metrics.FindMetricWithLabelValues("karpenter_instance_vm_create_failure_total", metrics.FailureMetricLabels(labels, "sync"))
			Expect(err).NotTo(HaveOccurred())
			Expect(metric).To(BeNil())

			asyncFailureLabels := metrics.FailureMetricLabels(labels, "async", map[string]string{metrics.ErrorCodeLabel: pollerErr.ErrorCode})
			metric, err = metrics.FindMetricWithLabelValues("karpenter_instance_vm_create_failure_total", asyncFailureLabels)
			Expect(err).NotTo(HaveOccurred())
			Expect(metric).NotTo(BeNil())
			Expect(metric.GetCounter().GetValue()).To(BeNumerically("==", 1))
		})
	})

	DescribeTable("should return an ICE error when all attempted instance types return an ICE error",
		func(azEnv *test.Environment, cp *cloudprovider.CloudProvider) {
			ExpectApplied(ctx, env.Client, nodeClaim, nodePool, nodeClass)
			for _, zone := range azEnv.Zones() {
				azEnv.UnavailableOfferingsCache.MarkUnavailable(ctx, "SubscriptionQuotaReached", "Standard_D2_v2", zone, karpv1.CapacityTypeSpot)
				azEnv.UnavailableOfferingsCache.MarkUnavailable(ctx, "SubscriptionQuotaReached", "Standard_D2_v2", zone, karpv1.CapacityTypeOnDemand)
			}
			instanceTypes, err := cp.GetInstanceTypes(ctx, nodePool)
			Expect(err).ToNot(HaveOccurred())

			// Filter down to a single instance type
			instanceTypes = lo.Filter(instanceTypes, func(i *corecloudprovider.InstanceType, _ int) bool { return i.Name == "Standard_D2_v2" })

			// Since all the offerings are unavailable, this should return back an ICE error
			instance, err := azEnv.VMInstanceProvider.BeginCreate(ctx, nodeClass, nodeClaim, instanceTypes)
			Expect(corecloudprovider.IsInsufficientCapacityError(err)).To(BeTrue())
			Expect(instance).To(BeNil())
		},
		ZonalAndNonZonalRegions,
	)

	When("getting the auxiliary token", func() {
		var originalOptions *options.Options
		var originalEnv *test.Environment
		var originalCloudProvider *cloudprovider.CloudProvider
		newOptions := test.Options(test.OptionsFields{
			UseSIG: lo.ToPtr(true),
		})
		BeforeEach(func() {
			originalOptions = options.FromContext(ctx)
			originalEnv = azureEnv
			originalCloudProvider = cloudProvider
			ctx = options.ToContext(
				ctx,
				newOptions)
			azureEnv = test.NewEnvironment(ctx, env)
			cloudProvider = cloudprovider.New(azureEnv.InstanceTypesProvider,
				azureEnv.VMInstanceProvider,
				events.NewRecorder(&record.FakeRecorder{}),
				env.Client,
				azureEnv.ImageProvider,
			)
			test.ApplyDefaultStatus(nodeClass, env, newOptions.UseSIG)
		})

		AfterEach(func() {
			ctx = options.ToContext(ctx, originalOptions)
			azureEnv = originalEnv
			cloudProvider = originalCloudProvider
			test.ApplyDefaultStatus(nodeClass, env, originalOptions.UseSIG)
		})
		Context("the token is not cached", func() {
			It("should get a new auxiliary token", func() {
				// first call using vm client should get token
				ExpectApplied(ctx, env.Client, nodePool, nodeClass)

				pod := coretest.UnschedulablePod(coretest.PodOptions{})
				ExpectProvisioned(ctx, env.Client, cluster, cloudProvider, coreProvisioner, pod)
				ExpectScheduled(ctx, env.Client, pod)

				Expect(azureEnv.VirtualMachinesAPI.VirtualMachineCreateOrUpdateBehavior.CalledWithInput.Len()).To(Equal(1))
				Expect(azureEnv.AuxiliaryTokenServer.AuxiliaryTokenDoBehavior.CalledWithInput.Len()).To(Equal(1)) // init token
			})
		})

		Context("token is cached by previous vmClient call", func() {
			BeforeEach(func() {
				_ = azureEnv.VirtualMachinesAPI.UseAuxiliaryTokenPolicy()
			})
			It("should use cached auxiliary token when still valid", func() {
				ExpectApplied(ctx, env.Client, nodePool, nodeClass)
				pod := coretest.UnschedulablePod(coretest.PodOptions{})
				ExpectProvisioned(ctx, env.Client, cluster, cloudProvider, coreProvisioner, pod)
				ExpectScheduled(ctx, env.Client, pod)

				Expect(azureEnv.VirtualMachinesAPI.VirtualMachineCreateOrUpdateBehavior.CalledWithInput.Len()).To(Equal(1))
				Expect(azureEnv.AuxiliaryTokenServer.AuxiliaryTokenDoBehavior.CalledWithInput.Len()).To(Equal(1)) // init token
				Expect(azureEnv.VirtualMachinesAPI.AuxiliaryTokenPolicy.Token).ToNot(BeNil())
			})

			It("should refresh auxiliary token if about to expire", func() {
				azureEnv.VirtualMachinesAPI.AuxiliaryTokenPolicy.Token.ExpiresOn = time.Now().Add(4 * time.Minute)
				ExpectApplied(ctx, env.Client, nodePool, nodeClass)

				pod := coretest.UnschedulablePod(coretest.PodOptions{})
				ExpectProvisioned(ctx, env.Client, cluster, cloudProvider, coreProvisioner, pod)
				ExpectScheduled(ctx, env.Client, pod)

				Expect(azureEnv.VirtualMachinesAPI.VirtualMachineCreateOrUpdateBehavior.CalledWithInput.Len()).To(Equal(1))
				Expect(azureEnv.AuxiliaryTokenServer.AuxiliaryTokenDoBehavior.CalledWithInput.Len()).To(Equal(2)) // init + refresh token
			})

			It("should refresh auxiliary token if after RefreshOn", func() {
				azureEnv.VirtualMachinesAPI.AuxiliaryTokenPolicy.Token.RefreshOn = time.Now().Add(-1 * time.Second)
				ExpectApplied(ctx, env.Client, nodePool, nodeClass)

				pod := coretest.UnschedulablePod(coretest.PodOptions{})
				ExpectProvisioned(ctx, env.Client, cluster, cloudProvider, coreProvisioner, pod)
				ExpectScheduled(ctx, env.Client, pod)

				Expect(azureEnv.VirtualMachinesAPI.VirtualMachineCreateOrUpdateBehavior.CalledWithInput.Len()).To(Equal(1))
				Expect(azureEnv.AuxiliaryTokenServer.AuxiliaryTokenDoBehavior.CalledWithInput.Len()).To(Equal(2)) // init + refresh token
			})
		})
	})

	Context("AzureCNI V1", func() {
		var originalOptions *options.Options

		BeforeEach(func() {
			originalOptions = options.FromContext(ctx)
			ctx = options.ToContext(
				ctx,
				test.Options(test.OptionsFields{
					NetworkPlugin:     lo.ToPtr(consts.NetworkPluginAzure),
					NetworkPluginMode: lo.ToPtr(consts.NetworkPluginModeNone),
				}))
		})

		AfterEach(func() {
			ctx = options.ToContext(ctx, originalOptions)
		})
		It("should include 30 secondary ips by default for NodeSubnet", func() {
			ExpectApplied(ctx, env.Client, nodePool, nodeClass)

			pod := coretest.UnschedulablePod(coretest.PodOptions{})
			ExpectProvisioned(ctx, env.Client, cluster, cloudProvider, coreProvisioner, pod)
			ExpectScheduled(ctx, env.Client, pod)

			Expect(azureEnv.NetworkInterfacesAPI.NetworkInterfacesCreateOrUpdateBehavior.CalledWithInput.Len()).To(Equal(1))
			nic := azureEnv.NetworkInterfacesAPI.NetworkInterfacesCreateOrUpdateBehavior.CalledWithInput.Pop().Interface
			Expect(nic).ToNot(BeNil())
			ExpectApplied(ctx, env.Client, nodePool, nodeClass)

			Expect(len(nic.Properties.IPConfigurations)).To(Equal(30))
			customData := ExpectDecodedCustomData(azureEnv)
			expectedFlags := map[string]string{
				"max-pods": "30",
			}
			ExpectKubeletFlags(azureEnv, customData, expectedFlags)
		})
		It("should include 1 ip config for Azure CNI Overlay", func() {
			ctx = options.ToContext(
				ctx,
				test.Options(test.OptionsFields{
					NetworkPlugin:     lo.ToPtr(consts.NetworkPluginAzure),
					NetworkPluginMode: lo.ToPtr(consts.NetworkPluginModeOverlay),
				}))

			ExpectApplied(ctx, env.Client, nodePool, nodeClass)

			pod := coretest.UnschedulablePod(coretest.PodOptions{})
			ExpectProvisioned(ctx, env.Client, cluster, cloudProvider, coreProvisioner, pod)
			ExpectScheduled(ctx, env.Client, pod)

			Expect(azureEnv.NetworkInterfacesAPI.NetworkInterfacesCreateOrUpdateBehavior.CalledWithInput.Len()).To(Equal(1))
			nic := azureEnv.NetworkInterfacesAPI.NetworkInterfacesCreateOrUpdateBehavior.CalledWithInput.Pop().Interface
			Expect(nic).ToNot(BeNil())
			ExpectApplied(ctx, env.Client, nodePool, nodeClass)

			// Overlay doesn't rely on secondary ips and instead allocates from a
			// virtual address space.
			Expect(len(nic.Properties.IPConfigurations)).To(Equal(1))
			customData := ExpectDecodedCustomData(azureEnv)
			expectedFlags := map[string]string{
				"max-pods": "250",
			}
			ExpectKubeletFlags(azureEnv, customData, expectedFlags)
		})
		It("should set the number of secondary ips equal to max pods (NodeSubnet)", func() {
			nodeClass.Spec.MaxPods = lo.ToPtr(int32(11))
			ExpectApplied(ctx, env.Client, nodePool, nodeClass)

			pod := coretest.UnschedulablePod(coretest.PodOptions{})
			ExpectProvisioned(ctx, env.Client, cluster, cloudProvider, coreProvisioner, pod)
			ExpectScheduled(ctx, env.Client, pod)

			Expect(azureEnv.NetworkInterfacesAPI.NetworkInterfacesCreateOrUpdateBehavior.CalledWithInput.Len()).To(Equal(1))
			nic := azureEnv.NetworkInterfacesAPI.NetworkInterfacesCreateOrUpdateBehavior.CalledWithInput.Pop().Interface
			Expect(nic).ToNot(BeNil())
			ExpectApplied(ctx, env.Client, nodePool, nodeClass)

			Expect(len(nic.Properties.IPConfigurations)).To(Equal(11))
		})
	})

	It("should create VM and NIC with valid ARM tags", func() {
		ExpectApplied(ctx, env.Client, nodePool, nodeClass)

		pod := coretest.UnschedulablePod(coretest.PodOptions{})
		ExpectProvisioned(ctx, env.Client, cluster, cloudProvider, coreProvisioner, pod)
		ExpectScheduled(ctx, env.Client, pod)

		Expect(azureEnv.VirtualMachinesAPI.VirtualMachineCreateOrUpdateBehavior.CalledWithInput.Len()).To(Equal(1))
		vmName := azureEnv.VirtualMachinesAPI.VirtualMachineCreateOrUpdateBehavior.CalledWithInput.Pop().VMName
		vm, err := azureEnv.VMInstanceProvider.Get(ctx, vmName)
		Expect(err).To(BeNil())
		tags := vm.Tags
		Expect(lo.FromPtr(tags[launchtemplate.NodePoolTagKey])).To(Equal(nodePool.Name))
		Expect(lo.PickBy(tags, func(key string, value *string) bool {
			return strings.Contains(key, "/") // ARM tags can't contain '/'
		})).To(HaveLen(0))

		Expect(azureEnv.NetworkInterfacesAPI.NetworkInterfacesCreateOrUpdateBehavior.CalledWithInput.Len()).To(Equal(1))
		nic := azureEnv.NetworkInterfacesAPI.NetworkInterfacesCreateOrUpdateBehavior.CalledWithInput.Pop().Interface
		Expect(nic).ToNot(BeNil())
		nicTags := nic.Tags
		Expect(lo.FromPtr(nicTags[launchtemplate.NodePoolTagKey])).To(Equal(nodePool.Name))
		Expect(lo.PickBy(nicTags, func(key string, value *string) bool {
			return strings.Contains(key, "/") // ARM tags can't contain '/'
		})).To(HaveLen(0))
	})

	It("should not allow the user to override Karpenter-managed tags", func() {
		nodeClass.Spec.Tags = map[string]string{
			"karpenter.azure.com/cluster": "my-override-cluster",
			"karpenter.sh/nodepool":       "my-override-nodepool",
		}
		ExpectApplied(ctx, env.Client, nodePool, nodeClass)

		pod := coretest.UnschedulablePod(coretest.PodOptions{})
		ExpectProvisioned(ctx, env.Client, cluster, cloudProvider, coreProvisioner, pod)
		ExpectScheduled(ctx, env.Client, pod)

		Expect(azureEnv.VirtualMachinesAPI.VirtualMachineCreateOrUpdateBehavior.CalledWithInput.Len()).To(Equal(1))
		vmName := azureEnv.VirtualMachinesAPI.VirtualMachineCreateOrUpdateBehavior.CalledWithInput.Pop().VMName
		vm, err := azureEnv.VMInstanceProvider.Get(ctx, vmName)
		Expect(err).To(BeNil())
		tags := vm.Tags
		Expect(lo.FromPtr(tags[launchtemplate.NodePoolTagKey])).To(Equal(nodePool.Name))
		Expect(lo.FromPtr(tags[launchtemplate.KarpenterManagedTagKey])).To(Equal(testOptions.ClusterName))

		Expect(azureEnv.NetworkInterfacesAPI.NetworkInterfacesCreateOrUpdateBehavior.CalledWithInput.Len()).To(Equal(1))
		nic := azureEnv.NetworkInterfacesAPI.NetworkInterfacesCreateOrUpdateBehavior.CalledWithInput.Pop().Interface
		Expect(nic).ToNot(BeNil())
		nicTags := nic.Tags
		Expect(lo.FromPtr(nicTags[launchtemplate.NodePoolTagKey])).To(Equal(nodePool.Name))
		Expect(lo.FromPtr(nicTags[launchtemplate.KarpenterManagedTagKey])).To(Equal(testOptions.ClusterName))
	})

	It("should list nic from karpenter provisioning request", func() {
		ExpectApplied(ctx, env.Client, nodePool, nodeClass)
		pod := coretest.UnschedulablePod(coretest.PodOptions{})
		ExpectProvisioned(ctx, env.Client, cluster, cloudProvider, coreProvisioner, pod)
		ExpectScheduled(ctx, env.Client, pod)
		interfaces, err := azureEnv.VMInstanceProvider.ListNics(ctx)
		Expect(err).To(BeNil())
		Expect(len(interfaces)).To(Equal(1))
	})
	It("should only list nics that belong to karpenter", func() {
		managedNic := test.Interface(test.InterfaceOptions{NodepoolName: nodePool.Name})
		unmanagedNic := test.Interface(test.InterfaceOptions{Tags: map[string]*string{"kubernetes.io/cluster/test-cluster": lo.ToPtr("random-aks-vm")}})

		azureEnv.NetworkInterfacesAPI.NetworkInterfaces.Store(lo.FromPtr(managedNic.ID), *managedNic)
		azureEnv.NetworkInterfacesAPI.NetworkInterfaces.Store(lo.FromPtr(unmanagedNic.ID), *unmanagedNic)
		interfaces, err := azureEnv.VMInstanceProvider.ListNics(ctx)
		Expect(err).ToNot(HaveOccurred())
		Expect(len(interfaces)).To(Equal(1))
		Expect(interfaces[0].Name).To(Equal(managedNic.Name))
	})

	It("should create VM with custom Linux admin username", func() {
		customUsername := "customuser"
		ctx = options.ToContext(ctx, test.Options(test.OptionsFields{
			LinuxAdminUsername: lo.ToPtr(customUsername),
		}))

		ExpectApplied(ctx, env.Client, nodePool, nodeClass)

		pod := coretest.UnschedulablePod(coretest.PodOptions{})
		ExpectProvisioned(ctx, env.Client, cluster, cloudProvider, coreProvisioner, pod)
		ExpectScheduled(ctx, env.Client, pod)

		Expect(azureEnv.VirtualMachinesAPI.VirtualMachineCreateOrUpdateBehavior.CalledWithInput.Len()).To(Equal(1))
		vm := azureEnv.VirtualMachinesAPI.VirtualMachineCreateOrUpdateBehavior.CalledWithInput.Pop().VM

		// Verify the custom username was propagated
		Expect(vm.Properties.OSProfile.AdminUsername).ToNot(BeNil())
		Expect(*vm.Properties.OSProfile.AdminUsername).To(Equal(customUsername))

		// Verify SSH key path uses the custom username
		Expect(vm.Properties.OSProfile.LinuxConfiguration).ToNot(BeNil())
		Expect(vm.Properties.OSProfile.LinuxConfiguration.SSH).ToNot(BeNil())
		Expect(vm.Properties.OSProfile.LinuxConfiguration.SSH.PublicKeys).To(HaveLen(1))
		expectedPath := "/home/" + customUsername + "/.ssh/authorized_keys"
		Expect(*vm.Properties.OSProfile.LinuxConfiguration.SSH.PublicKeys[0].Path).To(Equal(expectedPath))
	})

	It("should attach nsg to nic when in BYO VNET mode", func() {
		ctx = options.ToContext(
			ctx,
			test.Options(test.OptionsFields{
				SubnetID: lo.ToPtr("/subscriptions/12345678-1234-1234-1234-123456789012/resourceGroups/sillygeese/providers/Microsoft.Network/virtualNetworks/aks-vnet-12345678/subnets/aks-subnet"), // different RG
			}))
		nsg := test.MakeNetworkSecurityGroup(options.FromContext(ctx).NodeResourceGroup, "aks-agentpool-00000000-nsg")
		azureEnv.NetworkSecurityGroupAPI.NSGs.Store(nsg.ID, nsg)

		ExpectApplied(ctx, env.Client, nodePool, nodeClass)

		pod := coretest.UnschedulablePod(coretest.PodOptions{})
		ExpectProvisioned(ctx, env.Client, cluster, cloudProvider, coreProvisioner, pod)
		ExpectScheduled(ctx, env.Client, pod)

		Expect(azureEnv.NetworkInterfacesAPI.NetworkInterfacesCreateOrUpdateBehavior.CalledWithInput.Len()).To(Equal(1))
		nic := azureEnv.NetworkInterfacesAPI.NetworkInterfacesCreateOrUpdateBehavior.CalledWithInput.Pop().Interface
		Expect(nic).ToNot(BeNil())
		ExpectApplied(ctx, env.Client, nodePool, nodeClass)

		expectedNSGID := fmt.Sprintf("/subscriptions/%s/resourceGroups/%s/providers/Microsoft.Network/networkSecurityGroups/aks-agentpool-%s-nsg", azureEnv.SubscriptionID, options.FromContext(ctx).NodeResourceGroup, options.FromContext(ctx).ClusterID)
		Expect(nic.Properties.NetworkSecurityGroup).ToNot(BeNil())
		Expect(lo.FromPtr(nic.Properties.NetworkSecurityGroup.ID)).To(Equal(expectedNSGID))
	})

	It("should attach nsg to nic when NodeClass VNET specified", func() {
		nodeClass.Spec.VNETSubnetID = lo.ToPtr("/subscriptions/12345678-1234-1234-1234-123456789012/resourceGroups/sillygeese/providers/Microsoft.Network/virtualNetworks/aks-vnet-12345678/subnets/aks-subnet") // different RG

		nsg := test.MakeNetworkSecurityGroup(options.FromContext(ctx).NodeResourceGroup, "aks-agentpool-00000000-nsg")
		azureEnv.NetworkSecurityGroupAPI.NSGs.Store(nsg.ID, nsg)

		ExpectApplied(ctx, env.Client, nodePool, nodeClass)

		pod := coretest.UnschedulablePod(coretest.PodOptions{})
		ExpectProvisioned(ctx, env.Client, cluster, cloudProvider, coreProvisioner, pod)
		ExpectScheduled(ctx, env.Client, pod)

		Expect(azureEnv.NetworkInterfacesAPI.NetworkInterfacesCreateOrUpdateBehavior.CalledWithInput.Len()).To(Equal(1))
		nic := azureEnv.NetworkInterfacesAPI.NetworkInterfacesCreateOrUpdateBehavior.CalledWithInput.Pop().Interface
		Expect(nic).ToNot(BeNil())
		ExpectApplied(ctx, env.Client, nodePool, nodeClass)

		expectedNSGID := fmt.Sprintf("/subscriptions/%s/resourceGroups/%s/providers/Microsoft.Network/networkSecurityGroups/aks-agentpool-%s-nsg", azureEnv.SubscriptionID, options.FromContext(ctx).NodeResourceGroup, options.FromContext(ctx).ClusterID)
		Expect(nic.Properties.NetworkSecurityGroup).ToNot(BeNil())
		Expect(lo.FromPtr(nic.Properties.NetworkSecurityGroup.ID)).To(Equal(expectedNSGID))
	})

	Context("Update", func() {
		It("should update only VM when no tags are included", func() {
			// Ensure that the VM already exists in the fake environment
			vmName := nodeClaim.Name
			vm := armcompute.VirtualMachine{
				ID:   lo.ToPtr(fake.MkVMID(azureEnv.AzureResourceGraphAPI.ResourceGroup, vmName)),
				Name: lo.ToPtr(vmName),
				Tags: map[string]*string{
					"karpenter.azure.com_cluster": lo.ToPtr("test-cluster"),
				},
			}

			azureEnv.VirtualMachinesAPI.Instances.Store(*vm.ID, vm)

			ExpectApplied(ctx, env.Client, nodeClaim, nodePool, nodeClass)

			// Update the VM identities
			err := azureEnv.VMInstanceProvider.Update(ctx, vmName, armcompute.VirtualMachineUpdate{
				Identity: &armcompute.VirtualMachineIdentity{
					UserAssignedIdentities: map[string]*armcompute.UserAssignedIdentitiesValue{
						"/subscriptions/12345678-1234-1234-1234-123456789012/resourceGroups/sillygeese/providers/Microsoft.ManagedIdentity/userAssignedIdentities/aks-agentpool-00000000-identity": {},
					},
				},
			})
			Expect(err).ToNot(HaveOccurred())

			Expect(azureEnv.VirtualMachinesAPI.VirtualMachineUpdateBehavior.CalledWithInput.Len()).To(Equal(1))
			update := azureEnv.VirtualMachinesAPI.VirtualMachineUpdateBehavior.CalledWithInput.Pop().Updates
			Expect(update).ToNot(BeNil())
			Expect(update.Identity).ToNot(BeNil())
			Expect(update.Identity.UserAssignedIdentities).To(HaveLen(1))

			Expect(azureEnv.NetworkInterfacesAPI.NetworkInterfacesUpdateTagsBehavior.CalledWithInput.Len()).To(Equal(0))
		})

		It("should update only VM, NIC, and Extensions when tags are included", func() {
			// Ensure that the VM already exists in the fake environment
			vmName := nodeClaim.Name
			vm := armcompute.VirtualMachine{
				ID:   lo.ToPtr(fake.MkVMID(azureEnv.AzureResourceGraphAPI.ResourceGroup, vmName)),
				Name: lo.ToPtr(vmName),
				Tags: map[string]*string{
					"karpenter.azure.com_cluster": lo.ToPtr("test-cluster"),
				},
			}
			// Ensure that the NIC already exists in the fake environment
			azureEnv.VirtualMachinesAPI.Instances.Store(*vm.ID, vm)
			nic := armnetwork.Interface{
				ID:   lo.ToPtr(fake.MakeNetworkInterfaceID(azureEnv.AzureResourceGraphAPI.ResourceGroup, vmName)),
				Name: lo.ToPtr(vmName),
				Tags: map[string]*string{
					"karpenter.azure.com_cluster": lo.ToPtr("test-cluster"),
				},
			}
			azureEnv.NetworkInterfacesAPI.NetworkInterfaces.Store(*nic.ID, nic)

			// Ensure that the two VM extensions already exist in the fake environment
			billingExt := armcompute.VirtualMachineExtension{
				ID:   lo.ToPtr(fake.MakeVMExtensionID(azureEnv.AzureResourceGraphAPI.ResourceGroup, vmName, "computeAksLinuxBilling")),
				Name: lo.ToPtr("computeAksLinuxBilling"),
				Tags: map[string]*string{
					"karpenter.azure.com_cluster": lo.ToPtr("test-cluster"),
				},
			}
			cseExt := armcompute.VirtualMachineExtension{
				ID:   lo.ToPtr(fake.MakeVMExtensionID(azureEnv.AzureResourceGraphAPI.ResourceGroup, vmName, "cse-agent-karpenter")),
				Name: lo.ToPtr("cse-agent-karpenter"),
				Tags: map[string]*string{
					"karpenter.azure.com_cluster": lo.ToPtr("test-cluster"),
				},
			}
			azureEnv.VirtualMachineExtensionsAPI.Extensions.Store(*billingExt.ID, billingExt)
			azureEnv.VirtualMachineExtensionsAPI.Extensions.Store(*cseExt.ID, cseExt)

			ExpectApplied(ctx, env.Client, nodeClaim, nodePool, nodeClass)

			// Update the VM tags
			err := azureEnv.VMInstanceProvider.Update(ctx, vmName, armcompute.VirtualMachineUpdate{
				Tags: map[string]*string{
					"karpenter.azure.com_cluster": lo.ToPtr("test-cluster"),
					"test-tag":                    lo.ToPtr("test-value"),
				},
			})
			Expect(err).ToNot(HaveOccurred())

			ExpectInstanceResourcesHaveTags(ctx, vmName, azureEnv, map[string]*string{
				"karpenter.azure.com_cluster": lo.ToPtr("test-cluster"),
				"test-tag":                    lo.ToPtr("test-value"),
			})
		})

		It("should ignore NotFound errors for computeAksLinuxBilling extension update", func() {
			// Ensure that the VM already exists in the fake environment
			vmName := nodeClaim.Name
			vm := armcompute.VirtualMachine{
				ID:   lo.ToPtr(fake.MkVMID(azureEnv.AzureResourceGraphAPI.ResourceGroup, vmName)),
				Name: lo.ToPtr(vmName),
				Tags: map[string]*string{
					"karpenter.azure.com_cluster": lo.ToPtr("test-cluster"),
				},
			}
			// Ensure that the NIC already exists in the fake environment
			azureEnv.VirtualMachinesAPI.Instances.Store(*vm.ID, vm)
			nic := armnetwork.Interface{
				ID:   lo.ToPtr(fake.MakeNetworkInterfaceID(azureEnv.AzureResourceGraphAPI.ResourceGroup, vmName)),
				Name: lo.ToPtr(vmName),
				Tags: map[string]*string{
					"karpenter.azure.com_cluster": lo.ToPtr("test-cluster"),
				},
			}
			azureEnv.NetworkInterfacesAPI.NetworkInterfaces.Store(*nic.ID, nic)

			// Ensure that only one extension exists in the env
			cseExt := armcompute.VirtualMachineExtension{
				ID:   lo.ToPtr(fake.MakeVMExtensionID(azureEnv.AzureResourceGraphAPI.ResourceGroup, vmName, "cse-agent-karpenter")),
				Name: lo.ToPtr("cse-agent-karpenter"),
				Tags: map[string]*string{
					"karpenter.azure.com_cluster": lo.ToPtr("test-cluster"),
				},
			}
			azureEnv.VirtualMachineExtensionsAPI.Extensions.Store(*cseExt.ID, cseExt)
			// TODO: This only works because this extension happens to be first in the list of extensions. If it were second it wouldn't work
			azureEnv.VirtualMachineExtensionsAPI.VirtualMachineExtensionsUpdateBehavior.BeginError.Set(&azcore.ResponseError{StatusCode: http.StatusNotFound}, fake.MaxCalls(1))

			ExpectApplied(ctx, env.Client, nodeClaim, nodePool, nodeClass)

			// Update the VM tags
			err := azureEnv.VMInstanceProvider.Update(ctx, vmName, armcompute.VirtualMachineUpdate{
				Tags: map[string]*string{
					"karpenter.azure.com_cluster": lo.ToPtr("test-cluster"),
					"test-tag":                    lo.ToPtr("test-value"),
				},
			})
			Expect(err).ToNot(HaveOccurred())

			ExpectInstanceResourcesHaveTags(ctx, vmName, azureEnv, map[string]*string{
				"karpenter.azure.com_cluster": lo.ToPtr("test-cluster"),
				"test-tag":                    lo.ToPtr("test-value"),
			})
		})
	})

	Context("EncryptionAtHost", func() {
		It("should create VM with EncryptionAtHost enabled when specified in AKSNodeClass", func() {
			if nodeClass.Spec.Security == nil {
				nodeClass.Spec.Security = &v1beta1.Security{}
			}
			nodeClass.Spec.Security.EncryptionAtHost = lo.ToPtr(true)
			ExpectApplied(ctx, env.Client, nodePool, nodeClass)

			pod := coretest.UnschedulablePod(coretest.PodOptions{})
			ExpectProvisioned(ctx, env.Client, cluster, cloudProvider, coreProvisioner, pod)
			ExpectScheduled(ctx, env.Client, pod)

			Expect(azureEnv.VirtualMachinesAPI.VirtualMachineCreateOrUpdateBehavior.CalledWithInput.Len()).To(Equal(1))
			vm := azureEnv.VirtualMachinesAPI.VirtualMachineCreateOrUpdateBehavior.CalledWithInput.Pop().VM

			Expect(vm.Properties.SecurityProfile).ToNot(BeNil())
			Expect(vm.Properties.SecurityProfile.EncryptionAtHost).ToNot(BeNil())
			Expect(lo.FromPtr(vm.Properties.SecurityProfile.EncryptionAtHost)).To(BeTrue())
		})

		It("should create VM with EncryptionAtHost disabled when specified in AKSNodeClass", func() {
			if nodeClass.Spec.Security == nil {
				nodeClass.Spec.Security = &v1beta1.Security{}
			}
			nodeClass.Spec.Security.EncryptionAtHost = lo.ToPtr(false)
			ExpectApplied(ctx, env.Client, nodePool, nodeClass)

			pod := coretest.UnschedulablePod(coretest.PodOptions{})
			ExpectProvisioned(ctx, env.Client, cluster, cloudProvider, coreProvisioner, pod)
			ExpectScheduled(ctx, env.Client, pod)

			Expect(azureEnv.VirtualMachinesAPI.VirtualMachineCreateOrUpdateBehavior.CalledWithInput.Len()).To(Equal(1))
			vm := azureEnv.VirtualMachinesAPI.VirtualMachineCreateOrUpdateBehavior.CalledWithInput.Pop().VM

			Expect(vm.Properties.SecurityProfile).ToNot(BeNil())
			Expect(vm.Properties.SecurityProfile.EncryptionAtHost).ToNot(BeNil())
			Expect(lo.FromPtr(vm.Properties.SecurityProfile.EncryptionAtHost)).To(BeFalse())
		})

		It("should create VM without SecurityProfile when EncryptionAtHost is not specified in AKSNodeClass", func() {
			ExpectApplied(ctx, env.Client, nodePool, nodeClass)

			pod := coretest.UnschedulablePod(coretest.PodOptions{})
			ExpectProvisioned(ctx, env.Client, cluster, cloudProvider, coreProvisioner, pod)
			ExpectScheduled(ctx, env.Client, pod)

			Expect(azureEnv.VirtualMachinesAPI.VirtualMachineCreateOrUpdateBehavior.CalledWithInput.Len()).To(Equal(1))
			vm := azureEnv.VirtualMachinesAPI.VirtualMachineCreateOrUpdateBehavior.CalledWithInput.Pop().VM

			Expect(vm.Properties.SecurityProfile).To(BeNil())
		})
	})
})<|MERGE_RESOLUTION|>--- conflicted
+++ resolved
@@ -142,10 +142,6 @@
 	Expect(env.Stop()).To(Succeed(), "Failed to stop environment")
 })
 
-<<<<<<< HEAD
-// Attention: tests like below for AKSMachineInstanceProvider are added to cloudprovider module to reflect its end-to-end nature.
-// Suggestion: move these tests there too(?)
-=======
 func vmMetricLabelsFromCreateInput(input *fake.VirtualMachineCreateOrUpdateInput, nodePoolName string) map[string]string {
 	labels := map[string]string{
 		metrics.NodePoolLabel: nodePoolName,
@@ -196,7 +192,8 @@
 	return utils.MakeZone(strings.ToLower(lo.FromPtr(vm.Location)), lo.FromPtr(zonePtr))
 }
 
->>>>>>> 9a689641
+// Attention: tests like below for AKSMachineInstanceProvider are added to cloudprovider module to reflect its end-to-end nature.
+// Suggestion: move these tests there too(?)
 var _ = Describe("VMInstanceProvider", func() {
 	var nodeClass *v1beta1.AKSNodeClass
 	var nodePool *karpv1.NodePool
