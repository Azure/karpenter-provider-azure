/*
Portions Copyright (c) Microsoft Corporation.

Licensed under the Apache License, Version 2.0 (the "License");
you may not use this file except in compliance with the License.
You may obtain a copy of the License at

    http://www.apache.org/licenses/LICENSE-2.0

Unless required by applicable law or agreed to in writing, software
distributed under the License is distributed on an "AS IS" BASIS,
WITHOUT WARRANTIES OR CONDITIONS OF ANY KIND, either express or implied.
See the License for the specific language governing permissions and
limitations under the License.
*/

package instance_test

import (
	"context"
<<<<<<< HEAD
	"fmt"
	"strings"
=======
>>>>>>> 54393d0e
	"testing"

	. "github.com/onsi/ginkgo/v2"
	. "github.com/onsi/gomega"
	"github.com/samber/lo"
	metav1 "k8s.io/apimachinery/pkg/apis/meta/v1"
	clock "k8s.io/utils/clock/testing"

	"k8s.io/client-go/tools/record"

	"github.com/Azure/karpenter/pkg/apis"
	"github.com/Azure/karpenter/pkg/apis/settings"
	"github.com/Azure/karpenter/pkg/apis/v1alpha2"
	"github.com/Azure/karpenter/pkg/cloudprovider"
<<<<<<< HEAD
	"github.com/Azure/karpenter/pkg/fake"
	"github.com/Azure/karpenter/pkg/providers/instance"
=======
>>>>>>> 54393d0e
	"github.com/Azure/karpenter/pkg/test"
	"github.com/aws/karpenter-core/pkg/apis/v1alpha5"
	"github.com/aws/karpenter-core/pkg/controllers/provisioning"
	"github.com/aws/karpenter-core/pkg/controllers/state"
	"github.com/aws/karpenter-core/pkg/events"

	corev1beta1 "github.com/aws/karpenter-core/pkg/apis/v1beta1"
	corecloudprovider "github.com/aws/karpenter-core/pkg/cloudprovider"
	"github.com/aws/karpenter-core/pkg/operator/scheme"

	. "github.com/aws/karpenter-core/pkg/test/expectations"
	. "knative.dev/pkg/logging/testing"

	coreoptions "github.com/aws/karpenter-core/pkg/operator/options"
	coretest "github.com/aws/karpenter-core/pkg/test"
)

var ctx context.Context
var stop context.CancelFunc
var env *coretest.Environment
var azureEnv *test.Environment
var azureEnvNonZonal *test.Environment
var cloudProvider *cloudprovider.CloudProvider
<<<<<<< HEAD
var fakeClock *clock.FakeClock
var cluster *state.Cluster

var nodeClass *v1alpha2.AKSNodeClass
var nodePool *corev1beta1.NodePool
var nodeClaim *corev1beta1.NodeClaim
var coreProvisioner *provisioning.Provisioner
=======
var cloudProviderNonZonal *cloudprovider.CloudProvider
>>>>>>> 54393d0e

func TestAzure(t *testing.T) {
	ctx = TestContextWithLogger(t)
	RegisterFailHandler(Fail)

	ctx = coreoptions.ToContext(ctx, coretest.Options())
	// TODO v1beta1 options
	// ctx = options.ToContext(ctx, test.Options())
	ctx = settings.ToContext(ctx, test.Settings())
	env = coretest.NewEnvironment(scheme.Scheme, coretest.WithCRDs(apis.CRDs...))

	ctx, stop = context.WithCancel(ctx)
	azureEnv = test.NewEnvironment(ctx, env)
<<<<<<< HEAD
	fakeClock = &clock.FakeClock{}
	cloudProvider = cloudprovider.New(azureEnv.InstanceTypesProvider, azureEnv.InstanceProvider, events.NewRecorder(&record.FakeRecorder{}), env.Client, azureEnv.ImageProvider)
	cluster = state.NewCluster(fakeClock, env.Client, cloudProvider)
	coreProvisioner = provisioning.NewProvisioner(env.Client, env.KubernetesInterface.CoreV1(), events.NewRecorder(&record.FakeRecorder{}), cloudProvider, cluster)

	cluster.Reset()
	azureEnv.Reset()
})
=======
	azureEnvNonZonal = test.NewEnvironmentNonZonal(ctx, env)
	cloudProvider = cloudprovider.New(azureEnv.InstanceTypesProvider, azureEnv.InstanceProvider, events.NewRecorder(&record.FakeRecorder{}), env.Client, azureEnv.ImageProvider)
	cloudProviderNonZonal = cloudprovider.New(azureEnvNonZonal.InstanceTypesProvider, azureEnvNonZonal.InstanceProvider, events.NewRecorder(&record.FakeRecorder{}), env.Client, azureEnvNonZonal.ImageProvider)

	RunSpecs(t, "Provider/Azure")
}
>>>>>>> 54393d0e

var _ = AfterSuite(func() {
	stop()
	Expect(env.Stop()).To(Succeed(), "Failed to stop environment")
})

var _ = BeforeEach(func() {
	nodeClass = test.AKSNodeClass()
	nodePool = coretest.NodePool(corev1beta1.NodePool{
		Spec: corev1beta1.NodePoolSpec{
			Template: corev1beta1.NodeClaimTemplate{
				Spec: corev1beta1.NodeClaimSpec{
					NodeClassRef: &corev1beta1.NodeClassReference{
						Name: nodeClass.Name,
					},
				},
			},
		},
	})
	nodeClaim = coretest.NodeClaim(corev1beta1.NodeClaim{
		ObjectMeta: metav1.ObjectMeta{
			Labels: map[string]string{
				corev1beta1.NodePoolLabelKey: nodePool.Name,
			},
		},
		Spec: corev1beta1.NodeClaimSpec{
			NodeClassRef: &corev1beta1.NodeClassReference{
				Name: nodeClass.Name,
			},
<<<<<<< HEAD
		},
	})
})

var _ = AfterEach(func() {
	ExpectCleanedUp(ctx, env.Client)
})

var _ = Describe("InstanceProvider", func() {
	It("should return an ICE error when all attempted instance types return an ICE error", func() {
		ExpectApplied(ctx, env.Client, nodeClaim, nodePool, nodeClass)
		zones := []string{"1", "2", "3"}
		for _, zone := range zones {
			azureEnv.UnavailableOfferingsCache.MarkUnavailable(ctx, "SubscriptionQuotaReached", "Standard_D2_v2", fmt.Sprintf("%s-%s", fake.Region, zone), v1alpha5.CapacityTypeSpot)
			azureEnv.UnavailableOfferingsCache.MarkUnavailable(ctx, "SubscriptionQuotaReached", "Standard_D2_v2", fmt.Sprintf("%s-%s", fake.Region, zone), v1alpha5.CapacityTypeOnDemand)
		}
		instanceTypes, err := cloudProvider.GetInstanceTypes(ctx, nodePool)
		Expect(err).ToNot(HaveOccurred())

		// Filter down to a single instance type
		instanceTypes = lo.Filter(instanceTypes, func(i *corecloudprovider.InstanceType, _ int) bool { return i.Name == "Standard_D2_v2" })

		// Since all the offerings are unavailable, this should return back an ICE error
		instance, err := azureEnv.InstanceProvider.Create(ctx, nodeClass, nodeClaim, instanceTypes)
		Expect(corecloudprovider.IsInsufficientCapacityError(err)).To(BeTrue())
		Expect(instance).To(BeNil())
	})

	It("should create VM with valid ARM tags", func() {
		ExpectApplied(ctx, env.Client, nodePool, nodeClass)
		pod := coretest.UnschedulablePod(coretest.PodOptions{})
		ExpectProvisioned(ctx, env.Client, cluster, cloudProvider, coreProvisioner, pod)
		ExpectScheduled(ctx, env.Client, pod)
		Expect(azureEnv.VirtualMachinesAPI.VirtualMachineCreateOrUpdateBehavior.CalledWithInput.Len()).To(Equal(1))
		vmName := azureEnv.VirtualMachinesAPI.VirtualMachineCreateOrUpdateBehavior.CalledWithInput.Pop().VMName
		vm, err := azureEnv.InstanceProvider.Get(ctx, vmName)
		Expect(err).To(BeNil())
		tags := vm.Tags
		Expect(lo.FromPtr(tags[instance.NodePoolTagKey])).To(Equal(nodePool.Name))
		Expect(lo.PickBy(tags, func(key string, value *string) bool {
			return strings.Contains(key, "/") // ARM tags can't contain '/'
		})).To(HaveLen(0))
	})
=======
		})

		azureEnv.Reset()
		azureEnvNonZonal.Reset()
	})

	var ZonalAndNonZonalRegions = []TableEntry{
		Entry("zonal", azureEnv, cloudProvider),
		Entry("non-zonal", azureEnvNonZonal, cloudProviderNonZonal),
	}

	DescribeTable("should return an ICE error when all attempted instance types return an ICE error",
		func(azEnv *test.Environment, cp *cloudprovider.CloudProvider) {
			ExpectApplied(ctx, env.Client, nodeClaim, nodePool, nodeClass)
			for _, zone := range azEnv.Zones() {
				azEnv.UnavailableOfferingsCache.MarkUnavailable(ctx, "SubscriptionQuotaReached", "Standard_D2_v2", zone, v1alpha5.CapacityTypeSpot)
				azEnv.UnavailableOfferingsCache.MarkUnavailable(ctx, "SubscriptionQuotaReached", "Standard_D2_v2", zone, v1alpha5.CapacityTypeOnDemand)
			}
			instanceTypes, err := cp.GetInstanceTypes(ctx, nodePool)
			Expect(err).ToNot(HaveOccurred())

			// Filter down to a single instance type
			instanceTypes = lo.Filter(instanceTypes, func(i *corecloudprovider.InstanceType, _ int) bool { return i.Name == "Standard_D2_v2" })

			// Since all the offerings are unavailable, this should return back an ICE error
			instance, err := azEnv.InstanceProvider.Create(ctx, nodeClass, nodeClaim, instanceTypes)
			Expect(corecloudprovider.IsInsufficientCapacityError(err)).To(BeTrue())
			Expect(instance).To(BeNil())
		},
		ZonalAndNonZonalRegions,
	)
>>>>>>> 54393d0e
})<|MERGE_RESOLUTION|>--- conflicted
+++ resolved
@@ -18,11 +18,7 @@
 
 import (
 	"context"
-<<<<<<< HEAD
-	"fmt"
 	"strings"
-=======
->>>>>>> 54393d0e
 	"testing"
 
 	. "github.com/onsi/ginkgo/v2"
@@ -37,11 +33,7 @@
 	"github.com/Azure/karpenter/pkg/apis/settings"
 	"github.com/Azure/karpenter/pkg/apis/v1alpha2"
 	"github.com/Azure/karpenter/pkg/cloudprovider"
-<<<<<<< HEAD
-	"github.com/Azure/karpenter/pkg/fake"
 	"github.com/Azure/karpenter/pkg/providers/instance"
-=======
->>>>>>> 54393d0e
 	"github.com/Azure/karpenter/pkg/test"
 	"github.com/aws/karpenter-core/pkg/apis/v1alpha5"
 	"github.com/aws/karpenter-core/pkg/controllers/provisioning"
@@ -65,17 +57,10 @@
 var azureEnv *test.Environment
 var azureEnvNonZonal *test.Environment
 var cloudProvider *cloudprovider.CloudProvider
-<<<<<<< HEAD
+var cloudProviderNonZonal *cloudprovider.CloudProvider
 var fakeClock *clock.FakeClock
 var cluster *state.Cluster
-
-var nodeClass *v1alpha2.AKSNodeClass
-var nodePool *corev1beta1.NodePool
-var nodeClaim *corev1beta1.NodeClaim
 var coreProvisioner *provisioning.Provisioner
-=======
-var cloudProviderNonZonal *cloudprovider.CloudProvider
->>>>>>> 54393d0e
 
 func TestAzure(t *testing.T) {
 	ctx = TestContextWithLogger(t)
@@ -89,101 +74,57 @@
 
 	ctx, stop = context.WithCancel(ctx)
 	azureEnv = test.NewEnvironment(ctx, env)
-<<<<<<< HEAD
-	fakeClock = &clock.FakeClock{}
-	cloudProvider = cloudprovider.New(azureEnv.InstanceTypesProvider, azureEnv.InstanceProvider, events.NewRecorder(&record.FakeRecorder{}), env.Client, azureEnv.ImageProvider)
-	cluster = state.NewCluster(fakeClock, env.Client, cloudProvider)
-	coreProvisioner = provisioning.NewProvisioner(env.Client, env.KubernetesInterface.CoreV1(), events.NewRecorder(&record.FakeRecorder{}), cloudProvider, cluster)
-
-	cluster.Reset()
-	azureEnv.Reset()
-})
-=======
 	azureEnvNonZonal = test.NewEnvironmentNonZonal(ctx, env)
 	cloudProvider = cloudprovider.New(azureEnv.InstanceTypesProvider, azureEnv.InstanceProvider, events.NewRecorder(&record.FakeRecorder{}), env.Client, azureEnv.ImageProvider)
 	cloudProviderNonZonal = cloudprovider.New(azureEnvNonZonal.InstanceTypesProvider, azureEnvNonZonal.InstanceProvider, events.NewRecorder(&record.FakeRecorder{}), env.Client, azureEnvNonZonal.ImageProvider)
-
+	fakeClock = &clock.FakeClock{}
+	cluster = state.NewCluster(fakeClock, env.Client, cloudProvider)
+	coreProvisioner = provisioning.NewProvisioner(env.Client, env.KubernetesInterface.CoreV1(), events.NewRecorder(&record.FakeRecorder{}), cloudProvider, cluster)
 	RunSpecs(t, "Provider/Azure")
 }
->>>>>>> 54393d0e
 
 var _ = AfterSuite(func() {
 	stop()
 	Expect(env.Stop()).To(Succeed(), "Failed to stop environment")
 })
 
-var _ = BeforeEach(func() {
-	nodeClass = test.AKSNodeClass()
-	nodePool = coretest.NodePool(corev1beta1.NodePool{
-		Spec: corev1beta1.NodePoolSpec{
-			Template: corev1beta1.NodeClaimTemplate{
-				Spec: corev1beta1.NodeClaimSpec{
-					NodeClassRef: &corev1beta1.NodeClassReference{
-						Name: nodeClass.Name,
+var _ = Describe("InstanceProvider", func() {
+
+	var nodeClass *v1alpha2.AKSNodeClass
+	var nodePool *corev1beta1.NodePool
+	var nodeClaim *corev1beta1.NodeClaim
+
+	BeforeEach(func() {
+		nodeClass = test.AKSNodeClass()
+		nodePool = coretest.NodePool(corev1beta1.NodePool{
+			Spec: corev1beta1.NodePoolSpec{
+				Template: corev1beta1.NodeClaimTemplate{
+					Spec: corev1beta1.NodeClaimSpec{
+						NodeClassRef: &corev1beta1.NodeClassReference{
+							Name: nodeClass.Name,
+						},
 					},
 				},
 			},
-		},
-	})
-	nodeClaim = coretest.NodeClaim(corev1beta1.NodeClaim{
-		ObjectMeta: metav1.ObjectMeta{
-			Labels: map[string]string{
-				corev1beta1.NodePoolLabelKey: nodePool.Name,
+		})
+		nodeClaim = coretest.NodeClaim(corev1beta1.NodeClaim{
+			ObjectMeta: metav1.ObjectMeta{
+				Labels: map[string]string{
+					corev1beta1.NodePoolLabelKey: nodePool.Name,
+				},
 			},
-		},
-		Spec: corev1beta1.NodeClaimSpec{
-			NodeClassRef: &corev1beta1.NodeClassReference{
-				Name: nodeClass.Name,
+			Spec: corev1beta1.NodeClaimSpec{
+				NodeClassRef: &corev1beta1.NodeClassReference{
+					Name: nodeClass.Name,
+				},
 			},
-<<<<<<< HEAD
-		},
-	})
-})
-
-var _ = AfterEach(func() {
-	ExpectCleanedUp(ctx, env.Client)
-})
-
-var _ = Describe("InstanceProvider", func() {
-	It("should return an ICE error when all attempted instance types return an ICE error", func() {
-		ExpectApplied(ctx, env.Client, nodeClaim, nodePool, nodeClass)
-		zones := []string{"1", "2", "3"}
-		for _, zone := range zones {
-			azureEnv.UnavailableOfferingsCache.MarkUnavailable(ctx, "SubscriptionQuotaReached", "Standard_D2_v2", fmt.Sprintf("%s-%s", fake.Region, zone), v1alpha5.CapacityTypeSpot)
-			azureEnv.UnavailableOfferingsCache.MarkUnavailable(ctx, "SubscriptionQuotaReached", "Standard_D2_v2", fmt.Sprintf("%s-%s", fake.Region, zone), v1alpha5.CapacityTypeOnDemand)
-		}
-		instanceTypes, err := cloudProvider.GetInstanceTypes(ctx, nodePool)
-		Expect(err).ToNot(HaveOccurred())
-
-		// Filter down to a single instance type
-		instanceTypes = lo.Filter(instanceTypes, func(i *corecloudprovider.InstanceType, _ int) bool { return i.Name == "Standard_D2_v2" })
-
-		// Since all the offerings are unavailable, this should return back an ICE error
-		instance, err := azureEnv.InstanceProvider.Create(ctx, nodeClass, nodeClaim, instanceTypes)
-		Expect(corecloudprovider.IsInsufficientCapacityError(err)).To(BeTrue())
-		Expect(instance).To(BeNil())
+		})
+		azureEnv.Reset()
+		azureEnvNonZonal.Reset()
 	})
 
-	It("should create VM with valid ARM tags", func() {
-		ExpectApplied(ctx, env.Client, nodePool, nodeClass)
-		pod := coretest.UnschedulablePod(coretest.PodOptions{})
-		ExpectProvisioned(ctx, env.Client, cluster, cloudProvider, coreProvisioner, pod)
-		ExpectScheduled(ctx, env.Client, pod)
-		Expect(azureEnv.VirtualMachinesAPI.VirtualMachineCreateOrUpdateBehavior.CalledWithInput.Len()).To(Equal(1))
-		vmName := azureEnv.VirtualMachinesAPI.VirtualMachineCreateOrUpdateBehavior.CalledWithInput.Pop().VMName
-		vm, err := azureEnv.InstanceProvider.Get(ctx, vmName)
-		Expect(err).To(BeNil())
-		tags := vm.Tags
-		Expect(lo.FromPtr(tags[instance.NodePoolTagKey])).To(Equal(nodePool.Name))
-		Expect(lo.PickBy(tags, func(key string, value *string) bool {
-			return strings.Contains(key, "/") // ARM tags can't contain '/'
-		})).To(HaveLen(0))
-	})
-=======
-		})
-
-		azureEnv.Reset()
-		azureEnvNonZonal.Reset()
+	var _ = AfterEach(func() {
+		ExpectCleanedUp(ctx, env.Client)
 	})
 
 	var ZonalAndNonZonalRegions = []TableEntry{
@@ -211,5 +152,20 @@
 		},
 		ZonalAndNonZonalRegions,
 	)
->>>>>>> 54393d0e
+
+	It("should create VM with valid ARM tags", func() {
+		ExpectApplied(ctx, env.Client, nodePool, nodeClass)
+		pod := coretest.UnschedulablePod(coretest.PodOptions{})
+		ExpectProvisioned(ctx, env.Client, cluster, cloudProvider, coreProvisioner, pod)
+		ExpectScheduled(ctx, env.Client, pod)
+		Expect(azureEnv.VirtualMachinesAPI.VirtualMachineCreateOrUpdateBehavior.CalledWithInput.Len()).To(Equal(1))
+		vmName := azureEnv.VirtualMachinesAPI.VirtualMachineCreateOrUpdateBehavior.CalledWithInput.Pop().VMName
+		vm, err := azureEnv.InstanceProvider.Get(ctx, vmName)
+		Expect(err).To(BeNil())
+		tags := vm.Tags
+		Expect(lo.FromPtr(tags[instance.NodePoolTagKey])).To(Equal(nodePool.Name))
+		Expect(lo.PickBy(tags, func(key string, value *string) bool {
+			return strings.Contains(key, "/") // ARM tags can't contain '/'
+		})).To(HaveLen(0))
+	})
 })