/*
Portions Copyright (c) Microsoft Corporation.

Licensed under the Apache License, Version 2.0 (the "License");
you may not use this file except in compliance with the License.
You may obtain a copy of the License at

    http://www.apache.org/licenses/LICENSE-2.0

Unless required by applicable law or agreed to in writing, software
distributed under the License is distributed on an "AS IS" BASIS,
WITHOUT WARRANTIES OR CONDITIONS OF ANY KIND, either express or implied.
See the License for the specific language governing permissions and
limitations under the License.
*/

package instance

import (
	"context"
	"net/http"
	"time"

	"sigs.k8s.io/cloud-provider-azure/pkg/azclient"

	"github.com/Azure/azure-sdk-for-go/sdk/azcore"
	"github.com/Azure/azure-sdk-for-go/sdk/azcore/runtime"
	"github.com/Azure/azure-sdk-for-go/sdk/resourcemanager/compute/armcompute"
	armcomputev5 "github.com/Azure/azure-sdk-for-go/sdk/resourcemanager/compute/armcompute/v5"
	"github.com/Azure/azure-sdk-for-go/sdk/resourcemanager/network/armnetwork"
	"github.com/Azure/azure-sdk-for-go/sdk/resourcemanager/resourcegraph/armresourcegraph"
	"github.com/Azure/karpenter-provider-azure/pkg/auth"
	"github.com/Azure/karpenter-provider-azure/pkg/consts"
	"github.com/Azure/karpenter-provider-azure/pkg/operator/options"
	"github.com/Azure/karpenter-provider-azure/pkg/providers/imagefamily"
	imagefamilytypes "github.com/Azure/karpenter-provider-azure/pkg/providers/imagefamily/types"
	"github.com/Azure/karpenter-provider-azure/pkg/providers/instance/skuclient"
	"github.com/Azure/karpenter-provider-azure/pkg/providers/loadbalancer"
	"github.com/Azure/karpenter-provider-azure/pkg/providers/networksecuritygroup"

	armopts "github.com/Azure/karpenter-provider-azure/pkg/utils/opts"
	klog "k8s.io/klog/v2"
)

type VirtualMachinesAPI interface {
	BeginCreateOrUpdate(ctx context.Context, resourceGroupName string, vmName string, parameters armcompute.VirtualMachine, options *armcompute.VirtualMachinesClientBeginCreateOrUpdateOptions) (*runtime.Poller[armcompute.VirtualMachinesClientCreateOrUpdateResponse], error)
	Get(ctx context.Context, resourceGroupName string, vmName string, options *armcompute.VirtualMachinesClientGetOptions) (armcompute.VirtualMachinesClientGetResponse, error)
	BeginUpdate(ctx context.Context, resourceGroupName string, vmName string, parameters armcompute.VirtualMachineUpdate, options *armcompute.VirtualMachinesClientBeginUpdateOptions) (*runtime.Poller[armcompute.VirtualMachinesClientUpdateResponse], error)
	BeginDelete(ctx context.Context, resourceGroupName string, vmName string, options *armcompute.VirtualMachinesClientBeginDeleteOptions) (*runtime.Poller[armcompute.VirtualMachinesClientDeleteResponse], error)
}

type AzureResourceGraphAPI interface {
	Resources(ctx context.Context, query armresourcegraph.QueryRequest, options *armresourcegraph.ClientResourcesOptions) (armresourcegraph.ClientResourcesResponse, error)
}

type VirtualMachineExtensionsAPI interface {
	BeginCreateOrUpdate(ctx context.Context, resourceGroupName string, vmName string, vmExtensionName string, extensionParameters armcompute.VirtualMachineExtension, options *armcompute.VirtualMachineExtensionsClientBeginCreateOrUpdateOptions) (*runtime.Poller[armcompute.VirtualMachineExtensionsClientCreateOrUpdateResponse], error)
}

type NetworkInterfacesAPI interface {
	BeginCreateOrUpdate(ctx context.Context, resourceGroupName string, networkInterfaceName string, parameters armnetwork.Interface, options *armnetwork.InterfacesClientBeginCreateOrUpdateOptions) (*runtime.Poller[armnetwork.InterfacesClientCreateOrUpdateResponse], error)
	BeginDelete(ctx context.Context, resourceGroupName string, networkInterfaceName string, options *armnetwork.InterfacesClientBeginDeleteOptions) (*runtime.Poller[armnetwork.InterfacesClientDeleteResponse], error)
	Get(ctx context.Context, resourceGroupName string, networkInterfaceName string, options *armnetwork.InterfacesClientGetOptions) (armnetwork.InterfacesClientGetResponse, error)
}

// TODO: Move this to another package that more correctly reflects its usage across multiple providers
type AZClient struct {
	azureResourceGraphClient       AzureResourceGraphAPI
	virtualMachinesClient          VirtualMachinesAPI
	virtualMachinesExtensionClient VirtualMachineExtensionsAPI
	networkInterfacesClient        NetworkInterfacesAPI

	NodeImageVersionsClient imagefamilytypes.NodeImageVersionsAPI
	ImageVersionsClient     imagefamilytypes.CommunityGalleryImageVersionsAPI
	NodeBootstrappingClient imagefamilytypes.NodeBootstrappingAPI
	// SKU CLIENT is still using track 1 because skewer does not support the track 2 path. We need to refactor this once skewer supports track 2
	SKUClient                   skuclient.SkuClient
	LoadBalancersClient         loadbalancer.LoadBalancersAPI
	NetworkSecurityGroupsClient networksecuritygroup.API
}

func NewAZClientFromAPI(
	virtualMachinesClient VirtualMachinesAPI,
	azureResourceGraphClient AzureResourceGraphAPI,
	virtualMachinesExtensionClient VirtualMachineExtensionsAPI,
	interfacesClient NetworkInterfacesAPI,
	loadBalancersClient loadbalancer.LoadBalancersAPI,
	networkSecurityGroupsClient networksecuritygroup.API,
	imageVersionsClient imagefamilytypes.CommunityGalleryImageVersionsAPI,
	nodeImageVersionsClient imagefamilytypes.NodeImageVersionsAPI,
	nodeBootstrappingClient imagefamilytypes.NodeBootstrappingAPI,
	skuClient skuclient.SkuClient,
) *AZClient {
	return &AZClient{
		virtualMachinesClient:          virtualMachinesClient,
		azureResourceGraphClient:       azureResourceGraphClient,
		virtualMachinesExtensionClient: virtualMachinesExtensionClient,
		networkInterfacesClient:        interfacesClient,
		ImageVersionsClient:            imageVersionsClient,
		NodeImageVersionsClient:        nodeImageVersionsClient,
		NodeBootstrappingClient:        nodeBootstrappingClient,
		SKUClient:                      skuClient,
		LoadBalancersClient:            loadBalancersClient,
		NetworkSecurityGroupsClient:    networkSecurityGroupsClient,
	}
}

<<<<<<< HEAD
func CreateAZClient(ctx context.Context, cfg *auth.Config) (*AZClient, error) {
	env := azclient.EnvironmentFromName(cfg.Cloud)
=======
func CreateAZClient(ctx context.Context, cfg *auth.Config, cred azcore.TokenCredential) (*AZClient, error) {
	// Defaulting env to Azure Public Cloud.
	env := azclient.PublicCloud
	var err error
	if cfg.Cloud != "" {
		env = azclient.EnvironmentFromName(cfg.Cloud)
	}
>>>>>>> 83a85e2d

	azClient, err := NewAZClient(ctx, cfg, env, cred)
	if err != nil {
		return nil, err
	}

	return azClient, nil
}

// nolint: gocyclo
func NewAZClient(ctx context.Context, cfg *auth.Config, env *azclient.Environment, cred azcore.TokenCredential) (*AZClient, error) {
	o := options.FromContext(ctx)
	opts := armopts.DefaultArmOpts()

	extensionsClient, err := armcompute.NewVirtualMachineExtensionsClient(cfg.SubscriptionID, cred, opts)
	if err != nil {
		return nil, err
	}
	klog.V(5).Infof("Created virtual machine extensions client %v using token credential", extensionsClient)

	interfacesClient, err := armnetwork.NewInterfacesClient(cfg.SubscriptionID, cred, opts)
	if err != nil {
		return nil, err
	}
	klog.V(5).Infof("Created network interface client %v using token credential", interfacesClient)

	// copy the options to avoid modifying the original
	var vmClientOptions = *opts
	if o.UseSIG {
		klog.V(1).Info("Using SIG for image versions")
		client := &http.Client{Timeout: 10 * time.Second}
		auxPolicy, err := auth.NewAuxiliaryTokenPolicy(ctx, client, o.SIGAccessTokenServerURL, o.SIGAccessTokenScope)
		if err != nil {
			return nil, err
		}
		vmClientOptions.ClientOptions.PerRetryPolicies = append(vmClientOptions.ClientOptions.PerRetryPolicies, auxPolicy)
	}
	virtualMachinesClient, err := armcompute.NewVirtualMachinesClient(cfg.SubscriptionID, cred, &vmClientOptions)
	if err != nil {
		return nil, err
	}
	klog.V(5).Infof("Created virtual machines client %v, using a token credential", virtualMachinesClient)

	azureResourceGraphClient, err := armresourcegraph.NewClient(cred, opts)
	if err != nil {
		return nil, err
	}
	klog.V(5).Infof("Created azure resource graph client %v, using a token credential", azureResourceGraphClient)

	communityImageVersionsClient, err := armcomputev5.NewCommunityGalleryImageVersionsClient(cfg.SubscriptionID, cred, opts)
	if err != nil {
		return nil, err
	}
	klog.V(5).Infof("Created image versions client %v, using a token credential", communityImageVersionsClient)

	nodeImageVersionsClient := imagefamily.NewNodeImageVersionsClient(cred)

	loadBalancersClient, err := armnetwork.NewLoadBalancersClient(cfg.SubscriptionID, cred, opts)
	if err != nil {
		return nil, err
	}
	klog.V(5).Infof("Created load balancers client %v, using a token credential", loadBalancersClient)

	networkSecurityGroupsClient, err := armnetwork.NewSecurityGroupsClient(cfg.SubscriptionID, cred, opts)
	if err != nil {
		return nil, err
	}
	klog.V(5).Infof("Created nsg client %v, using a token credential", networkSecurityGroupsClient)

	// TODO: this one is not enabled for rate limiting / throttling ...
	// TODO Move this over to track 2 when skewer is migrated
	skuClient := skuclient.NewSkuClient(ctx, cfg, env)

	var nodeBootstrappingClient imagefamilytypes.NodeBootstrappingAPI = nil
	if o.ProvisionMode == consts.ProvisionModeBootstrappingClient {
		nodeBootstrappingClient, err = imagefamily.NewNodeBootstrappingClient(
			ctx,
			cfg.SubscriptionID,
			cfg.ResourceGroup,
			o.ClusterName,
			cred,
			o.NodeBootstrappingServerURL)
		if err != nil {
			return nil, err
		}
		klog.V(5).Infof("Created bootstrapping client %v, using a token credential", nodeBootstrappingClient)
	}

	return NewAZClientFromAPI(virtualMachinesClient,
		azureResourceGraphClient,
		extensionsClient,
		interfacesClient,
		loadBalancersClient,
		networkSecurityGroupsClient,
		communityImageVersionsClient,
		nodeImageVersionsClient,
		nodeBootstrappingClient,
		skuClient), nil
}<|MERGE_RESOLUTION|>--- conflicted
+++ resolved
@@ -105,19 +105,8 @@
 	}
 }
 
-<<<<<<< HEAD
-func CreateAZClient(ctx context.Context, cfg *auth.Config) (*AZClient, error) {
-	env := azclient.EnvironmentFromName(cfg.Cloud)
-=======
 func CreateAZClient(ctx context.Context, cfg *auth.Config, cred azcore.TokenCredential) (*AZClient, error) {
-	// Defaulting env to Azure Public Cloud.
-	env := azclient.PublicCloud
-	var err error
-	if cfg.Cloud != "" {
-		env = azclient.EnvironmentFromName(cfg.Cloud)
-	}
->>>>>>> 83a85e2d
-
+  env := azclient.EnvironmentFromName(cfg.Cloud)
 	azClient, err := NewAZClient(ctx, cfg, env, cred)
 	if err != nil {
 		return nil, err
