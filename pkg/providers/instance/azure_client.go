/*
Portions Copyright (c) Microsoft Corporation.

Licensed under the Apache License, Version 2.0 (the "License");
you may not use this file except in compliance with the License.
You may obtain a copy of the License at

    http://www.apache.org/licenses/LICENSE-2.0

Unless required by applicable law or agreed to in writing, software
distributed under the License is distributed on an "AS IS" BASIS,
WITHOUT WARRANTIES OR CONDITIONS OF ANY KIND, either express or implied.
See the License for the specific language governing permissions and
limitations under the License.
*/

package instance

import (
	"context"
	"fmt"

	"sigs.k8s.io/cloud-provider-azure/pkg/azclient"

	armpolicy "github.com/Azure/azure-sdk-for-go/sdk/azcore/arm/policy"
	"github.com/Azure/azure-sdk-for-go/sdk/azcore/policy"
	"github.com/Azure/azure-sdk-for-go/sdk/azcore/runtime"
	"github.com/Azure/azure-sdk-for-go/sdk/azidentity"
	"github.com/Azure/azure-sdk-for-go/sdk/resourcemanager/compute/armcompute/v5"
	armcomputev5 "github.com/Azure/azure-sdk-for-go/sdk/resourcemanager/compute/armcompute/v5"
	"github.com/Azure/azure-sdk-for-go/sdk/resourcemanager/network/armnetwork"
	"github.com/Azure/azure-sdk-for-go/sdk/resourcemanager/resourcegraph/armresourcegraph"
	"github.com/Azure/karpenter-provider-azure/pkg/auth"
	"github.com/Azure/karpenter-provider-azure/pkg/operator/options"
	"github.com/Azure/karpenter-provider-azure/pkg/providers/imagefamily"
	"github.com/Azure/karpenter-provider-azure/pkg/providers/instance/skuclient"
	"github.com/Azure/karpenter-provider-azure/pkg/providers/loadbalancer"
	"github.com/Azure/karpenter-provider-azure/pkg/providers/networksecuritygroup"
	"sigs.k8s.io/controller-runtime/pkg/log"

	armopts "github.com/Azure/karpenter-provider-azure/pkg/utils/opts"
	klog "k8s.io/klog/v2"
)

type VirtualMachinesAPI interface {
	BeginCreateOrUpdate(ctx context.Context, resourceGroupName string, vmName string, parameters armcompute.VirtualMachine, options *armcompute.VirtualMachinesClientBeginCreateOrUpdateOptions) (*runtime.Poller[armcompute.VirtualMachinesClientCreateOrUpdateResponse], error)
	Get(ctx context.Context, resourceGroupName string, vmName string, options *armcompute.VirtualMachinesClientGetOptions) (armcompute.VirtualMachinesClientGetResponse, error)
	BeginUpdate(ctx context.Context, resourceGroupName string, vmName string, parameters armcompute.VirtualMachineUpdate, options *armcompute.VirtualMachinesClientBeginUpdateOptions) (*runtime.Poller[armcompute.VirtualMachinesClientUpdateResponse], error)
	BeginDelete(ctx context.Context, resourceGroupName string, vmName string, options *armcompute.VirtualMachinesClientBeginDeleteOptions) (*runtime.Poller[armcompute.VirtualMachinesClientDeleteResponse], error)
}

type AzureResourceGraphAPI interface {
	Resources(ctx context.Context, query armresourcegraph.QueryRequest, options *armresourcegraph.ClientResourcesOptions) (armresourcegraph.ClientResourcesResponse, error)
}

type VirtualMachineExtensionsAPI interface {
	BeginCreateOrUpdate(ctx context.Context, resourceGroupName string, vmName string, vmExtensionName string, extensionParameters armcompute.VirtualMachineExtension, options *armcompute.VirtualMachineExtensionsClientBeginCreateOrUpdateOptions) (*runtime.Poller[armcompute.VirtualMachineExtensionsClientCreateOrUpdateResponse], error)
}

type NetworkInterfacesAPI interface {
	BeginCreateOrUpdate(ctx context.Context, resourceGroupName string, networkInterfaceName string, parameters armnetwork.Interface, options *armnetwork.InterfacesClientBeginCreateOrUpdateOptions) (*runtime.Poller[armnetwork.InterfacesClientCreateOrUpdateResponse], error)
	BeginDelete(ctx context.Context, resourceGroupName string, networkInterfaceName string, options *armnetwork.InterfacesClientBeginDeleteOptions) (*runtime.Poller[armnetwork.InterfacesClientDeleteResponse], error)
	Get(ctx context.Context, resourceGroupName string, networkInterfaceName string, options *armnetwork.InterfacesClientGetOptions) (armnetwork.InterfacesClientGetResponse, error)
}

// TODO: Move this to another package that more correctly reflects its usage across multiple providers
type AZClient struct {
	azureResourceGraphClient       AzureResourceGraphAPI
	virtualMachinesClient          VirtualMachinesAPI
	virtualMachinesExtensionClient VirtualMachineExtensionsAPI
	networkInterfacesClient        NetworkInterfacesAPI

	NodeImageVersionsClient imagefamily.NodeImageVersionsAPI
	ImageVersionsClient     imagefamily.CommunityGalleryImageVersionsAPI
	// SKU CLIENT is still using track 1 because skewer does not support the track 2 path. We need to refactor this once skewer supports track 2
	SKUClient                   skuclient.SkuClient
	LoadBalancersClient         loadbalancer.LoadBalancersAPI
	NetworkSecurityGroupsClient networksecuritygroup.API
}

func NewAZClientFromAPI(
	virtualMachinesClient VirtualMachinesAPI,
	azureResourceGraphClient AzureResourceGraphAPI,
	virtualMachinesExtensionClient VirtualMachineExtensionsAPI,
	interfacesClient NetworkInterfacesAPI,
	loadBalancersClient loadbalancer.LoadBalancersAPI,
	networkSecurityGroupsClient networksecuritygroup.API,
	imageVersionsClient imagefamily.CommunityGalleryImageVersionsAPI,
	nodeImageVersionsClient imagefamily.NodeImageVersionsAPI,
	skuClient skuclient.SkuClient,
) *AZClient {
	return &AZClient{
		virtualMachinesClient:          virtualMachinesClient,
		azureResourceGraphClient:       azureResourceGraphClient,
		virtualMachinesExtensionClient: virtualMachinesExtensionClient,
		networkInterfacesClient:        interfacesClient,
		ImageVersionsClient:            imageVersionsClient,
		NodeImageVersionsClient:        nodeImageVersionsClient,
		SKUClient:                      skuClient,
		LoadBalancersClient:            loadBalancersClient,
		NetworkSecurityGroupsClient:    networkSecurityGroupsClient,
	}
}

<<<<<<< HEAD
func CreateAZClient(ctx context.Context, cfg *auth.Config, cred azcore.TokenCredential) (*AZClient, error) {
	env := azclient.EnvironmentFromName(cfg.Cloud)
	azClient, err := NewAZClient(ctx, cfg, env, cred)
=======
func CreateAZClient(ctx context.Context, cfg *auth.Config) (*AZClient, error) {
	// Defaulting env to Azure Public Cloud.
	env := azclient.PublicCloud
	var err error
	if cfg.Cloud != "" {
		env = azclient.EnvironmentFromName(cfg.Cloud)
	}

	azClient, err := NewAZClient(ctx, cfg, env)
>>>>>>> 213cf66f
	if err != nil {
		return nil, err
	}

	return azClient, nil
}

func NewAZClient(ctx context.Context, cfg *auth.Config, env *azclient.Environment) (*AZClient, error) {
	defaultAzureCred, err := azidentity.NewDefaultAzureCredential(nil)
	if err != nil {
		return nil, err
	}
	cred := auth.NewTokenWrapper(defaultAzureCred)
	opts := armopts.DefaultArmOpts()
	extensionsClient, err := armcompute.NewVirtualMachineExtensionsClient(cfg.SubscriptionID, cred, opts)
	if err != nil {
		return nil, err
	}

	interfacesClient, err := armnetwork.NewInterfacesClient(cfg.SubscriptionID, cred, opts)
	if err != nil {
		return nil, err
	}
	klog.V(5).Infof("Created network interface client %v using token credential", interfacesClient)

	var vmClientOptions *armpolicy.ClientOptions
	o := options.FromContext(ctx)
	if o.UseSIG {
		klog.V(1).Info("Using SIG for image versions")
		vmClientOptions, err = getVirtualMachinesClientOptions(ctx, o.SIGAccessTokenServerURL, o.SIGAccessTokenScope)
		if err != nil {
			return nil, err
		}
	}
	virtualMachinesClient, err := armcompute.NewVirtualMachinesClient(cfg.SubscriptionID, cred, vmClientOptions)
	if err != nil {
		return nil, err
	}
	klog.V(5).Infof("Created virtual machines client %v, using a token credential", virtualMachinesClient)
	azureResourceGraphClient, err := armresourcegraph.NewClient(cred, opts)
	if err != nil {
		return nil, err
	}
	klog.V(5).Infof("Created azure resource graph client %v, using a token credential", azureResourceGraphClient)

	communityImageVersionsClient, err := armcomputev5.NewCommunityGalleryImageVersionsClient(cfg.SubscriptionID, cred, opts)
	if err != nil {
		return nil, err
	}
	klog.V(5).Infof("Created image versions client %v, using a token credential", communityImageVersionsClient)

	nodeImageVersionsClient := imagefamily.NewNodeImageVersionsClient(cred)

	loadBalancersClient, err := armnetwork.NewLoadBalancersClient(cfg.SubscriptionID, cred, opts)
	if err != nil {
		return nil, err
	}
	klog.V(5).Infof("Created load balancers client %v, using a token credential", loadBalancersClient)

	networkSecurityGroupsClient, err := armnetwork.NewSecurityGroupsClient(cfg.SubscriptionID, cred, opts)
	if err != nil {
		return nil, err
	}
	klog.V(5).Infof("Created nsg client %v, using a token credential", networkSecurityGroupsClient)

	// TODO: this one is not enabled for rate limiting / throttling ...
	// TODO Move this over to track 2 when skewer is migrated
	skuClient := skuclient.NewSkuClient(ctx, cfg, env)

	return NewAZClientFromAPI(virtualMachinesClient,
		azureResourceGraphClient,
		extensionsClient,
		interfacesClient,
		loadBalancersClient,
		networkSecurityGroupsClient,
		communityImageVersionsClient,
		nodeImageVersionsClient,
		skuClient), nil
}

func getVirtualMachinesClientOptions(ctx context.Context, url string, scope string) (*armpolicy.ClientOptions, error) {
	token, err := auth.GetAuxiliaryToken(ctx, url, scope)
	if err != nil {
		return &armpolicy.ClientOptions{}, fmt.Errorf("failed to get auxiliary token: %w", err)
	}
	auxPolicy := auth.NewAuxiliaryTokenPolicy(token)
	log.FromContext(ctx).V(1).Info("Will use auxiliary token policy for creating virtual machines")
	return &armpolicy.ClientOptions{
		ClientOptions: policy.ClientOptions{
			PerRetryPolicies: []policy.Policy{&auxPolicy},
		},
	}, nil
}<|MERGE_RESOLUTION|>--- conflicted
+++ resolved
@@ -100,13 +100,11 @@
 		LoadBalancersClient:            loadBalancersClient,
 		NetworkSecurityGroupsClient:    networkSecurityGroupsClient,
 	}
-}
-
-<<<<<<< HEAD
+}<<<<<<<F:/
 func CreateAZClient(ctx context.Context, cfg *auth.Config, cred azcore.TokenCredential) (*AZClient, error) {
 	env := azclient.EnvironmentFromName(cfg.Cloud)
 	azClient, err := NewAZClient(ctx, cfg, env, cred)
-=======
+  =======C:/
 func CreateAZClient(ctx context.Context, cfg *auth.Config) (*AZClient, error) {
 	// Defaulting env to Azure Public Cloud.
 	env := azclient.PublicCloud
@@ -114,16 +112,12 @@
 	if cfg.Cloud != "" {
 		env = azclient.EnvironmentFromName(cfg.Cloud)
 	}
-
-	azClient, err := NewAZClient(ctx, cfg, env)
->>>>>>> 213cf66f
-	if err != nil {
-		return nil, err
-	}
-
+azClient, err := NewAZClient(ctx, cfg, env)
+ 	if err != nil {
+		return nil, err
+	}
 	return azClient, nil
 }
-
 func NewAZClient(ctx context.Context, cfg *auth.Config, env *azclient.Environment) (*AZClient, error) {
 	defaultAzureCred, err := azidentity.NewDefaultAzureCredential(nil)
 	if err != nil {
@@ -209,4 +203,5 @@
 			PerRetryPolicies: []policy.Policy{&auxPolicy},
 		},
 	}, nil
-}+}
+  on: live