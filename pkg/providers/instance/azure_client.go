/*
Portions Copyright (c) Microsoft Corporation.

Licensed under the Apache License, Version 2.0 (the "License");
you may not use this file except in compliance with the License.
You may obtain a copy of the License at

    http://www.apache.org/licenses/LICENSE-2.0

Unless required by applicable law or agreed to in writing, software
distributed under the License is distributed on an "AS IS" BASIS,
WITHOUT WARRANTIES OR CONDITIONS OF ANY KIND, either express or implied.
See the License for the specific language governing permissions and
limitations under the License.
*/

package instance

import (
	"context"
	"net/http"
	"time"

	"sigs.k8s.io/cloud-provider-azure/pkg/azclient"

	"github.com/Azure/azure-sdk-for-go/sdk/azcore"
	"github.com/Azure/azure-sdk-for-go/sdk/azcore/runtime"
<<<<<<< HEAD
	"github.com/Azure/azure-sdk-for-go/sdk/resourcemanager/compute/armcompute"
=======
	"github.com/Azure/azure-sdk-for-go/sdk/azidentity"
	"github.com/Azure/azure-sdk-for-go/sdk/resourcemanager/compute/armcompute/v5"
>>>>>>> 72f14953
	armcomputev5 "github.com/Azure/azure-sdk-for-go/sdk/resourcemanager/compute/armcompute/v5"
	"github.com/Azure/azure-sdk-for-go/sdk/resourcemanager/network/armnetwork"
	"github.com/Azure/azure-sdk-for-go/sdk/resourcemanager/resourcegraph/armresourcegraph"
	"github.com/Azure/karpenter-provider-azure/pkg/auth"
	"github.com/Azure/karpenter-provider-azure/pkg/consts"
	"github.com/Azure/karpenter-provider-azure/pkg/operator/options"
	"github.com/Azure/karpenter-provider-azure/pkg/providers/imagefamily"
	imagefamilytypes "github.com/Azure/karpenter-provider-azure/pkg/providers/imagefamily/types"
	"github.com/Azure/karpenter-provider-azure/pkg/providers/instance/skuclient"
	"github.com/Azure/karpenter-provider-azure/pkg/providers/loadbalancer"
	"github.com/Azure/karpenter-provider-azure/pkg/providers/networksecuritygroup"

	armopts "github.com/Azure/karpenter-provider-azure/pkg/utils/opts"
	klog "k8s.io/klog/v2"
)

type VirtualMachinesAPI interface {
	BeginCreateOrUpdate(ctx context.Context, resourceGroupName string, vmName string, parameters armcompute.VirtualMachine, options *armcompute.VirtualMachinesClientBeginCreateOrUpdateOptions) (*runtime.Poller[armcompute.VirtualMachinesClientCreateOrUpdateResponse], error)
	Get(ctx context.Context, resourceGroupName string, vmName string, options *armcompute.VirtualMachinesClientGetOptions) (armcompute.VirtualMachinesClientGetResponse, error)
	BeginUpdate(ctx context.Context, resourceGroupName string, vmName string, parameters armcompute.VirtualMachineUpdate, options *armcompute.VirtualMachinesClientBeginUpdateOptions) (*runtime.Poller[armcompute.VirtualMachinesClientUpdateResponse], error)
	BeginDelete(ctx context.Context, resourceGroupName string, vmName string, options *armcompute.VirtualMachinesClientBeginDeleteOptions) (*runtime.Poller[armcompute.VirtualMachinesClientDeleteResponse], error)
}

type AzureResourceGraphAPI interface {
	Resources(ctx context.Context, query armresourcegraph.QueryRequest, options *armresourcegraph.ClientResourcesOptions) (armresourcegraph.ClientResourcesResponse, error)
}

type VirtualMachineExtensionsAPI interface {
	BeginCreateOrUpdate(ctx context.Context, resourceGroupName string, vmName string, vmExtensionName string, extensionParameters armcompute.VirtualMachineExtension, options *armcompute.VirtualMachineExtensionsClientBeginCreateOrUpdateOptions) (*runtime.Poller[armcompute.VirtualMachineExtensionsClientCreateOrUpdateResponse], error)
}

type NetworkInterfacesAPI interface {
	BeginCreateOrUpdate(ctx context.Context, resourceGroupName string, networkInterfaceName string, parameters armnetwork.Interface, options *armnetwork.InterfacesClientBeginCreateOrUpdateOptions) (*runtime.Poller[armnetwork.InterfacesClientCreateOrUpdateResponse], error)
	BeginDelete(ctx context.Context, resourceGroupName string, networkInterfaceName string, options *armnetwork.InterfacesClientBeginDeleteOptions) (*runtime.Poller[armnetwork.InterfacesClientDeleteResponse], error)
	Get(ctx context.Context, resourceGroupName string, networkInterfaceName string, options *armnetwork.InterfacesClientGetOptions) (armnetwork.InterfacesClientGetResponse, error)
}

// TODO: Move this to another package that more correctly reflects its usage across multiple providers
type AZClient struct {
	azureResourceGraphClient       AzureResourceGraphAPI
	virtualMachinesClient          VirtualMachinesAPI
	virtualMachinesExtensionClient VirtualMachineExtensionsAPI
	networkInterfacesClient        NetworkInterfacesAPI

	NodeImageVersionsClient imagefamilytypes.NodeImageVersionsAPI
	ImageVersionsClient     imagefamilytypes.CommunityGalleryImageVersionsAPI
	NodeBootstrappingClient imagefamilytypes.NodeBootstrappingAPI
	// SKU CLIENT is still using track 1 because skewer does not support the track 2 path. We need to refactor this once skewer supports track 2
	SKUClient                   skuclient.SkuClient
	LoadBalancersClient         loadbalancer.LoadBalancersAPI
	NetworkSecurityGroupsClient networksecuritygroup.API
}

func NewAZClientFromAPI(
	virtualMachinesClient VirtualMachinesAPI,
	azureResourceGraphClient AzureResourceGraphAPI,
	virtualMachinesExtensionClient VirtualMachineExtensionsAPI,
	interfacesClient NetworkInterfacesAPI,
	loadBalancersClient loadbalancer.LoadBalancersAPI,
	networkSecurityGroupsClient networksecuritygroup.API,
	imageVersionsClient imagefamilytypes.CommunityGalleryImageVersionsAPI,
	nodeImageVersionsClient imagefamilytypes.NodeImageVersionsAPI,
	nodeBootstrappingClient imagefamilytypes.NodeBootstrappingAPI,
	skuClient skuclient.SkuClient,
) *AZClient {
	return &AZClient{
		virtualMachinesClient:          virtualMachinesClient,
		azureResourceGraphClient:       azureResourceGraphClient,
		virtualMachinesExtensionClient: virtualMachinesExtensionClient,
		networkInterfacesClient:        interfacesClient,
		ImageVersionsClient:            imageVersionsClient,
		NodeImageVersionsClient:        nodeImageVersionsClient,
		NodeBootstrappingClient:        nodeBootstrappingClient,
		SKUClient:                      skuClient,
		LoadBalancersClient:            loadBalancersClient,
		NetworkSecurityGroupsClient:    networkSecurityGroupsClient,
	}
}

func CreateAZClient(ctx context.Context, cfg *auth.Config, cred azcore.TokenCredential) (*AZClient, error) {
	// Defaulting env to Azure Public Cloud.
	env := azclient.PublicCloud
	var err error
	if cfg.Cloud != "" {
		env = azclient.EnvironmentFromName(cfg.Cloud)
	}

	azClient, err := NewAZClient(ctx, cfg, env, cred)
	if err != nil {
		return nil, err
	}

	return azClient, nil
}

// nolint: gocyclo
func NewAZClient(ctx context.Context, cfg *auth.Config, env *azclient.Environment, cred azcore.TokenCredential) (*AZClient, error) {
	o := options.FromContext(ctx)
	opts := armopts.DefaultArmOpts()

	extensionsClient, err := armcompute.NewVirtualMachineExtensionsClient(cfg.SubscriptionID, cred, opts)
	if err != nil {
		return nil, err
	}
	klog.V(5).Infof("Created virtual machine extensions client %v using token credential", extensionsClient)

	interfacesClient, err := armnetwork.NewInterfacesClient(cfg.SubscriptionID, cred, opts)
	if err != nil {
		return nil, err
	}
	klog.V(5).Infof("Created network interface client %v using token credential", interfacesClient)

	// copy the options to avoid modifying the original
	var vmClientOptions = *opts
	if o.UseSIG {
		klog.V(1).Info("Using SIG for image versions")
		client := &http.Client{Timeout: 10 * time.Second}
		auxPolicy, err := auth.NewAuxiliaryTokenPolicy(ctx, client, o.SIGAccessTokenServerURL, o.SIGAccessTokenScope)
		if err != nil {
			return nil, err
		}
		vmClientOptions.ClientOptions.PerRetryPolicies = append(vmClientOptions.ClientOptions.PerRetryPolicies, auxPolicy)
	}
	virtualMachinesClient, err := armcompute.NewVirtualMachinesClient(cfg.SubscriptionID, cred, &vmClientOptions)
	if err != nil {
		return nil, err
	}
	klog.V(5).Infof("Created virtual machines client %v, using a token credential", virtualMachinesClient)

	azureResourceGraphClient, err := armresourcegraph.NewClient(cred, opts)
	if err != nil {
		return nil, err
	}
	klog.V(5).Infof("Created azure resource graph client %v, using a token credential", azureResourceGraphClient)

	communityImageVersionsClient, err := armcomputev5.NewCommunityGalleryImageVersionsClient(cfg.SubscriptionID, cred, opts)
	if err != nil {
		return nil, err
	}
	klog.V(5).Infof("Created image versions client %v, using a token credential", communityImageVersionsClient)

	nodeImageVersionsClient := imagefamily.NewNodeImageVersionsClient(cred)

	loadBalancersClient, err := armnetwork.NewLoadBalancersClient(cfg.SubscriptionID, cred, opts)
	if err != nil {
		return nil, err
	}
	klog.V(5).Infof("Created load balancers client %v, using a token credential", loadBalancersClient)

	networkSecurityGroupsClient, err := armnetwork.NewSecurityGroupsClient(cfg.SubscriptionID, cred, opts)
	if err != nil {
		return nil, err
	}
	klog.V(5).Infof("Created nsg client %v, using a token credential", networkSecurityGroupsClient)

	// TODO: this one is not enabled for rate limiting / throttling ...
	// TODO Move this over to track 2 when skewer is migrated
	skuClient := skuclient.NewSkuClient(ctx, cfg, env)

	var nodeBootstrappingClient imagefamilytypes.NodeBootstrappingAPI = nil
	if o.ProvisionMode == consts.ProvisionModeBootstrappingClient {
		nodeBootstrappingClient, err = imagefamily.NewNodeBootstrappingClient(
			ctx,
			cfg.SubscriptionID,
			cfg.ResourceGroup,
			o.ClusterName,
			cred,
			o.NodeBootstrappingServerURL)
		if err != nil {
			return nil, err
		}
		klog.V(5).Infof("Created bootstrapping client %v, using a token credential", nodeBootstrappingClient)
	}

	return NewAZClientFromAPI(virtualMachinesClient,
		azureResourceGraphClient,
		extensionsClient,
		interfacesClient,
		loadBalancersClient,
		networkSecurityGroupsClient,
		communityImageVersionsClient,
		nodeImageVersionsClient,
		nodeBootstrappingClient,
		skuClient), nil
}<|MERGE_RESOLUTION|>--- conflicted
+++ resolved
@@ -23,22 +23,15 @@
 
 	"sigs.k8s.io/cloud-provider-azure/pkg/azclient"
 
-	"github.com/Azure/azure-sdk-for-go/sdk/azcore"
 	"github.com/Azure/azure-sdk-for-go/sdk/azcore/runtime"
-<<<<<<< HEAD
-	"github.com/Azure/azure-sdk-for-go/sdk/resourcemanager/compute/armcompute"
-=======
 	"github.com/Azure/azure-sdk-for-go/sdk/azidentity"
 	"github.com/Azure/azure-sdk-for-go/sdk/resourcemanager/compute/armcompute/v5"
->>>>>>> 72f14953
 	armcomputev5 "github.com/Azure/azure-sdk-for-go/sdk/resourcemanager/compute/armcompute/v5"
 	"github.com/Azure/azure-sdk-for-go/sdk/resourcemanager/network/armnetwork"
 	"github.com/Azure/azure-sdk-for-go/sdk/resourcemanager/resourcegraph/armresourcegraph"
 	"github.com/Azure/karpenter-provider-azure/pkg/auth"
-	"github.com/Azure/karpenter-provider-azure/pkg/consts"
 	"github.com/Azure/karpenter-provider-azure/pkg/operator/options"
 	"github.com/Azure/karpenter-provider-azure/pkg/providers/imagefamily"
-	imagefamilytypes "github.com/Azure/karpenter-provider-azure/pkg/providers/imagefamily/types"
 	"github.com/Azure/karpenter-provider-azure/pkg/providers/instance/skuclient"
 	"github.com/Azure/karpenter-provider-azure/pkg/providers/loadbalancer"
 	"github.com/Azure/karpenter-provider-azure/pkg/providers/networksecuritygroup"
@@ -75,9 +68,8 @@
 	virtualMachinesExtensionClient VirtualMachineExtensionsAPI
 	networkInterfacesClient        NetworkInterfacesAPI
 
-	NodeImageVersionsClient imagefamilytypes.NodeImageVersionsAPI
-	ImageVersionsClient     imagefamilytypes.CommunityGalleryImageVersionsAPI
-	NodeBootstrappingClient imagefamilytypes.NodeBootstrappingAPI
+	NodeImageVersionsClient imagefamily.NodeImageVersionsAPI
+	ImageVersionsClient     imagefamily.CommunityGalleryImageVersionsAPI
 	// SKU CLIENT is still using track 1 because skewer does not support the track 2 path. We need to refactor this once skewer supports track 2
 	SKUClient                   skuclient.SkuClient
 	LoadBalancersClient         loadbalancer.LoadBalancersAPI
@@ -91,9 +83,8 @@
 	interfacesClient NetworkInterfacesAPI,
 	loadBalancersClient loadbalancer.LoadBalancersAPI,
 	networkSecurityGroupsClient networksecuritygroup.API,
-	imageVersionsClient imagefamilytypes.CommunityGalleryImageVersionsAPI,
-	nodeImageVersionsClient imagefamilytypes.NodeImageVersionsAPI,
-	nodeBootstrappingClient imagefamilytypes.NodeBootstrappingAPI,
+	imageVersionsClient imagefamily.CommunityGalleryImageVersionsAPI,
+	nodeImageVersionsClient imagefamily.NodeImageVersionsAPI,
 	skuClient skuclient.SkuClient,
 ) *AZClient {
 	return &AZClient{
@@ -103,14 +94,13 @@
 		networkInterfacesClient:        interfacesClient,
 		ImageVersionsClient:            imageVersionsClient,
 		NodeImageVersionsClient:        nodeImageVersionsClient,
-		NodeBootstrappingClient:        nodeBootstrappingClient,
 		SKUClient:                      skuClient,
 		LoadBalancersClient:            loadBalancersClient,
 		NetworkSecurityGroupsClient:    networkSecurityGroupsClient,
 	}
 }
 
-func CreateAZClient(ctx context.Context, cfg *auth.Config, cred azcore.TokenCredential) (*AZClient, error) {
+func CreateAZClient(ctx context.Context, cfg *auth.Config) (*AZClient, error) {
 	// Defaulting env to Azure Public Cloud.
 	env := azclient.PublicCloud
 	var err error
@@ -118,7 +108,7 @@
 		env = azclient.EnvironmentFromName(cfg.Cloud)
 	}
 
-	azClient, err := NewAZClient(ctx, cfg, env, cred)
+	azClient, err := NewAZClient(ctx, cfg, env)
 	if err != nil {
 		return nil, err
 	}
@@ -126,16 +116,17 @@
 	return azClient, nil
 }
 
-// nolint: gocyclo
-func NewAZClient(ctx context.Context, cfg *auth.Config, env *azclient.Environment, cred azcore.TokenCredential) (*AZClient, error) {
-	o := options.FromContext(ctx)
+func NewAZClient(ctx context.Context, cfg *auth.Config, env *azclient.Environment) (*AZClient, error) {
+	defaultAzureCred, err := azidentity.NewDefaultAzureCredential(nil)
+	if err != nil {
+		return nil, err
+	}
+	cred := auth.NewTokenWrapper(defaultAzureCred)
 	opts := armopts.DefaultArmOpts()
-
 	extensionsClient, err := armcompute.NewVirtualMachineExtensionsClient(cfg.SubscriptionID, cred, opts)
 	if err != nil {
 		return nil, err
 	}
-	klog.V(5).Infof("Created virtual machine extensions client %v using token credential", extensionsClient)
 
 	interfacesClient, err := armnetwork.NewInterfacesClient(cfg.SubscriptionID, cred, opts)
 	if err != nil {
@@ -145,6 +136,7 @@
 
 	// copy the options to avoid modifying the original
 	var vmClientOptions = *opts
+	o := options.FromContext(ctx)
 	if o.UseSIG {
 		klog.V(1).Info("Using SIG for image versions")
 		client := &http.Client{Timeout: 10 * time.Second}
@@ -159,7 +151,6 @@
 		return nil, err
 	}
 	klog.V(5).Infof("Created virtual machines client %v, using a token credential", virtualMachinesClient)
-
 	azureResourceGraphClient, err := armresourcegraph.NewClient(cred, opts)
 	if err != nil {
 		return nil, err
@@ -190,21 +181,6 @@
 	// TODO Move this over to track 2 when skewer is migrated
 	skuClient := skuclient.NewSkuClient(ctx, cfg, env)
 
-	var nodeBootstrappingClient imagefamilytypes.NodeBootstrappingAPI = nil
-	if o.ProvisionMode == consts.ProvisionModeBootstrappingClient {
-		nodeBootstrappingClient, err = imagefamily.NewNodeBootstrappingClient(
-			ctx,
-			cfg.SubscriptionID,
-			cfg.ResourceGroup,
-			o.ClusterName,
-			cred,
-			o.NodeBootstrappingServerURL)
-		if err != nil {
-			return nil, err
-		}
-		klog.V(5).Infof("Created bootstrapping client %v, using a token credential", nodeBootstrappingClient)
-	}
-
 	return NewAZClientFromAPI(virtualMachinesClient,
 		azureResourceGraphClient,
 		extensionsClient,
@@ -213,6 +189,5 @@
 		networkSecurityGroupsClient,
 		communityImageVersionsClient,
 		nodeImageVersionsClient,
-		nodeBootstrappingClient,
 		skuClient), nil
 }