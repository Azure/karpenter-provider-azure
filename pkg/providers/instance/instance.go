/*
Portions Copyright (c) Microsoft Corporation.

Licensed under the Apache License, Version 2.0 (the "License");
you may not use this file except in compliance with the License.
You may obtain a copy of the License at

    http://www.apache.org/licenses/LICENSE-2.0

Unless required by applicable law or agreed to in writing, software
distributed under the License is distributed on an "AS IS" BASIS,
WITHOUT WARRANTIES OR CONDITIONS OF ANY KIND, either express or implied.
See the License for the specific language governing permissions and
limitations under the License.
*/

package instance

import (
	"context"
	"encoding/json"
	"errors"
	"fmt"
	"math"
	"sort"
	"strconv"
	"strings"
	"time"

	"github.com/samber/lo"
	v1 "k8s.io/api/core/v1"

	"k8s.io/apimachinery/pkg/util/sets"
	"knative.dev/pkg/logging"

	"github.com/Azure/azure-kusto-go/kusto/kql"
	"github.com/Azure/karpenter-provider-azure/pkg/cache"
	"github.com/Azure/karpenter-provider-azure/pkg/providers/instancetype"
	"github.com/Azure/karpenter-provider-azure/pkg/providers/launchtemplate"
	"github.com/Azure/karpenter-provider-azure/pkg/providers/loadbalancer"

	corecloudprovider "sigs.k8s.io/karpenter/pkg/cloudprovider"
	"sigs.k8s.io/karpenter/pkg/scheduling"

	"github.com/Azure/karpenter-provider-azure/pkg/apis/v1alpha2"
	"github.com/Azure/karpenter-provider-azure/pkg/consts"
	"github.com/Azure/karpenter-provider-azure/pkg/operator/options"
	corev1beta1 "sigs.k8s.io/karpenter/pkg/apis/v1beta1"

	//nolint SA1019 - deprecated package
	"github.com/Azure/azure-sdk-for-go/services/compute/mgmt/2022-08-01/compute"

	sdkerrors "github.com/Azure/azure-sdk-for-go-extensions/pkg/errors"
	"github.com/Azure/azure-sdk-for-go/sdk/resourcemanager/compute/armcompute"
	"github.com/Azure/azure-sdk-for-go/sdk/resourcemanager/network/armnetwork"
)

var (
	NodePoolTagKey = strings.ReplaceAll(corev1beta1.NodePoolLabelKey, "/", "_")
	listQuery      string

	CapacityTypeToPriority = map[string]string{
		corev1beta1.CapacityTypeSpot:     string(compute.Spot),
		corev1beta1.CapacityTypeOnDemand: string(compute.Regular),
	}
	PriorityToCapacityType = map[string]string{
		string(compute.Spot):    corev1beta1.CapacityTypeSpot,
		string(compute.Regular): corev1beta1.CapacityTypeOnDemand,
	}

	SubscriptionQuotaReachedReason = "SubscriptionQuotaReached"
	ZonalAllocationFailureReason   = "ZonalAllocationFailure"
	SKUNotAvailableReason          = "SKUNotAvailable"

	SubscriptionQuotaReachedTTL = 1 * time.Hour
	SKUNotAvailableSpotTTL      = 1 * time.Hour
	SKUNotAvailableOnDemandTTL  = 23 * time.Hour
)

type Resource = map[string]interface{}

type Provider struct {
	location               string
	azClient               *AZClient
	instanceTypeProvider   *instancetype.Provider
	launchTemplateProvider *launchtemplate.Provider
	loadBalancerProvider   *loadbalancer.Provider
	resourceGroup          string
	subnetID               string
	subscriptionID         string
	unavailableOfferings   *cache.UnavailableOfferings
}

func NewProvider(
	azClient *AZClient,
	instanceTypeProvider *instancetype.Provider,
	launchTemplateProvider *launchtemplate.Provider,
	loadBalancerProvider *loadbalancer.Provider,
	offeringsCache *cache.UnavailableOfferings,
	location string,
	resourceGroup string,
	subnetID string,
	subscriptionID string,
) *Provider {
	listQuery = GetListQueryBuilder(resourceGroup).String()
	return &Provider{
		azClient:               azClient,
		instanceTypeProvider:   instanceTypeProvider,
		launchTemplateProvider: launchTemplateProvider,
		loadBalancerProvider:   loadBalancerProvider,
		location:               location,
		resourceGroup:          resourceGroup,
		subnetID:               subnetID,
		subscriptionID:         subscriptionID,
		unavailableOfferings:   offeringsCache,
	}
}

// Create an instance given the constraints.
// instanceTypes should be sorted by priority for spot capacity type.
func (p *Provider) Create(ctx context.Context, nodeClass *v1alpha2.AKSNodeClass, nodeClaim *corev1beta1.NodeClaim, instanceTypes []*corecloudprovider.InstanceType) (*armcompute.VirtualMachine, error) {
	instanceTypes = orderInstanceTypesByPrice(instanceTypes, scheduling.NewNodeSelectorRequirementsWithMinValues(nodeClaim.Spec.Requirements...))
	vm, instanceType, err := p.launchInstance(ctx, nodeClass, nodeClaim, instanceTypes)
	if err != nil {
		if cleanupErr := p.cleanupAzureResources(ctx, GenerateResourceName(nodeClaim.Name)); cleanupErr != nil {
			logging.FromContext(ctx).Errorf("failed to cleanup resources for node claim %s, %w", nodeClaim.Name, cleanupErr)
		}
		return nil, err
	}
	zone, err := GetZoneID(vm)
	if err != nil {
		logging.FromContext(ctx).Error(err)
	}
	logging.FromContext(ctx).With(
		"launched-instance", *vm.ID,
		"hostname", *vm.Name,
		"type", string(*vm.Properties.HardwareProfile.VMSize),
		"zone", zone,
		"capacity-type", p.getPriorityForInstanceType(nodeClaim, instanceType)).Infof("launched new instance")

	return vm, nil
}

func (p *Provider) Update(ctx context.Context, vmName string, update armcompute.VirtualMachineUpdate) error {
	return UpdateVirtualMachine(ctx, p.azClient.virtualMachinesClient, p.resourceGroup, vmName, update)
}

func (p *Provider) Get(ctx context.Context, vmName string) (*armcompute.VirtualMachine, error) {
	var vm armcompute.VirtualMachinesClientGetResponse
	var err error

	if vm, err = p.azClient.virtualMachinesClient.Get(ctx, p.resourceGroup, vmName, nil); err != nil {
		if sdkerrors.IsNotFoundErr(err) {
			return nil, corecloudprovider.NewNodeClaimNotFoundError(err)
		}
		return nil, fmt.Errorf("failed to get VM instance, %w", err)
	}

	return &vm.VirtualMachine, nil
}

func (p *Provider) List(ctx context.Context) ([]*armcompute.VirtualMachine, error) {
	req := NewQueryRequest(&(p.subscriptionID), listQuery)
	client := p.azClient.azureResourceGraphClient
	data, err := GetResourceData(ctx, client, *req)
	if err != nil {
		return nil, fmt.Errorf("querying azure resource graph, %w", err)
	}
	var vmList []*armcompute.VirtualMachine
	for i := range data {
		vm, err := createVMFromQueryResponseData(data[i])
		if err != nil {
			return nil, fmt.Errorf("creating VM object from query response data, %w", err)
		}
		vmList = append(vmList, vm)
	}
	return vmList, nil
}

func (p *Provider) Delete(ctx context.Context, resourceName string) error {
	logging.FromContext(ctx).Debugf("Deleting virtual machine %s and associated resources", resourceName)
	return p.cleanupAzureResources(ctx, resourceName)
}

// createAKSIdentifyingExtension attaches a VM extension to identify that this VM participates in an AKS cluster
func (p *Provider) createAKSIdentifyingExtension(ctx context.Context, vmName string) (err error) {
	vmExt := p.getAKSIdentifyingExtension()
	vmExtName := *vmExt.Name
	logging.FromContext(ctx).Debugf("Creating virtual machine AKS identifying extension for %s", vmName)
	v, err := createVirtualMachineExtension(ctx, p.azClient.virtualMachinesExtensionClient, p.resourceGroup, vmName, vmExtName, *vmExt)
	if err != nil {
		logging.FromContext(ctx).Errorf("Creating VM AKS identifying extension for VM %q failed, %w", vmName, err)
		return fmt.Errorf("creating VM AKS identifying extension for VM %q, %w failed", vmName, err)
	}
	logging.FromContext(ctx).Debugf("Created  virtual machine AKS identifying extension for %s, with an id of %s", vmName, *v.ID)
	return nil
}

func (p *Provider) newNetworkInterfaceForVM(opts *createNICOptions) armnetwork.Interface {
	var ipv4BackendPools []*armnetwork.BackendAddressPool
	for _, poolID := range opts.BackendPools.IPv4PoolIDs {
		poolID := poolID
		ipv4BackendPools = append(ipv4BackendPools, &armnetwork.BackendAddressPool{
			ID: &poolID,
		})
	}

	skuAcceleratedNetworkingRequirements := scheduling.NewRequirements(scheduling.NewRequirement(v1alpha2.LabelSKUAcceleratedNetworking, v1.NodeSelectorOpIn, "true"))

	enableAcceleratedNetworking := false
	if err := opts.InstanceType.Requirements.Compatible(skuAcceleratedNetworkingRequirements); err == nil {
		enableAcceleratedNetworking = true
	}

<<<<<<< HEAD
	return armnetwork.Interface{
		Location: lo.ToPtr(p.location),
=======
	nic := armnetwork.Interface{
		Location: to.Ptr(p.location),
>>>>>>> 3f3a4ace
		Properties: &armnetwork.InterfacePropertiesFormat{
			IPConfigurations: []*armnetwork.InterfaceIPConfiguration{
				{
					Name: &opts.NICName,
					Properties: &armnetwork.InterfaceIPConfigurationPropertiesFormat{
						Primary:                   lo.ToPtr(true),
						PrivateIPAllocationMethod: lo.ToPtr(armnetwork.IPAllocationMethodDynamic),
						Subnet: &armnetwork.Subnet{
							ID: &p.subnetID,
						},
						LoadBalancerBackendAddressPools: ipv4BackendPools,
					},
				},
			},
			EnableAcceleratedNetworking: lo.ToPtr(enableAcceleratedNetworking),
<<<<<<< HEAD
			EnableIPForwarding:          lo.ToPtr(false),
=======
			EnableIPForwarding:          lo.ToPtr(true),
>>>>>>> 3f3a4ace
		},
	}
	if opts.NetworkPlugin == consts.NetworkPluginAzure && opts.NetworkPluginMode != consts.NetworkPluginModeOverlay {
		// AzureCNI without overlay requires secondary IPs, for pods. (These IPs are not included in backend address pools.)
		// NOTE: Unlike AKS RP, this logic does not reduce secondary IP count by the number of expected hostNetwork pods, favoring simplicity instead
		// TODO: When MaxPods comes from the AKSNodeClass kubelet configuration, get the number of secondary
		// ips from the nodeclass instead of using the default
		for i := 1; i < consts.DefaultKubernetesMaxPods; i++ {
			nic.Properties.IPConfigurations = append(
				nic.Properties.IPConfigurations,
				&armnetwork.InterfaceIPConfiguration{
					Name: lo.ToPtr(fmt.Sprintf("ipconfig%d", i)),
					Properties: &armnetwork.InterfaceIPConfigurationPropertiesFormat{
						Primary:                   lo.ToPtr(false),
						PrivateIPAllocationMethod: lo.ToPtr(armnetwork.IPAllocationMethodDynamic),
						Subnet: &armnetwork.Subnet{
							ID: &p.subnetID,
						},
					},
				},
			)
		}
	}
	return nic
}

func GenerateResourceName(nodeClaimName string) string {
	return fmt.Sprintf("aks-%s", nodeClaimName)
}

type createNICOptions struct {
	NICName           string
	BackendPools      *loadbalancer.BackendAddressPools
	InstanceType      *corecloudprovider.InstanceType
	LaunchTemplate    *launchtemplate.Template
	NetworkPlugin     string
	NetworkPluginMode string
}

func (p *Provider) createNetworkInterface(ctx context.Context, opts *createNICOptions) (string, error) {
	nic := p.newNetworkInterfaceForVM(opts)
	p.applyTemplateToNic(&nic, opts.LaunchTemplate)
	logging.FromContext(ctx).Debugf("Creating network interface %s", opts.NICName)
	res, err := createNic(ctx, p.azClient.networkInterfacesClient, p.resourceGroup, opts.NICName, nic)
	if err != nil {
		return "", err
	}
	logging.FromContext(ctx).Debugf("Successfully created network interface: %v", *res.ID)
	return *res.ID, nil
}

// newVMObject is a helper func that creates a new armcompute.VirtualMachine
// from key input.
func newVMObject(
	vmName,
	nicReference,
	zone,
	capacityType string,
	location string,
	sshPublicKey string,
	nodeIdentities []string,
	nodeClass *v1alpha2.AKSNodeClass,
	launchTemplate *launchtemplate.Template,
	instanceType *corecloudprovider.InstanceType) armcompute.VirtualMachine {
	// Build the image reference from template
	imageReference := armcompute.ImageReference{
		CommunityGalleryImageID: &launchTemplate.ImageID,
	}
	vm := armcompute.VirtualMachine{
		Location: lo.ToPtr(location),
		Identity: ConvertToVirtualMachineIdentity(nodeIdentities),
		Properties: &armcompute.VirtualMachineProperties{
			HardwareProfile: &armcompute.HardwareProfile{
				VMSize: lo.ToPtr(armcompute.VirtualMachineSizeTypes(instanceType.Name)),
			},

			StorageProfile: &armcompute.StorageProfile{
				OSDisk: &armcompute.OSDisk{
					Name:         lo.ToPtr(vmName),
					DiskSizeGB:   nodeClass.Spec.OSDiskSizeGB,
					CreateOption: lo.ToPtr(armcompute.DiskCreateOptionTypesFromImage),
					DeleteOption: lo.ToPtr(armcompute.DiskDeleteOptionTypesDelete),
				},
				ImageReference: &imageReference,
			},

			NetworkProfile: &armcompute.NetworkProfile{
				NetworkInterfaces: []*armcompute.NetworkInterfaceReference{
					{
						ID: &nicReference,
						Properties: &armcompute.NetworkInterfaceReferenceProperties{
							Primary:      lo.ToPtr(true),
							DeleteOption: lo.ToPtr(armcompute.DeleteOptionsDelete),
						},
					},
				},
			},

			OSProfile: &armcompute.OSProfile{
				AdminUsername: lo.ToPtr("azureuser"),
				ComputerName:  &vmName,
				LinuxConfiguration: &armcompute.LinuxConfiguration{
					DisablePasswordAuthentication: lo.ToPtr(true),
					SSH: &armcompute.SSHConfiguration{
						PublicKeys: []*armcompute.SSHPublicKey{
							{
								KeyData: lo.ToPtr(sshPublicKey),
								Path:    lo.ToPtr("/home/" + "azureuser" + "/.ssh/authorized_keys"),
							},
						},
					},
				},
				CustomData: lo.ToPtr(launchTemplate.UserData),
			},
			Priority: lo.ToPtr(armcompute.VirtualMachinePriorityTypes(
				CapacityTypeToPriority[capacityType]),
			),
		},
		Zones: lo.Ternary(len(zone) > 0, []*string{&zone}, []*string{}),
		Tags:  launchTemplate.Tags,
	}
	setVMPropertiesStorageProfile(vm.Properties, instanceType, nodeClass)
	setVMPropertiesBillingProfile(vm.Properties, capacityType)

	return vm
}

// setVMPropertiesStorageProfile enables ephemeral os disk for instance types that support it
func setVMPropertiesStorageProfile(vmProperties *armcompute.VirtualMachineProperties, instanceType *corecloudprovider.InstanceType, nodeClass *v1alpha2.AKSNodeClass) {
	// use ephemeral disk if it is large enough
	if *nodeClass.Spec.OSDiskSizeGB <= getEphemeralMaxSizeGB(instanceType) {
		vmProperties.StorageProfile.OSDisk.DiffDiskSettings = &armcompute.DiffDiskSettings{
			Option: lo.ToPtr(armcompute.DiffDiskOptionsLocal),
			// placement (cache/resource) is left to CRP
		}
		vmProperties.StorageProfile.OSDisk.Caching = lo.ToPtr(armcompute.CachingTypesReadOnly)
	}
}

// setVMPropertiesBillingProfile sets a default MaxPrice of -1 for Spot
func setVMPropertiesBillingProfile(vmProperties *armcompute.VirtualMachineProperties, capacityType string) {
	if capacityType == corev1beta1.CapacityTypeSpot {
		vmProperties.EvictionPolicy = lo.ToPtr(armcompute.VirtualMachineEvictionPolicyTypesDelete)
		vmProperties.BillingProfile = &armcompute.BillingProfile{
			MaxPrice: lo.ToPtr(float64(-1)),
		}
	}
}

// setNodePoolNameTag sets "karpenter.sh/nodepool" tag
func setNodePoolNameTag(tags map[string]*string, nodeClaim *corev1beta1.NodeClaim) {
	if val, ok := nodeClaim.Labels[corev1beta1.NodePoolLabelKey]; ok {
		tags[NodePoolTagKey] = &val
	}
}

func (p *Provider) createVirtualMachine(ctx context.Context, vm armcompute.VirtualMachine, vmName string) (*armcompute.VirtualMachine, error) {
	result, err := CreateVirtualMachine(ctx, p.azClient.virtualMachinesClient, p.resourceGroup, vmName, vm)
	if err != nil {
		logging.FromContext(ctx).Errorf("Creating virtual machine %q failed: %v", vmName, err)
		return nil, fmt.Errorf("virtualMachine.BeginCreateOrUpdate for VM %q failed: %w", vmName, err)
	}
	logging.FromContext(ctx).Debugf("Created virtual machine %s", *result.ID)
	return result, nil
}

func (p *Provider) launchInstance(
	ctx context.Context, nodeClass *v1alpha2.AKSNodeClass, nodeClaim *corev1beta1.NodeClaim, instanceTypes []*corecloudprovider.InstanceType) (*armcompute.VirtualMachine, *corecloudprovider.InstanceType, error) {
	instanceType, capacityType, zone := p.pickSkuSizePriorityAndZone(ctx, nodeClaim, instanceTypes)
	if instanceType == nil {
		return nil, nil, corecloudprovider.NewInsufficientCapacityError(fmt.Errorf("no instance types available"))
	}
	launchTemplate, err := p.getLaunchTemplate(ctx, nodeClass, nodeClaim, instanceType, capacityType)
	if err != nil {
		return nil, nil, fmt.Errorf("getting launch template: %w", err)
	}

	// set provisioner tag for NIC, VM, and Disk
	setNodePoolNameTag(launchTemplate.Tags, nodeClaim)

	// resourceName for the NIC, VM, and Disk
	resourceName := GenerateResourceName(nodeClaim.Name)

	// create network interface
	backendPools, err := p.loadBalancerProvider.LoadBalancerBackendPools(ctx)
	if err != nil {
		return nil, nil, fmt.Errorf("getting backend pools: %w", err)
	}
	nicReference, err := p.createNetworkInterface(ctx,
		&createNICOptions{
			NICName:           resourceName,
			NetworkPlugin:     options.FromContext(ctx).NetworkPlugin,
			NetworkPluginMode: options.FromContext(ctx).NetworkPluginMode,
			LaunchTemplate:    launchTemplate,
			BackendPools:      backendPools,
			InstanceType:      instanceType,
		},
	)
	if err != nil {
		return nil, nil, err
	}

	sshPublicKey := options.FromContext(ctx).SSHPublicKey
	nodeIdentityIDs := options.FromContext(ctx).NodeIdentities
	vm := newVMObject(resourceName, nicReference, zone, capacityType, p.location, sshPublicKey, nodeIdentityIDs, nodeClass, launchTemplate, instanceType)

	logging.FromContext(ctx).Debugf("Creating virtual machine %s (%s)", resourceName, instanceType.Name)
	// Uses AZ Client to create a new virtual machine using the vm object we prepared earlier
	resp, err := p.createVirtualMachine(ctx, vm, resourceName)
	if err != nil {
		azErr := p.handleResponseErrors(ctx, instanceType, zone, capacityType, err)
		return nil, nil, azErr
	}

	err = p.createAKSIdentifyingExtension(ctx, resourceName)
	if err != nil {
		return nil, nil, err
	}
	return resp, instanceType, nil
}

// nolint:gocyclo
func (p *Provider) handleResponseErrors(ctx context.Context, instanceType *corecloudprovider.InstanceType, zone, capacityType string, err error) error {
	if sdkerrors.LowPriorityQuotaHasBeenReached(err) {
		// Mark in cache that spot quota has been reached for this subscription
		p.unavailableOfferings.MarkSpotUnavailableWithTTL(ctx, SubscriptionQuotaReachedTTL)

		logging.FromContext(ctx).Error(err)
		return fmt.Errorf("this subscription has reached the regional vCPU quota for spot (LowPriorityQuota). To scale beyond this limit, please review the quota increase process here: https://docs.microsoft.com/en-us/azure/azure-portal/supportability/low-priority-quota")
	}
	if sdkerrors.SKUFamilyQuotaHasBeenReached(err) {
		// Subscription quota has been reached for this VM SKU, mark the instance type as unavailable in all zones available to the offering
		// This will also update the TTL for an existing offering in the cache that is already unavailable

		logging.FromContext(ctx).Error(err)
		for _, offering := range instanceType.Offerings {
			if offering.CapacityType != capacityType {
				continue
			}
			// If we have a quota limit of 0 vcpus, we mark the offerings unavailable for an hour.
			// CPU limits of 0 are usually due to a subscription having no allocated quota for that instance type at all on the subscription.
			if cpuLimitIsZero(err) {
				p.unavailableOfferings.MarkUnavailableWithTTL(ctx, SubscriptionQuotaReachedReason, instanceType.Name, offering.Zone, capacityType, SubscriptionQuotaReachedTTL)
			} else {
				p.unavailableOfferings.MarkUnavailable(ctx, SubscriptionQuotaReachedReason, instanceType.Name, offering.Zone, capacityType)
			}
		}
		return fmt.Errorf("subscription level %s vCPU quota for %s has been reached (may try provision an alternative instance type)", capacityType, instanceType.Name)
	}
	if sdkerrors.IsSKUNotAvailable(err) {
		// https://aka.ms/azureskunotavailable: either not available for a location or zone, or out of capacity for Spot.
		// We only expect to observe the Spot case, not location or zone restrictions, because:
		// - SKUs with location restriction are already filtered out via sku.HasLocationRestriction
		// - zonal restrictions are filtered out internally by sku.AvailabilityZones, and don't get offerings
		skuNotAvailableTTL := SKUNotAvailableSpotTTL
		err = fmt.Errorf("out of spot capacity for %s: %w", instanceType.Name, err)
		if capacityType == corev1beta1.CapacityTypeOnDemand { // should not happen, defensive check
			err = fmt.Errorf("unexpected SkuNotAvailable error for %s (on-demand): %w", instanceType.Name, err)
			skuNotAvailableTTL = SKUNotAvailableOnDemandTTL // still mark all offerings as unavailable, but with a longer TTL
		}
		// mark the instance type as unavailable for all offerings/zones for the capacity type
		for _, offering := range instanceType.Offerings {
			if offering.CapacityType != capacityType {
				continue
			}
			p.unavailableOfferings.MarkUnavailableWithTTL(ctx, SKUNotAvailableReason, instanceType.Name, offering.Zone, capacityType, skuNotAvailableTTL)
		}

		logging.FromContext(ctx).Error(err)
		return fmt.Errorf("the requested SKU is unavailable for instance type %s in zone %s with capacity type %s, for more details please visit: https://aka.ms/azureskunotavailable", instanceType.Name, zone, capacityType)
	}
	if sdkerrors.ZonalAllocationFailureOccurred(err) {
		logging.FromContext(ctx).With("zone", zone).Error(err)
		p.unavailableOfferings.MarkUnavailable(ctx, ZonalAllocationFailureReason, instanceType.Name, zone, corev1beta1.CapacityTypeOnDemand)
		p.unavailableOfferings.MarkUnavailable(ctx, ZonalAllocationFailureReason, instanceType.Name, zone, corev1beta1.CapacityTypeSpot)

		return fmt.Errorf("unable to allocate resources in the selected zone (%s). (will try a different zone to fulfill your request)", zone)
	}
	if sdkerrors.RegionalQuotaHasBeenReached(err) {
		logging.FromContext(ctx).Error(err)
		// InsufficientCapacityError is appropriate here because trying any other instance type will not help
		return corecloudprovider.NewInsufficientCapacityError(fmt.Errorf("regional %s vCPU quota limit for subscription has been reached. To scale beyond this limit, please review the quota increase process here: https://learn.microsoft.com/en-us/azure/quotas/regional-quota-requests", capacityType))
	}
	return err
}

func getEphemeralMaxSizeGB(instanceType *corecloudprovider.InstanceType) int32 {
	reqs := instanceType.Requirements.Get(v1alpha2.LabelSKUStorageEphemeralOSMaxSize).Values()
	if len(reqs) == 0 || len(reqs) > 1 {
		return 0
	}
	maxSize, err := strconv.ParseFloat(reqs[0], 32)
	if err != nil {
		return 0
	}
	// decimal places are truncated, so we round down
	return int32(maxSize)
}

func cpuLimitIsZero(err error) bool {
	return strings.Contains(err.Error(), "Current Limit: 0")
}

func (p *Provider) applyTemplateToNic(nic *armnetwork.Interface, template *launchtemplate.Template) {
	// set tags
	nic.Tags = template.Tags
}

func (p *Provider) getLaunchTemplate(ctx context.Context, nodeClass *v1alpha2.AKSNodeClass, nodeClaim *corev1beta1.NodeClaim,
	instanceType *corecloudprovider.InstanceType, capacityType string) (*launchtemplate.Template, error) {
	additionalLabels := lo.Assign(GetAllSingleValuedRequirementLabels(instanceType), map[string]string{corev1beta1.CapacityTypeLabelKey: capacityType})

	launchTemplate, err := p.launchTemplateProvider.GetTemplate(ctx, nodeClass, nodeClaim, instanceType, additionalLabels)
	if err != nil {
		return nil, fmt.Errorf("getting launch templates, %w", err)
	}

	return launchTemplate, nil
}

// GetAllSingleValuedRequirementLabels converts instanceType.Requirements to labels
// Like   instanceType.Requirements.Labels() it uses single-valued requirements
// Unlike instanceType.Requirements.Labels() it does not filter out restricted Node labels
func GetAllSingleValuedRequirementLabels(instanceType *corecloudprovider.InstanceType) map[string]string {
	labels := map[string]string{}
	if instanceType == nil {
		return labels
	}
	for key, req := range instanceType.Requirements {
		if req.Len() == 1 {
			labels[key] = req.Values()[0]
		}
	}
	return labels
}

// pick the "best" SKU, priority and zone, from InstanceType options (and their offerings) in the request
func (p *Provider) pickSkuSizePriorityAndZone(ctx context.Context, nodeClaim *corev1beta1.NodeClaim, instanceTypes []*corecloudprovider.InstanceType) (*corecloudprovider.InstanceType, string, string) {
	if len(instanceTypes) == 0 {
		return nil, "", ""
	}
	// InstanceType/VM SKU - just pick the first one for now. They are presorted by cheapest offering price (taking node requirements into account)
	instanceType := instanceTypes[0]
	logging.FromContext(ctx).Infof("Selected instance type %s", instanceType.Name)
	// Priority - Nodepool defaults to Regular, so pick Spot if it is explicitly included in requirements (and is offered in at least one zone)
	priority := p.getPriorityForInstanceType(nodeClaim, instanceType)
	// Zone - ideally random/spread from requested zones that support given Priority
	requestedZones := scheduling.NewNodeSelectorRequirementsWithMinValues(nodeClaim.Spec.Requirements...).Get(v1.LabelTopologyZone)
	priorityOfferings := lo.Filter(instanceType.Offerings.Available(), func(o corecloudprovider.Offering, _ int) bool {
		return o.CapacityType == priority && requestedZones.Has(o.Zone)
	})
	zonesWithPriority := lo.Map(priorityOfferings, func(o corecloudprovider.Offering, _ int) string { return o.Zone })
	if zone, ok := sets.New(zonesWithPriority...).PopAny(); ok {
		if len(zone) > 0 {
			// Zones in zonal Offerings have <region>-<number> format; the zone returned from here will be used for VM instantiation,
			// which expects just the zone number, without region
			zone = string(zone[len(zone)-1])
		}
		return instanceType, priority, zone
	}
	return nil, "", ""
}

func (p *Provider) cleanupAzureResources(ctx context.Context, resourceName string) (err error) {
	vmErr := deleteVirtualMachineIfExists(ctx, p.azClient.virtualMachinesClient, p.resourceGroup, resourceName)
	if vmErr != nil {
		logging.FromContext(ctx).Errorf("virtualMachine.Delete for %s failed: %v", resourceName, vmErr)
	}
	// The order here is intentional, if the VM was created successfully, then we attempt to delete the vm, the
	// nic, disk and all associated resources will be removed. If the VM was not created successfully and a nic was found,
	// then we attempt to delete the nic.
	nicErr := deleteNicIfExists(ctx, p.azClient.networkInterfacesClient, p.resourceGroup, resourceName)
	if nicErr != nil {
		logging.FromContext(ctx).Errorf("networkInterface.Delete for %s failed: %v", resourceName, nicErr)
	}

	return errors.Join(vmErr, nicErr)
}

// getPriorityForInstanceType selects spot if both constraints are flexible and there is an available offering.
// The Azure Cloud Provider defaults to Regular, so spot must be explicitly included in capacity type requirements.
//
// This returns from a single pre-selected InstanceType, rather than all InstanceType options in nodeRequest,
// because Azure Cloud Provider does client-side selection of particular InstanceType from options
func (p *Provider) getPriorityForInstanceType(nodeClaim *corev1beta1.NodeClaim, instanceType *corecloudprovider.InstanceType) string {
	requirements := scheduling.NewNodeSelectorRequirementsWithMinValues(nodeClaim.Spec.Requirements...)

	if requirements.Get(corev1beta1.CapacityTypeLabelKey).Has(corev1beta1.CapacityTypeSpot) {
		for _, offering := range instanceType.Offerings.Available() {
			if requirements.Get(v1.LabelTopologyZone).Has(offering.Zone) && offering.CapacityType == corev1beta1.CapacityTypeSpot {
				return corev1beta1.CapacityTypeSpot
			}
		}
	}
	return corev1beta1.CapacityTypeOnDemand
}

func orderInstanceTypesByPrice(instanceTypes []*corecloudprovider.InstanceType, requirements scheduling.Requirements) []*corecloudprovider.InstanceType {
	// Order instance types so that we get the cheapest instance types of the available offerings
	sort.Slice(instanceTypes, func(i, j int) bool {
		iPrice := math.MaxFloat64
		jPrice := math.MaxFloat64
		if len(instanceTypes[i].Offerings.Available().Compatible(requirements)) > 0 {
			iPrice = instanceTypes[i].Offerings.Available().Compatible(requirements).Cheapest().Price
		}
		if len(instanceTypes[j].Offerings.Available().Compatible(requirements)) > 0 {
			jPrice = instanceTypes[j].Offerings.Available().Compatible(requirements).Cheapest().Price
		}
		if iPrice == jPrice {
			return instanceTypes[i].Name < instanceTypes[j].Name
		}
		return iPrice < jPrice
	})
	return instanceTypes
}

func GetCapacityType(instance *armcompute.VirtualMachine) string {
	if instance != nil && instance.Properties != nil && instance.Properties.Priority != nil {
		return PriorityToCapacityType[string(*instance.Properties.Priority)]
	}
	return ""
}

func (p *Provider) getAKSIdentifyingExtension() *armcompute.VirtualMachineExtension {
	const (
		vmExtensionType                  = "Microsoft.Compute/virtualMachines/extensions"
		aksIdentifyingExtensionName      = "computeAksLinuxBilling"
		aksIdentifyingExtensionPublisher = "Microsoft.AKS"
		aksIdentifyingExtensionTypeLinux = "Compute.AKS.Linux.Billing"
	)

	vmExtension := &armcompute.VirtualMachineExtension{
		Location: lo.ToPtr(p.location),
		Name:     lo.ToPtr(aksIdentifyingExtensionName),
		Properties: &armcompute.VirtualMachineExtensionProperties{
			Publisher:               lo.ToPtr(aksIdentifyingExtensionPublisher),
			TypeHandlerVersion:      lo.ToPtr("1.0"),
			AutoUpgradeMinorVersion: lo.ToPtr(true),
			Settings:                &map[string]interface{}{},
			Type:                    lo.ToPtr(aksIdentifyingExtensionTypeLinux),
		},
		Type: lo.ToPtr(vmExtensionType),
	}

	return vmExtension
}

// GetZoneID returns the zone ID for the given virtual machine, or an empty string if there is no zone specified
func GetZoneID(vm *armcompute.VirtualMachine) (string, error) {
	if vm == nil {
		return "", fmt.Errorf("cannot pass in a nil virtual machine")
	}
	if vm.Name == nil {
		return "", fmt.Errorf("virtual machine is missing name")
	}
	if vm.Zones == nil {
		return "", nil
	}
	if len(vm.Zones) == 1 {
		return *(vm.Zones)[0], nil
	}
	if len(vm.Zones) > 1 {
		return "", fmt.Errorf("virtual machine %v has multiple zones", *vm.Name)
	}
	return "", nil
}

func GetListQueryBuilder(rg string) *kql.Builder {
	return kql.New(`Resources`).
		AddLiteral(` | where type == "microsoft.compute/virtualmachines"`).
		AddLiteral(` | where resourceGroup == `).AddString(strings.ToLower(rg)). // ARG VMs appear to have lowercase RG
		AddLiteral(` | where tags has_cs `).AddString(NodePoolTagKey)
}

func createVMFromQueryResponseData(data map[string]interface{}) (*armcompute.VirtualMachine, error) {
	jsonString, err := json.Marshal(data)
	if err != nil {
		return nil, err
	}
	vm := armcompute.VirtualMachine{}
	err = json.Unmarshal(jsonString, &vm)
	if err != nil {
		return nil, err
	}
	if vm.ID == nil {
		return nil, fmt.Errorf("virtual machine is missing id")
	}
	if vm.Name == nil {
		return nil, fmt.Errorf("virtual machine is missing name")
	}
	if vm.Tags == nil {
		return nil, fmt.Errorf("virtual machine is missing tags")
	}
	// We see inconsistent casing being returned by ARG for the last segment
	// of the vm.ID string. This forces it to be lowercase.
	parts := strings.Split(lo.FromPtr(vm.ID), "/")
	parts[len(parts)-1] = strings.ToLower(parts[len(parts)-1])
	vm.ID = lo.ToPtr(strings.Join(parts, "/"))
	return &vm, nil
}

func ConvertToVirtualMachineIdentity(nodeIdentities []string) *armcompute.VirtualMachineIdentity {
	var identity *armcompute.VirtualMachineIdentity
	if len(nodeIdentities) > 0 {
		identityMap := make(map[string]*armcompute.UserAssignedIdentitiesValue)
		for _, identityID := range nodeIdentities {
			identityMap[identityID] = &armcompute.UserAssignedIdentitiesValue{}
		}

		if len(identityMap) > 0 {
			identity = &armcompute.VirtualMachineIdentity{
				Type:                   lo.ToPtr(armcompute.ResourceIdentityTypeUserAssigned),
				UserAssignedIdentities: identityMap,
			}
		}
	}

	return identity
}<|MERGE_RESOLUTION|>--- conflicted
+++ resolved
@@ -211,14 +211,8 @@
 	if err := opts.InstanceType.Requirements.Compatible(skuAcceleratedNetworkingRequirements); err == nil {
 		enableAcceleratedNetworking = true
 	}
-
-<<<<<<< HEAD
-	return armnetwork.Interface{
+	nic := armnetwork.Interface{
 		Location: lo.ToPtr(p.location),
-=======
-	nic := armnetwork.Interface{
-		Location: to.Ptr(p.location),
->>>>>>> 3f3a4ace
 		Properties: &armnetwork.InterfacePropertiesFormat{
 			IPConfigurations: []*armnetwork.InterfaceIPConfiguration{
 				{
@@ -234,11 +228,7 @@
 				},
 			},
 			EnableAcceleratedNetworking: lo.ToPtr(enableAcceleratedNetworking),
-<<<<<<< HEAD
 			EnableIPForwarding:          lo.ToPtr(false),
-=======
-			EnableIPForwarding:          lo.ToPtr(true),
->>>>>>> 3f3a4ace
 		},
 	}
 	if opts.NetworkPlugin == consts.NetworkPluginAzure && opts.NetworkPluginMode != consts.NetworkPluginModeOverlay {
