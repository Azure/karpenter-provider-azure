/*
Portions Copyright (c) Microsoft Corporation.

Licensed under the Apache License, Version 2.0 (the "License");
you may not use this file except in compliance with the License.
You may obtain a copy of the License at

    http://www.apache.org/licenses/LICENSE-2.0

Unless required by applicable law or agreed to in writing, software
distributed under the License is distributed on an "AS IS" BASIS,
WITHOUT WARRANTIES OR CONDITIONS OF ANY KIND, either express or implied.
See the License for the specific language governing permissions and
limitations under the License.
*/

package launchtemplate

import (
	"context"

	"github.com/Azure/azure-sdk-for-go/sdk/resourcemanager/compute/armcompute/v7"
	"github.com/Azure/karpenter-provider-azure/pkg/providers/imagefamily"
	karplabels "github.com/Azure/karpenter-provider-azure/pkg/providers/labels"
	"github.com/Azure/karpenter-provider-azure/pkg/providers/launchtemplate/parameters"
	"github.com/Azure/karpenter-provider-azure/pkg/utils"
	"github.com/samber/lo"
	v1 "k8s.io/api/core/v1"

	"github.com/Azure/karpenter-provider-azure/pkg/apis/v1beta1"
	"github.com/Azure/karpenter-provider-azure/pkg/consts"
	"github.com/Azure/karpenter-provider-azure/pkg/operator/options"
	karpv1 "sigs.k8s.io/karpenter/pkg/apis/v1"
	"sigs.k8s.io/karpenter/pkg/cloudprovider"

	"sigs.k8s.io/karpenter/pkg/scheduling"
)

// ATTENTION!!!: changes here may NOT be effective on AKS machine nodes (ProvisionModeAKSMachineAPI); See aksmachineinstance.go/aksmachineinstancehelpers.go.
// Refactoring for code unification is not being invested immediately.
type Template struct {
	ScriptlessCustomData      string
	ImageID                   string
	SubnetID                  string
	Tags                      map[string]*string
	CustomScriptsCustomData   string
	CustomScriptsCSE          string
	IsWindows                 bool
	StorageProfileDiskType    string
	StorageProfileIsEphemeral bool
	StorageProfilePlacement   armcompute.DiffDiskPlacement
	StorageProfileSizeGB      int32
}

type Provider struct {
	imageFamily             imagefamily.Resolver
	imageProvider           imagefamily.NodeImageProvider
	caBundle                *string
	clusterEndpoint         string
	tenantID                string
	subscriptionID          string
	kubeletIdentityClientID string
	resourceGroup           string
	clusterResourceGroup    string
	location                string
	vnetGUID                string
	provisionMode           string
}

// TODO: add caching of launch templates

// ATTENTION!!!: changes here may NOT be effective on AKS machine nodes (ProvisionModeAKSMachineAPI); See aksmachineinstance.go/aksmachineinstancehelpers.go.
// Refactoring for code unification is not being invested immediately.
func NewProvider(_ context.Context, imageFamily imagefamily.Resolver, imageProvider imagefamily.NodeImageProvider, caBundle *string, clusterEndpoint string,
	tenantID, subscriptionID, clusterResourceGroup string, kubeletIdentityClientID, resourceGroup, location, vnetGUID, provisionMode string,
) *Provider {
	return &Provider{
		imageFamily:             imageFamily,
		imageProvider:           imageProvider,
		caBundle:                caBundle,
		clusterEndpoint:         clusterEndpoint,
		tenantID:                tenantID,
		subscriptionID:          subscriptionID,
		kubeletIdentityClientID: kubeletIdentityClientID,
		resourceGroup:           resourceGroup,
		clusterResourceGroup:    clusterResourceGroup,
		location:                location,
		vnetGUID:                vnetGUID,
		provisionMode:           provisionMode,
	}
}

// ATTENTION!!!: changes here may NOT be effective on AKS machine nodes (ProvisionModeAKSMachineAPI); See aksmachineinstance.go/aksmachineinstancehelpers.go.
// Refactoring for code unification is not being invested immediately.
func (p *Provider) GetTemplate(
	ctx context.Context,
	nodeClass *v1beta1.AKSNodeClass,
	nodeClaim *karpv1.NodeClaim,
	instanceType *cloudprovider.InstanceType,
	additionalLabels map[string]string,
) (*Template, error) {
	staticParameters, err := p.getStaticParameters(ctx, instanceType, nodeClass, lo.Assign(nodeClaim.Labels, additionalLabels))
	if err != nil {
		return nil, err
	}

	kubernetesVersion, err := nodeClass.GetKubernetesVersion()
	if err != nil {
		// Note: we check GetKubernetesVersion for errors at the start of the Create call, so this case should not happen.
		return nil, err
	}
	staticParameters.KubernetesVersion = kubernetesVersion
	templateParameters, err := p.imageFamily.Resolve(ctx, nodeClass, nodeClaim, instanceType, staticParameters)
	if err != nil {
		return nil, err
	}
	launchTemplate, err := p.createLaunchTemplate(ctx, templateParameters)
	if err != nil {
		return nil, err
	}

	launchTemplate.Tags = Tags(options.FromContext(ctx), nodeClass, nodeClaim)

	return launchTemplate, nil
}

// ATTENTION!!!: changes here may NOT be effective on AKS machine nodes (ProvisionModeAKSMachineAPI); See aksmachineinstance.go/aksmachineinstancehelpers.go.
// Refactoring for code unification is not being invested immediately.
func (p *Provider) getStaticParameters(
	ctx context.Context,
	instanceType *cloudprovider.InstanceType,
	nodeClass *v1beta1.AKSNodeClass,
	labels map[string]string,
) (*parameters.StaticParameters, error) {
	var arch string = karpv1.ArchitectureAmd64
	if err := instanceType.Requirements.Compatible(scheduling.NewRequirements(scheduling.NewRequirement(v1.LabelArchStable, v1.NodeSelectorOpIn, karpv1.ArchitectureArm64))); err == nil {
		arch = karpv1.ArchitectureArm64
	}

	subnetID := lo.Ternary(nodeClass.Spec.VNETSubnetID != nil, lo.FromPtr(nodeClass.Spec.VNETSubnetID), options.FromContext(ctx).SubnetID)
	baseLabels, err := karplabels.Get(ctx, nodeClass)
	if err != nil {
		return nil, err
	}
	labels = lo.Assign(baseLabels, labels)

	// ATTENTION!!!: changes here will NOT be effective on AKS machine nodes (ProvisionModeAKSMachineAPI); See aksmachineinstance.go/aksmachineinstancehelpers.go.
	// Refactoring for code unification is not being invested immediately.
	return &parameters.StaticParameters{
		ClusterName:                    options.FromContext(ctx).ClusterName,
		ClusterEndpoint:                p.clusterEndpoint,
		Labels:                         labels,
		CABundle:                       p.caBundle,
		Arch:                           arch,
		GPUNode:                        utils.IsNvidiaEnabledSKU(instanceType.Name),
		GPUDriverVersion:               utils.GetGPUDriverVersion(instanceType.Name),
		GPUDriverType:                  utils.GetGPUDriverType(instanceType.Name),
		GPUImageSHA:                    utils.GetAKSGPUImageSHA(instanceType.Name),
		TenantID:                       p.tenantID,
		SubscriptionID:                 p.subscriptionID,
		KubeletIdentityClientID:        p.kubeletIdentityClientID,
		ResourceGroup:                  p.resourceGroup,
		Location:                       p.location,
		ClusterID:                      options.FromContext(ctx).ClusterID,
		APIServerName:                  options.FromContext(ctx).GetAPIServerName(),
		KubeletClientTLSBootstrapToken: options.FromContext(ctx).KubeletClientTLSBootstrapToken,
		NetworkPlugin:                  getAgentbakerNetworkPlugin(ctx),
		NetworkPolicy:                  options.FromContext(ctx).NetworkPolicy,
		SubnetID:                       subnetID,
		ClusterResourceGroup:           p.clusterResourceGroup,
	}, nil
}

func getAgentbakerNetworkPlugin(ctx context.Context) string {
	opts := options.FromContext(ctx)
	if opts.IsAzureCNIOverlay() || opts.IsCiliumNodeSubnet() || opts.IsNetworkPluginNone() {
		return consts.NetworkPluginNone
	}
	return consts.NetworkPluginAzure
}

<<<<<<< HEAD
func isNetworkPluginNone(ctx context.Context) bool {
	return options.FromContext(ctx).NetworkPlugin == consts.NetworkPluginNone
}

func isCiliumNodeSubnet(ctx context.Context) bool {
	return options.FromContext(ctx).NetworkPlugin == consts.NetworkPluginAzure && options.FromContext(ctx).NetworkPluginMode == consts.NetworkPluginModeNone && options.FromContext(ctx).NetworkDataplane == consts.NetworkDataplaneCilium
}

func isAzureCNIOverlay(ctx context.Context) bool {
	return options.FromContext(ctx).NetworkPlugin == consts.NetworkPluginAzure && options.FromContext(ctx).NetworkPluginMode == consts.NetworkPluginModeOverlay
}

// ATTENTION!!!: changes here may NOT be effective on AKS machine nodes (ProvisionModeAKSMachineAPI); See aksmachineinstance.go/aksmachineinstancehelpers.go.
// Refactoring for code unification is not being invested immediately.
=======
>>>>>>> d4a2f7a9
func (p *Provider) createLaunchTemplate(ctx context.Context, params *parameters.Parameters) (*Template, error) {
	template := &Template{
		ImageID:                   params.ImageID,
		SubnetID:                  params.SubnetID,
		IsWindows:                 params.IsWindows,
		StorageProfileDiskType:    params.StorageProfileDiskType,
		StorageProfileIsEphemeral: params.StorageProfileIsEphemeral,
		StorageProfilePlacement:   params.StorageProfilePlacement,
		StorageProfileSizeGB:      params.StorageProfileSizeGB,
	}

	if p.provisionMode == consts.ProvisionModeBootstrappingClient {
		customData, cse, err := params.CustomScriptsNodeBootstrapping.GetCustomDataAndCSE(ctx)
		if err != nil {
			return nil, err
		}
		template.CustomScriptsCustomData = customData
		template.CustomScriptsCSE = cse
	} else {
		// render user data
		userData, err := params.ScriptlessCustomData.Script()
		if err != nil {
			return nil, err
		}
		template.ScriptlessCustomData = userData
	}

	return template, nil
}<|MERGE_RESOLUTION|>--- conflicted
+++ resolved
@@ -179,23 +179,8 @@
 	return consts.NetworkPluginAzure
 }
 
-<<<<<<< HEAD
-func isNetworkPluginNone(ctx context.Context) bool {
-	return options.FromContext(ctx).NetworkPlugin == consts.NetworkPluginNone
-}
-
-func isCiliumNodeSubnet(ctx context.Context) bool {
-	return options.FromContext(ctx).NetworkPlugin == consts.NetworkPluginAzure && options.FromContext(ctx).NetworkPluginMode == consts.NetworkPluginModeNone && options.FromContext(ctx).NetworkDataplane == consts.NetworkDataplaneCilium
-}
-
-func isAzureCNIOverlay(ctx context.Context) bool {
-	return options.FromContext(ctx).NetworkPlugin == consts.NetworkPluginAzure && options.FromContext(ctx).NetworkPluginMode == consts.NetworkPluginModeOverlay
-}
-
-// ATTENTION!!!: changes here may NOT be effective on AKS machine nodes (ProvisionModeAKSMachineAPI); See aksmachineinstance.go/aksmachineinstancehelpers.go.
-// Refactoring for code unification is not being invested immediately.
-=======
->>>>>>> d4a2f7a9
+// ATTENTION!!!: changes here may NOT be effective on AKS machine nodes (ProvisionModeAKSMachineAPI); See aksmachineinstance.go/aksmachineinstancehelpers.go.
+// Refactoring for code unification is not being invested immediately.
 func (p *Provider) createLaunchTemplate(ctx context.Context, params *parameters.Parameters) (*Template, error) {
 	template := &Template{
 		ImageID:                   params.ImageID,
