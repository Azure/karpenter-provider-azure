module github.com/Azure/karpenter-provider-azure

go 1.22

require (
<<<<<<< HEAD
	github.com/Azure/agentbaker v0.20240502.0-lilypan
	github.com/Azure/azure-kusto-go v0.15.0
=======
	github.com/Azure/azure-kusto-go v0.15.2
>>>>>>> 2beb773c
	github.com/Azure/azure-sdk-for-go v68.0.0+incompatible
	github.com/Azure/azure-sdk-for-go-extensions v0.1.6
	github.com/Azure/azure-sdk-for-go/sdk/azcore v1.11.1
	github.com/Azure/azure-sdk-for-go/sdk/azidentity v1.5.2
	github.com/Azure/azure-sdk-for-go/sdk/resourcemanager/compute/armcompute v1.0.0
	github.com/Azure/azure-sdk-for-go/sdk/resourcemanager/compute/armcompute/v5 v5.7.0
	github.com/Azure/azure-sdk-for-go/sdk/resourcemanager/network/armnetwork v1.1.0
	github.com/Azure/azure-sdk-for-go/sdk/resourcemanager/resourcegraph/armresourcegraph v0.9.0
	github.com/Azure/go-autorest/autorest v0.11.29
	github.com/Azure/go-autorest/autorest/adal v0.9.23
	github.com/Azure/go-autorest/autorest/to v0.4.0
	github.com/Azure/skewer v0.0.19
	github.com/Pallinder/go-randomdata v1.2.0
	github.com/alecthomas/units v0.0.0-20211218093645-b94a6e3cc137
	github.com/blang/semver v3.5.1+incompatible
	github.com/go-logr/logr v1.4.1
	github.com/go-logr/zapr v1.3.0
	github.com/go-playground/validator/v10 v10.19.0
	github.com/imdario/mergo v0.3.16
	github.com/jongio/azidext/go/azidext v0.5.0
	github.com/mitchellh/hashstructure/v2 v2.0.2
	github.com/onsi/ginkgo/v2 v2.17.2
	github.com/onsi/gomega v1.33.0
	github.com/patrickmn/go-cache v2.1.0+incompatible
	github.com/prometheus/client_golang v1.19.0
	github.com/samber/lo v1.39.0
	github.com/stretchr/testify v1.9.0
	go.uber.org/multierr v1.11.0
	go.uber.org/zap v1.27.0
	golang.org/x/crypto v0.22.0
	k8s.io/api v0.29.3
	k8s.io/apiextensions-apiserver v0.29.3
	k8s.io/apimachinery v0.29.3
	k8s.io/client-go v0.29.3
	k8s.io/klog/v2 v2.120.1
	k8s.io/utils v0.0.0-20240102154912-e7106e64919e
	knative.dev/pkg v0.0.0-20231010144348-ca8c009405dd
	sigs.k8s.io/cloud-provider-azure v1.29.3
	sigs.k8s.io/controller-runtime v0.17.3
	sigs.k8s.io/karpenter v0.36.1
)

require (
	contrib.go.opencensus.io/exporter/ocagent v0.7.1-0.20200907061046-05415f1de66d // indirect
	contrib.go.opencensus.io/exporter/prometheus v0.4.2 // indirect
	github.com/Azure/azure-sdk-for-go/sdk/internal v1.6.0 // indirect
	github.com/Azure/azure-sdk-for-go/sdk/resourcemanager/containerregistry/armcontainerregistry v1.2.0 // indirect
	github.com/Azure/azure-sdk-for-go/sdk/resourcemanager/containerservice/armcontainerservice/v4 v4.7.0 // indirect
	github.com/Azure/azure-sdk-for-go/sdk/resourcemanager/keyvault/armkeyvault v1.4.0 // indirect
	github.com/Azure/azure-sdk-for-go/sdk/resourcemanager/network/armnetwork/v4 v4.3.0 // indirect
	github.com/Azure/azure-sdk-for-go/sdk/resourcemanager/privatedns/armprivatedns v1.2.0 // indirect
	github.com/Azure/azure-sdk-for-go/sdk/resourcemanager/resources/armresources v1.2.0 // indirect
	github.com/Azure/azure-sdk-for-go/sdk/resourcemanager/storage/armstorage v1.5.0 // indirect
	github.com/Azure/go-armbalancer v0.0.2 // indirect
	github.com/Azure/go-autorest v14.2.0+incompatible // indirect
	github.com/Azure/go-autorest/autorest/date v0.3.0 // indirect
	github.com/Azure/go-autorest/autorest/mocks v0.4.2 // indirect
	github.com/Azure/go-autorest/autorest/validation v0.3.1 // indirect
	github.com/Azure/go-autorest/logger v0.2.1 // indirect
	github.com/Azure/go-autorest/tracing v0.6.0 // indirect
<<<<<<< HEAD
	github.com/AzureAD/microsoft-authentication-library-for-go v1.2.1 // indirect
	github.com/Masterminds/semver/v3 v3.2.1 // indirect
=======
	github.com/AzureAD/microsoft-authentication-library-for-go v1.2.2 // indirect
>>>>>>> 2beb773c
	github.com/avast/retry-go v3.0.0+incompatible // indirect
	github.com/beorn7/perks v1.0.1 // indirect
	github.com/blang/semver/v4 v4.0.0 // indirect
	github.com/blendle/zapdriver v1.3.1 // indirect
	github.com/census-instrumentation/opencensus-proto v0.4.1 // indirect
	github.com/cespare/xxhash/v2 v2.2.0 // indirect
	github.com/davecgh/go-spew v1.1.1 // indirect
	github.com/emicklei/go-restful/v3 v3.11.0 // indirect
	github.com/evanphx/json-patch/v5 v5.8.0 // indirect
	github.com/felixge/httpsnoop v1.0.4 // indirect
	github.com/fsnotify/fsnotify v1.7.0 // indirect
	github.com/gabriel-vasile/mimetype v1.4.3 // indirect
	github.com/go-kit/log v0.2.1 // indirect
	github.com/go-logfmt/logfmt v0.6.0 // indirect
	github.com/go-logr/stdr v1.2.2 // indirect
	github.com/go-openapi/jsonpointer v0.20.0 // indirect
	github.com/go-openapi/jsonreference v0.20.2 // indirect
	github.com/go-openapi/swag v0.22.4 // indirect
	github.com/go-playground/locales v0.14.1 // indirect
	github.com/go-playground/universal-translator v0.18.1 // indirect
	github.com/go-task/slim-sprig/v3 v3.0.0 // indirect
	github.com/gobuffalo/flect v1.0.2 // indirect
	github.com/gogo/protobuf v1.3.2 // indirect
	github.com/golang-jwt/jwt/v4 v4.5.0 // indirect
	github.com/golang-jwt/jwt/v5 v5.2.1 // indirect
	github.com/golang/groupcache v0.0.0-20210331224755-41bb18bfe9da // indirect
	github.com/golang/protobuf v1.5.4 // indirect
	github.com/google/gnostic-models v0.6.8 // indirect
	github.com/google/go-cmp v0.6.0 // indirect
	github.com/google/gofuzz v1.2.0 // indirect
	github.com/google/pprof v0.0.0-20240424215950-a892ee059fd6 // indirect
	github.com/google/uuid v1.6.0 // indirect
	github.com/grpc-ecosystem/grpc-gateway/v2 v2.18.0 // indirect
	github.com/hashicorp/golang-lru v1.0.2 // indirect
	github.com/inconshreveable/mousetrap v1.1.0 // indirect
	github.com/josharian/intern v1.0.0 // indirect
	github.com/json-iterator/go v1.1.12 // indirect
	github.com/kelseyhightower/envconfig v1.4.0 // indirect
	github.com/kylelemons/godebug v1.1.0 // indirect
	github.com/leodido/go-urn v1.4.0 // indirect
	github.com/mailru/easyjson v0.7.7 // indirect
	github.com/modern-go/concurrent v0.0.0-20180306012644-bacd9c7ef1dd // indirect
	github.com/modern-go/reflect2 v1.0.2 // indirect
	github.com/munnerz/goautoneg v0.0.0-20191010083416-a7dc8b61c822 // indirect
	github.com/pkg/browser v0.0.0-20240102092130-5ac0b6a4141c // indirect
	github.com/pkg/errors v0.9.1 // indirect
	github.com/pmezard/go-difflib v1.0.0 // indirect
	github.com/prometheus/client_model v0.6.0 // indirect
	github.com/prometheus/common v0.48.0 // indirect
	github.com/prometheus/procfs v0.12.0 // indirect
	github.com/prometheus/statsd_exporter v0.24.0 // indirect
	github.com/robfig/cron/v3 v3.0.1 // indirect
	github.com/shopspring/decimal v1.3.1 // indirect
	github.com/spf13/cobra v1.8.0 // indirect
	github.com/spf13/pflag v1.0.5 // indirect
	go.opencensus.io v0.24.0 // indirect
	go.opentelemetry.io/contrib/instrumentation/net/http/otelhttp v0.46.1 // indirect
	go.opentelemetry.io/otel v1.21.0 // indirect
	go.opentelemetry.io/otel/metric v1.21.0 // indirect
	go.opentelemetry.io/otel/trace v1.21.0 // indirect
	go.uber.org/automaxprocs v1.5.3 // indirect
	go.uber.org/mock v0.4.0 // indirect
	golang.org/x/exp v0.0.0-20231006140011-7918f672742d // indirect
<<<<<<< HEAD
	golang.org/x/mod v0.17.0 // indirect
	golang.org/x/net v0.19.0 // indirect
	golang.org/x/oauth2 v0.13.0 // indirect
	golang.org/x/sync v0.5.0 // indirect
	golang.org/x/sys v0.17.0 // indirect
	golang.org/x/term v0.16.0 // indirect
=======
	golang.org/x/net v0.24.0 // indirect
	golang.org/x/oauth2 v0.16.0 // indirect
	golang.org/x/sync v0.7.0 // indirect
	golang.org/x/sys v0.19.0 // indirect
	golang.org/x/term v0.19.0 // indirect
>>>>>>> 2beb773c
	golang.org/x/text v0.14.0 // indirect
	golang.org/x/time v0.5.0 // indirect
	golang.org/x/tools v0.20.0 // indirect
	gomodules.xyz/jsonpatch/v2 v2.4.0 // indirect
	google.golang.org/api v0.146.0 // indirect
	google.golang.org/appengine v1.6.8 // indirect
	google.golang.org/genproto v0.0.0-20231009173412-8bfb1ae86b6c // indirect
	google.golang.org/genproto/googleapis/api v0.0.0-20231009173412-8bfb1ae86b6c // indirect
	google.golang.org/genproto/googleapis/rpc v0.0.0-20231009173412-8bfb1ae86b6c // indirect
	google.golang.org/grpc v1.59.0 // indirect
	google.golang.org/protobuf v1.33.0 // indirect
	gopkg.in/inf.v0 v0.9.1 // indirect
	gopkg.in/yaml.v2 v2.4.0 // indirect
	gopkg.in/yaml.v3 v3.0.1 // indirect
	k8s.io/cloud-provider v0.29.3 // indirect
	k8s.io/component-base v0.29.3 // indirect
	k8s.io/component-helpers v0.29.3 // indirect
	k8s.io/csi-translation-lib v0.29.3 // indirect
	k8s.io/kube-openapi v0.0.0-20231010175941-2dd684a91f00 // indirect
	sigs.k8s.io/cloud-provider-azure/pkg/azclient v0.0.2 // indirect
	sigs.k8s.io/cloud-provider-azure/pkg/azclient/configloader v0.0.1 // indirect
	sigs.k8s.io/json v0.0.0-20221116044647-bc3834ca7abd // indirect
	sigs.k8s.io/structured-merge-diff/v4 v4.4.1 // indirect
	sigs.k8s.io/yaml v1.4.0 // indirect
)<|MERGE_RESOLUTION|>--- conflicted
+++ resolved
@@ -3,12 +3,8 @@
 go 1.22
 
 require (
-<<<<<<< HEAD
 	github.com/Azure/agentbaker v0.20240502.0-lilypan
-	github.com/Azure/azure-kusto-go v0.15.0
-=======
 	github.com/Azure/azure-kusto-go v0.15.2
->>>>>>> 2beb773c
 	github.com/Azure/azure-sdk-for-go v68.0.0+incompatible
 	github.com/Azure/azure-sdk-for-go-extensions v0.1.6
 	github.com/Azure/azure-sdk-for-go/sdk/azcore v1.11.1
@@ -69,12 +65,8 @@
 	github.com/Azure/go-autorest/autorest/validation v0.3.1 // indirect
 	github.com/Azure/go-autorest/logger v0.2.1 // indirect
 	github.com/Azure/go-autorest/tracing v0.6.0 // indirect
-<<<<<<< HEAD
-	github.com/AzureAD/microsoft-authentication-library-for-go v1.2.1 // indirect
 	github.com/Masterminds/semver/v3 v3.2.1 // indirect
-=======
 	github.com/AzureAD/microsoft-authentication-library-for-go v1.2.2 // indirect
->>>>>>> 2beb773c
 	github.com/avast/retry-go v3.0.0+incompatible // indirect
 	github.com/beorn7/perks v1.0.1 // indirect
 	github.com/blang/semver/v4 v4.0.0 // indirect
@@ -138,20 +130,11 @@
 	go.uber.org/automaxprocs v1.5.3 // indirect
 	go.uber.org/mock v0.4.0 // indirect
 	golang.org/x/exp v0.0.0-20231006140011-7918f672742d // indirect
-<<<<<<< HEAD
-	golang.org/x/mod v0.17.0 // indirect
-	golang.org/x/net v0.19.0 // indirect
-	golang.org/x/oauth2 v0.13.0 // indirect
-	golang.org/x/sync v0.5.0 // indirect
-	golang.org/x/sys v0.17.0 // indirect
-	golang.org/x/term v0.16.0 // indirect
-=======
 	golang.org/x/net v0.24.0 // indirect
 	golang.org/x/oauth2 v0.16.0 // indirect
 	golang.org/x/sync v0.7.0 // indirect
 	golang.org/x/sys v0.19.0 // indirect
 	golang.org/x/term v0.19.0 // indirect
->>>>>>> 2beb773c
 	golang.org/x/text v0.14.0 // indirect
 	golang.org/x/time v0.5.0 // indirect
 	golang.org/x/tools v0.20.0 // indirect
