--- conflicted
+++ resolved
@@ -47,12 +47,8 @@
 az-acrimport: ## Imports an image to an acr registry
 	az acr import --name $(AZURE_ACR_NAME) --source "mcr.microsoft.com/oss/kubernetes/pause:3.6" --image "pause:3.6"
 
-<<<<<<< HEAD
 az-cleanenv: az-rmnodeclaims-fin  ## Deletes a few common karpenter testing resources(pods, nodepools, nodeclaims, aksnodeclasses) 
 	kubectl delete deployments -n default --all
-=======
-az-cleanenv: az-rmnodeclaims-fin  ## Deletes a few common karpenter testing resources(pods, nodepools, nodeclaims, aksnodeclasses)
->>>>>>> b3e3af83
 	kubectl delete pods -n default --all
 	kubectl delete nodeclaims --all
 	kubectl delete nodepools --all
