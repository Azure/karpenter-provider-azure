AZURE_LOCATION ?= westus2
COMMON_NAME ?= karpenter
ifeq ($(CODESPACES),true)
  AZURE_RESOURCE_GROUP ?= $(CODESPACE_NAME)
  AZURE_ACR_NAME ?= $(subst -,,$(CODESPACE_NAME))
else
  AZURE_RESOURCE_GROUP ?= $(COMMON_NAME)
  AZURE_ACR_NAME ?= $(COMMON_NAME)
endif

AZURE_CLUSTER_NAME ?= $(COMMON_NAME)
AZURE_RESOURCE_GROUP_MC = MC_$(AZURE_RESOURCE_GROUP)_$(AZURE_CLUSTER_NAME)_$(AZURE_LOCATION)

KARPENTER_SERVICE_ACCOUNT_NAME ?= karpenter-sa
AZURE_KARPENTER_USER_ASSIGNED_IDENTITY_NAME ?= karpentermsi
KARPENTER_FEDERATED_IDENTITY_CREDENTIAL_NAME ?= KARPENTER_FID

<<<<<<< HEAD
az-all:         az-login az-create-workload-msi az-mkaks-cilium az-create-federated-cred az-perm az-perm-acr az-configure-values az-build az-run          az-run-sample ## Provision the infra (ACR,AKS); build and deploy Karpenter; deploy sample Provisioner and workload

az-all-user:	az-login                        az-mkaks-user                                                az-configure-values az-helm-install-snapshot az-run-sample ## Provision the cluster and deploy Karpenter snapshot release

az-all-savm:    az-login az-mkaks-savm                                                   az-perm-savm        az-configure-values az-build az-run          az-run-sample ## Provision the infra (ACR,AKS); build and deploy Karpenter; deploy sample Provisioner and workload - StandaloneVirtualMachines
=======
CUSTOM_VNET_NAME ?= $(AZURE_CLUSTER_NAME)-vnet 
CUSTOM_SUBNET_NAME ?= nodesubnet


az-all:         az-login az-create-workload-msi az-mkaks-cilium az-create-federated-cred az-perm az-perm-acr az-patch-skaffold-azureoverlay az-patch-vnet-subnet-id az-build az-run az-run-sample ## Provision the infra (ACR,AKS); build and deploy Karpenter; deploy sample Provisioner and workload

az-all-custom-vnet: az-login az-create-workload-msi az-mkaks-custom-vnet az-create-federated-cred az-perm az-perm-acr az-patch-skaffold-azureoverlay az-patch-subnet-custom az-build az-run az-run-sample ## Provision the infra (ACR,AKS); build and deploy Karpenter; deploy sample Provisioner and workload

az-all-savm:    az-login az-mkaks-savm az-perm-savm az-patch-skaffold-azure az-build az-run az-run-sample ## Provision the infra (ACR,AKS); build and deploy Karpenter; deploy sample Provisioner and workload - StandaloneVirtualMachines
>>>>>>> 763f6a55

az-login: ## Login into Azure
	az login
	az account set --subscription $(AZURE_SUBSCRIPTION_ID)

az-mkrg: ## Create resource group
	if az group exists --name $(AZURE_RESOURCE_GROUP) | grep -qi "false"; then \
		az group create --name $(AZURE_RESOURCE_GROUP) --location $(AZURE_LOCATION) -o none; \
	fi

az-mkacr: az-mkrg ## Create test ACR
	az acr create --name $(AZURE_ACR_NAME) --resource-group $(AZURE_RESOURCE_GROUP) --sku Basic --admin-enabled -o none
	az acr login  --name $(AZURE_ACR_NAME)

az-mkaks: az-mkacr ## Create test AKS cluster (with --vm-set-type AvailabilitySet for compatibility with standalone VMs)
	az aks create          --name $(AZURE_CLUSTER_NAME) --resource-group $(AZURE_RESOURCE_GROUP) --attach-acr $(AZURE_ACR_NAME) --location $(AZURE_LOCATION) \
		--enable-managed-identity --node-count 3 --generate-ssh-keys --vm-set-type AvailabilitySet -o none
	az aks get-credentials --name $(AZURE_CLUSTER_NAME) --resource-group $(AZURE_RESOURCE_GROUP) --overwrite-existing
	skaffold config set default-repo $(AZURE_ACR_NAME).azurecr.io/karpenter

az-mkaks-cilium: az-mkacr ## Create test AKS cluster (with --network-dataplane cilium, --network-plugin cilium, and --network-plugin-mode overlay)
	az aks create          --name $(AZURE_CLUSTER_NAME) --resource-group $(AZURE_RESOURCE_GROUP) --attach-acr $(AZURE_ACR_NAME) \
		--enable-managed-identity --node-count 3 --generate-ssh-keys -o none --network-dataplane cilium --network-plugin azure --network-plugin-mode overlay \
		--enable-oidc-issuer --enable-workload-identity
	az aks get-credentials --name $(AZURE_CLUSTER_NAME) --resource-group $(AZURE_RESOURCE_GROUP) --overwrite-existing
	skaffold config set default-repo $(AZURE_ACR_NAME).azurecr.io/karpenter

az-mkvnet: ## Create a VNet with address range of 10.1.0.0/16
	az group create --name $(CUSTOM_VNET_NAME) --location $(AZURE_LOCATION) 
	az network vnet create --name $(CUSTOM_VNET_NAME) --resource-group $(AZURE_RESOURCE_GROUP)-vnet --location $(AZURE_LOCATION) --address-prefixes "10.1.0.0/16"

az-mksubnet:  ## Create a subnet with address range of 10.1.0.0/24
	az network vnet subnet create --name $(CUSTOM_SUBNET_NAME) --resource-group $(CUSTOM_VNET_NAME) --vnet-name $(CUSTOM_VNET_NAME) --address-prefixes "10.1.0.0/24"

az-mkaks-custom-vnet: az-mkacr ## Create test AKS cluster with custom VNet
	az aks create --name $(AZURE_CLUSTER_NAME) --resource-group $(AZURE_RESOURCE_GROUP) --attach-acr $(AZURE_ACR_NAME) \
		--enable-managed-identity --node-count 3 --generate-ssh-keys -o none --network-dataplane cilium --network-plugin azure --network-plugin-mode overlay \
		--enable-oidc-issuer --enable-workload-identity \
		--vnet-subnet-id "/subscriptions/$(AZURE_SUBSCRIPTION_ID)/resourceGroups/$(CUSTOM_VNET_NAME)/providers/Microsoft.Network/virtualNetworks/$(CUSTOM_VNET_NAME)/subnets/$(CUSTOM_SUBNET_NAME)"
	az aks get-credentials --name $(AZURE_CLUSTER_NAME) --resource-group $(AZURE_RESOURCE_GROUP) --overwrite-existing
	skaffold config set default-repo $(AZURE_ACR_NAME).azurecr.io/karpenter

az-create-workload-msi: az-mkrg
	# create the workload MSI that is the backing for the karpenter pod auth
	az identity create --name "${AZURE_KARPENTER_USER_ASSIGNED_IDENTITY_NAME}" --resource-group "${AZURE_RESOURCE_GROUP}" --location "${AZURE_LOCATION}"

az-create-federated-cred:
	$(eval AKS_OIDC_ISSUER=$(shell az aks show -n "${AZURE_CLUSTER_NAME}" -g "${AZURE_RESOURCE_GROUP}" --query "oidcIssuerProfile.issuerUrl" -otsv))

	# create federated credential linked to the karpenter service account for auth usage
	az identity federated-credential create --name ${KARPENTER_FEDERATED_IDENTITY_CREDENTIAL_NAME} --identity-name "${AZURE_KARPENTER_USER_ASSIGNED_IDENTITY_NAME}" --resource-group "${AZURE_RESOURCE_GROUP}" --issuer "${AKS_OIDC_ISSUER}" --subject system:serviceaccount:"${SYSTEM_NAMESPACE}":"${KARPENTER_SERVICE_ACCOUNT_NAME}" --audience api://AzureADTokenExchange

az-mkaks-savm: az-mkrg ## Create experimental cluster with standalone VMs (+ ACR)
	az deployment group create --resource-group $(AZURE_RESOURCE_GROUP) --template-file hack/azure/aks-savm.bicep --parameters aksname=$(AZURE_CLUSTER_NAME) acrname=$(AZURE_ACR_NAME)
	az aks get-credentials --resource-group $(AZURE_RESOURCE_GROUP) --name $(AZURE_CLUSTER_NAME) --overwrite-existing
	skaffold config set default-repo $(AZURE_ACR_NAME).azurecr.io/karpenter

az-rmrg: ## Destroy test ACR and AKS cluster by deleting the resource group (use with care!)
	az group delete --name $(AZURE_RESOURCE_GROUP)

<<<<<<< HEAD
az-configure-values:  ## Generate cluster-related values for Karpenter Helm chart
	hack/deploy/configure-values.sh $(AZURE_CLUSTER_NAME) $(AZURE_RESOURCE_GROUP)
=======
az-patch-skaffold: 	## Update Azure client env vars and settings in skaffold config
	$(eval AZURE_CLIENT_ID=$(shell az aks show --name $(AZURE_CLUSTER_NAME) --resource-group $(AZURE_RESOURCE_GROUP) | jq -r ".identityProfile.kubeletidentity.clientId"))
	$(eval CLUSTER_ENDPOINT=$(shell kubectl config view --minify -o jsonpath='{.clusters[0].cluster.server}'))
	# bootstrap token
	$(eval TOKEN_SECRET_NAME=$(shell kubectl get -n kube-system secrets --field-selector=type=bootstrap.kubernetes.io/token -o jsonpath='{.items[0].metadata.name}'))
	$(eval TOKEN_ID=$(shell          kubectl get -n kube-system secret $(TOKEN_SECRET_NAME) -o jsonpath='{.data.token-id}'     | base64 -d))
	$(eval TOKEN_SECRET=$(shell      kubectl get -n kube-system secret $(TOKEN_SECRET_NAME) -o jsonpath='{.data.token-secret}' | base64 -d))
	$(eval BOOTSTRAP_TOKEN=$(TOKEN_ID).$(TOKEN_SECRET))
	# ssh key
	$(eval SSH_PUBLIC_KEY=$(shell cat ~/.ssh/id_rsa.pub) azureuser)
	yq -i '(.manifests.helm.releases[0].overrides.controller.env[] | select(.name=="ARM_SUBSCRIPTION_ID"))           .value = "$(AZURE_SUBSCRIPTION_ID)"'   skaffold.yaml
	yq -i '(.manifests.helm.releases[0].overrides.controller.env[] | select(.name=="LOCATION"))                      .value = "$(AZURE_LOCATION)"'          skaffold.yaml
	yq -i '(.manifests.helm.releases[0].overrides.controller.env[] | select(.name=="ARM_USER_ASSIGNED_IDENTITY_ID")) .value = "$(AZURE_CLIENT_ID)"'         skaffold.yaml
	yq -i '(.manifests.helm.releases[0].overrides.controller.env[] | select(.name=="AZURE_NODE_RESOURCE_GROUP"))     .value = "$(AZURE_RESOURCE_GROUP_MC)"' skaffold.yaml
	yq -i  '(.manifests.helm.releases[0].overrides.controller.env[] | select(.name=="CLUSTER_NAME")).value =                                                "$(AZURE_CLUSTER_NAME)"'      skaffold.yaml
	yq -i  '(.manifests.helm.releases[0].overrides.controller.env[] | select(.name=="CLUSTER_ENDPOINT")).value =                                            "$(CLUSTER_ENDPOINT)"'        skaffold.yaml
	yq -i  '(.manifests.helm.releases[0].overrides.controller.env[] | select(.name=="NETWORK_PLUGIN")).value =                                              "azure"'                      skaffold.yaml
	yq -i  '(.manifests.helm.releases[0].overrides.controller.env[] | select(.name=="KUBELET_BOOTSTRAP_TOKEN")).value =                             "$(BOOTSTRAP_TOKEN)"'         skaffold.yaml
	yq -i  '(.manifests.helm.releases[0].overrides.controller.env[] | select(.name=="SSH_PUBLIC_KEY")).value =                                               "$(SSH_PUBLIC_KEY)"'          skaffold.yaml


az-patch-subnet-custom:
	$(eval VNET_SUBNET_ID=$(shell az aks show --name $(AZURE_CLUSTER_NAME) --resource-group $(AZURE_RESOURCE_GROUP) | jq -r ".agentPoolProfiles[0].vnetSubnetId"))
	$(eval KARPENTER_USER_ASSIGNED_CLIENT_ID=$(shell az identity show --resource-group "${AZURE_RESOURCE_GROUP}" --name "${AZURE_KARPENTER_USER_ASSIGNED_IDENTITY_NAME}" --query 'principalId' -otsv)) 
	$(eval SUBNET_RESOURCE_GROUP=$(shell az network vnet subnet show --id $(VNET_SUBNET_ID) | jq -r ".resourceGroup"))	
	az role assignment create --assignee $(KARPENTER_USER_ASSIGNED_CLIENT_ID) --scope /subscriptions/$(AZURE_SUBSCRIPTION_ID)/resourceGroups/$(SUBNET_RESOURCE_GROUP) --role "Network Contributor" 
	yq e -i '(.manifests.helm.releases[0].overrides.controller.env[] | select(.name=="VNET_SUBNET_ID")).value = "$(VNET_SUBNET_ID)"' skaffold.yaml

az-patch-vnet-subnet-id: ## Patch VNET_SUBNET_ID in skaffold.yaml
	$(eval VNET_SUBNET_ID=$(shell az network vnet list --resource-group $(AZURE_RESOURCE_GROUP_MC) | jq  -r ".[0].subnets[0].id"))
	$(eval KARPENTER_USER_ASSIGNED_CLIENT_ID=$(shell az identity show --resource-group "${AZURE_RESOURCE_GROUP}" --name "${AZURE_KARPENTER_USER_ASSIGNED_IDENTITY_NAME}" --query 'principalId' -otsv)) 
	$(eval SUBNET_RESOURCE_GROUP=$(shell az network vnet subnet show --id $(VNET_SUBNET_ID) | jq -r ".resourceGroup"))	
	az role assignment create --assignee $(KARPENTER_USER_ASSIGNED_CLIENT_ID) --scope /subscriptions/$(AZURE_SUBSCRIPTION_ID)/resourceGroups/$(SUBNET_RESOURCE_GROUP) --role "Network Contributor" 
	yq e -i '(.manifests.helm.releases[0].overrides.controller.env[] | select(.name=="VNET_SUBNET_ID")).value = "$(VNET_SUBNET_ID)"' skaffold.yaml


az-patch-skaffold-kubenet: az-patch-vnet-subnet-id az-patch-skaffold
	yq -i  '(.manifests.helm.releases[0].overrides.controller.env[] | select(.name=="NETWORK_PLUGIN").value) =                                              "kubenet"'                    skaffold.yaml

az-patch-skaffold-azure: az-patch-vnet-subnet-id az-patch-skaffold
	yq -i  '(.manifests.helm.releases[0].overrides.controller.env[] | select(.name=="NETWORK_PLUGIN").value) =                                              "azure"'                      skaffold.yaml

az-patch-skaffold-azureoverlay: az-patch-skaffold	
	yq -i  '(.manifests.helm.releases[0].overrides.controller.env[] | select(.name=="NETWORK_PLUGIN").value) =                                              "azure"'                      skaffold.yaml
        
	# old identity path is still the default, so need to override the values values with new logic.
	# TODO (chmcbrid): update the new logic path as the default.
	$(eval KARPENTER_USER_ASSIGNED_CLIENT_ID=$(shell az identity show --resource-group "${AZURE_RESOURCE_GROUP}" --name "${AZURE_KARPENTER_USER_ASSIGNED_IDENTITY_NAME}" --query 'clientId' -otsv))
	yq -i '(.manifests.helm.releases[0].overrides.controller.env[] | select(.name=="ARM_USE_CREDENTIAL_FROM_ENVIRONMENT")) .value = "true"'         skaffold.yaml
	yq -i '(.manifests.helm.releases[0].overrides.controller.env[] | select(.name=="ARM_USE_MANAGED_IDENTITY_EXTENSION")) .value = "false"'         skaffold.yaml
	yq -i '(.manifests.helm.releases[0].overrides.controller.env[] | select(.name=="ARM_USER_ASSIGNED_IDENTITY_ID")) .value = ""'         skaffold.yaml

	yq -i  '.manifests.helm.releases[0].overrides.serviceAccount.annotations."azure.workload.identity/client-id" = "$(KARPENTER_USER_ASSIGNED_CLIENT_ID)"' skaffold.yaml
	yq -i  '.manifests.helm.releases[0].overrides.serviceAccount.name = "$(KARPENTER_SERVICE_ACCOUNT_NAME)"' skaffold.yaml

	yq -i  '.manifests.helm.releases[0].overrides.podLabels ."azure.workload.identity/use" = "true"' skaffold.yaml
>>>>>>> 763f6a55

az-mkvmssflex: ## Create VMSS Flex (optional, only if creating VMs referencing this VMSS)
	az vmss create --name $(AZURE_CLUSTER_NAME)-vmss --resource-group $(AZURE_RESOURCE_GROUP_MC) --location $(AZURE_LOCATION) \
		--instance-count 0 --orchestration-mode Flexible --platform-fault-domain-count 1 --zones 1 2 3

az-rmvmss-vms: ## Delete all VMs in VMSS Flex (use with care!)
	az vmss delete-instances --name $(AZURE_CLUSTER_NAME)-vmss --resource-group $(AZURE_RESOURCE_GROUP_MC) --instance-ids '*'

az-perm: ## Create role assignments to let Karpenter manage VMs and Network
	# Note: need to be principalId for E2E workflow as the pipeline identity doesn't have permissions to "query Graph API"
	$(eval KARPENTER_USER_ASSIGNED_CLIENT_ID=$(shell az identity show --resource-group "${AZURE_RESOURCE_GROUP}" --name "${AZURE_KARPENTER_USER_ASSIGNED_IDENTITY_NAME}" --query 'principalId' -otsv))
	az role assignment create --assignee $(KARPENTER_USER_ASSIGNED_CLIENT_ID) --scope /subscriptions/$(AZURE_SUBSCRIPTION_ID)/resourceGroups/$(AZURE_RESOURCE_GROUP_MC) --role "Virtual Machine Contributor"
	az role assignment create --assignee $(KARPENTER_USER_ASSIGNED_CLIENT_ID) --scope /subscriptions/$(AZURE_SUBSCRIPTION_ID)/resourceGroups/$(AZURE_RESOURCE_GROUP_MC) --role "Network Contributor"
	az role assignment create --assignee $(KARPENTER_USER_ASSIGNED_CLIENT_ID) --scope /subscriptions/$(AZURE_SUBSCRIPTION_ID)/resourceGroups/$(AZURE_RESOURCE_GROUP_MC) --role "Managed Identity Operator"
	az role assignment create --assignee $(KARPENTER_USER_ASSIGNED_CLIENT_ID) --scope /subscriptions/$(AZURE_SUBSCRIPTION_ID)/resourceGroups/$(AZURE_RESOURCE_GROUP)    --role "Network Contributor" # in some case we create vnet here
<<<<<<< HEAD
	@echo Consider "make az-configure-values"!
=======

	@echo Consider "make az-patch-skaffold"!
>>>>>>> 763f6a55


az-perm-savm: ## Create role assignments to let Karpenter manage VMs and Network
	# Note: savm has not been converted over to use a workload identity
	$(eval AZURE_OBJECT_ID=$(shell az aks show --name $(AZURE_CLUSTER_NAME) --resource-group $(AZURE_RESOURCE_GROUP) | jq  -r ".identityProfile.kubeletidentity.objectId"))
	az role assignment create --assignee $(AZURE_OBJECT_ID) --scope /subscriptions/$(AZURE_SUBSCRIPTION_ID)/resourceGroups/$(AZURE_RESOURCE_GROUP_MC) --role "Virtual Machine Contributor"
	az role assignment create --assignee $(AZURE_OBJECT_ID) --scope /subscriptions/$(AZURE_SUBSCRIPTION_ID)/resourceGroups/$(AZURE_RESOURCE_GROUP_MC) --role "Network Contributor"
	az role assignment create --assignee $(AZURE_OBJECT_ID) --scope /subscriptions/$(AZURE_SUBSCRIPTION_ID)/resourceGroups/$(AZURE_RESOURCE_GROUP_MC) --role "Managed Identity Operator"
	az role assignment create --assignee $(AZURE_OBJECT_ID) --scope /subscriptions/$(AZURE_SUBSCRIPTION_ID)/resourceGroups/$(AZURE_RESOURCE_GROUP)    --role "Network Contributor" # in some case we create vnet here
	@echo Consider "make az-configure-values"!

az-perm-acr:
	$(eval KARPENTER_USER_ASSIGNED_CLIENT_ID=$(shell az identity show --resource-group "${AZURE_RESOURCE_GROUP}" --name "${AZURE_KARPENTER_USER_ASSIGNED_IDENTITY_NAME}" --query 'principalId' -otsv))
	$(eval AZURE_ACR_ID=$(shell    az acr show --name $(AZURE_ACR_NAME)     --resource-group $(AZURE_RESOURCE_GROUP) | jq  -r ".id"))
	az role assignment create --assignee $(KARPENTER_USER_ASSIGNED_CLIENT_ID) --scope $(AZURE_ACR_ID) --role "AcrPull"

az-aks-check-acr:
	az aks check-acr --name $(AZURE_CLUSTER_NAME) --resource-group $(AZURE_RESOURCE_GROUP) --acr $(AZURE_ACR_NAME)

az-build: ## Build the Karpenter controller and webhook images using skaffold build (which uses ko build)
	az acr login -n $(AZURE_ACR_NAME)
	skaffold build

az-creds: ## Get cluster credentials
	az aks get-credentials --name $(AZURE_CLUSTER_NAME) --resource-group $(AZURE_RESOURCE_GROUP)

az-run: ## Deploy the controller from the current state of your git repository into your ~/.kube/config cluster using skaffold run
	az acr login -n $(AZURE_ACR_NAME)
	skaffold run

az-run-sample: ## Deploy sample Provisioner and workload (with 0 replicas, to be scaled manually)
	kubectl apply -f examples/v1beta1/general-purpose.yaml
	kubectl apply -f examples/workloads/inflate.yaml

az-mc-show: ## show managed cluster
	az aks show --name $(AZURE_CLUSTER_NAME) --resource-group $(AZURE_RESOURCE_GROUP)

az-mc-upgrade: ## upgrade managed cluster
	$(eval UPGRADE_K8S_VERSION=$(shell az aks get-upgrades --name $(AZURE_CLUSTER_NAME) --resource-group $(AZURE_RESOURCE_GROUP) | jq -r ".controlPlaneProfile.upgrades[0].kubernetesVersion"))
	az aks upgrade --name $(AZURE_CLUSTER_NAME) --resource-group $(AZURE_RESOURCE_GROUP) --kubernetes-version $(UPGRADE_K8S_VERSION)

az-dev: ## Deploy and develop using skaffold dev
	skaffold dev

az-debug: ## Rebuild, deploy and debug using skaffold debug
	az acr login -n $(AZURE_ACR_NAME)
	skaffold delete || true
	skaffold debug # --platform=linux/arm64

az-debug-bootstrap: ## Debug bootstrap (target first privateIP of the first NIC with Karpenter tag)
	$(eval JUMP_NODE=$(shell kubectl get nodes -o name | head -n 1))
	$(eval JUMP_POD=$(shell kubectl debug $(JUMP_NODE) --image kroniak/ssh-client -- sh -c "mkdir /root/.ssh; sleep 1h" | cut -d' ' -f4))
	kubectl wait --for=condition=Ready pod/$(JUMP_POD)
	kubectl cp ~/.ssh/id_rsa $(JUMP_POD):/root/.ssh/id_rsa
	$(eval NODE_IP=$(shell az network nic list -g $(AZURE_RESOURCE_GROUP_MC) \
		--query '[?tags."karpenter.azure.com_cluster"]|[0].ipConfigurations[0].privateIPAddress'))
	kubectl exec $(JUMP_POD) -it -- ssh -o StrictHostKeyChecking=accept-new azureuser@$(NODE_IP)

az-cleanup: ## Delete the deployment
	skaffold delete || true

az-mon-deploy: ## Deploy monitoring stack (w/o node-exporter)
	helm repo add grafana-charts https://grafana.github.io/helm-charts
	helm repo add prometheus-community https://prometheus-community.github.io/helm-charts
	helm repo update
	kubectl create namespace monitoring || true
	helm install --namespace monitoring prometheus prometheus-community/prometheus \
		--values hack/monitoring/prometheus-values.yaml
	helm install --namespace monitoring grafana grafana-charts/grafana \
		--values hack/monitoring/grafana-values.yaml

az-mon-access: ## Get Grafana admin password and forward port
	kubectl get secret --namespace monitoring grafana -o jsonpath="{.data.admin-password}" | base64 --decode; echo
	@echo Consider running port forward outside of codespace ...
	$(eval POD_NAME=$(shell kubectl get pods --namespace monitoring -l "app.kubernetes.io/name=grafana,app.kubernetes.io/instance=grafana" -o jsonpath="{.items[0].metadata.name}"))
	kubectl port-forward --namespace monitoring $(POD_NAME) 3000

az-mon-cleanup: ## Delete monitoring stack
	helm delete --namespace monitoring grafana
	helm delete --namespace monitoring prometheus

az-mkgohelper: ## Build and configure custom go-helper-image for skaffold
	cd hack/go-helper-image; docker build . --tag $(AZURE_ACR_NAME).azurecr.io/skaffold-debug-support/go # --platform=linux/arm64
	az acr login -n $(AZURE_ACR_NAME)
	docker push $(AZURE_ACR_NAME).azurecr.io/skaffold-debug-support/go
	skaffold config set --global debug-helpers-registry $(AZURE_ACR_NAME).azurecr.io/skaffold-debug-support

az-rmnodes-fin: ## Remove Karpenter finalizer from all nodes (use with care!)
	for node in $$(kubectl get nodes -l karpenter.sh/nodepool --output=jsonpath={.items..metadata.name}); do \
		kubectl patch node $$node -p '{"metadata":{"finalizers":null}}'; \
	done

az-rmnodes: ## kubectl delete all Karpenter-provisioned nodes; don't wait for finalizers (use with care!)
	kubectl delete --wait=false nodes -l karpenter.sh/nodepool
    # kubectl wait --for=delete nodes -l karpenter.sh/nodepool --timeout=10m

az-rmnodeclaims-fin: ## Remove Karpenter finalizer from all nodeclaims (use with care!)
	for nodeclaim in $$(kubectl get nodeclaims --output=jsonpath={.items..metadata.name}); do \
		kubectl patch nodeclaim $$nodeclaim --type=json -p '[{"op": "remove", "path": "/metadata/finalizers"}]'; \
	done

az-rmnodeclaims: ## kubectl delete all nodeclaims; don't wait for finalizers (use with care!)
	kubectl delete --wait=false nodeclaims --all

az-taintsystemnodes: ## Taint all system nodepool nodes
	kubectl taint nodes CriticalAddonsOnly=true:NoSchedule --selector='kubernetes.azure.com/mode=system' --overwrite

az-taintnodes:
	kubectl taint nodes CriticalAddonsOnly=true:NoSchedule --all --overwrite

az-e2etests: ## Run e2etests
	kubectl taint nodes CriticalAddonsOnly=true:NoSchedule --all --overwrite
	TEST_SUITE=Utilization make e2etests
	kubectl taint nodes CriticalAddonsOnly=true:NoSchedule- --all

az-perftest1: ## Test scaling out/in (1 VM)
	hack/azure/perftest.sh 1

az-perftest5: ## Test scaling out/in (5 VMs)
	hack/azure/perftest.sh 5

az-perftest20: ## Test scaling out/in (20 VMs)
	hack/azure/perftest.sh 20

az-perftest100: ## Test scaling out/in (100 VMs)
	hack/azure/perftest.sh 100

az-perftest300: ## Test scaling out/in (300 VMs)
	hack/azure/perftest.sh 300

az-perftest400: ## Test scaling out/in (400 VMs)
	hack/azure/perftest.sh 400

az-perftest500: ## Test scaling out/in (500 VMs)
	hack/azure/perftest.sh 500

az-perftest1000: ## Test scaling out/in (1000 VMs)
	hack/azure/perftest.sh 1000

az-resg: ## List resources in MC rg
	az resource list -o table -g $(AZURE_RESOURCE_GROUP_MC)

RESK=az resource list --tag=karpenter.sh_nodepool --query "[?resourceGroup=='$(AZURE_RESOURCE_GROUP_MC)']"
az-res: ## List resources created by Karpenter
	$(RESK) -o table

az-resc: ## Count resources created by Karpenter
	$(RESK) -o tsv | wc -l

az-rmres: ## Delete (az resource delete) all resources created by Karpenter. Use with extra care!
	$(RESK) -o yaml | yq eval '.[]|.id' | xargs --verbose -r -n 5 az resource delete --ids

az-rmcluster:
	az aks delete --name $(AZURE_CLUSTER_NAME) --resource-group $(AZURE_RESOURCE_GROUP) --yes

az-portal: ## Get Azure Portal links for relevant resource groups
	@echo https://ms.portal.azure.com/#@microsoft.onmicrosoft.com/asset/HubsExtension/ResourceGroups/subscriptions/$(AZURE_SUBSCRIPTION_ID)/resourceGroups/$(AZURE_RESOURCE_GROUP)
	@echo https://ms.portal.azure.com/#@microsoft.onmicrosoft.com/asset/HubsExtension/ResourceGroups/subscriptions/$(AZURE_SUBSCRIPTION_ID)/resourceGroups/$(AZURE_RESOURCE_GROUP_MC)

az-list-skus-ubuntu: 
	az sig image-definition list-community --public-gallery-name "AKSUbuntu-38d80f77-467a-481f-a8d4-09b6d4220bd2"  --location $(AZURE_LOCATION) -o table

az-list-skus-azlinux: 
	az sig image-definition list-community --public-gallery-name "AKSAzureLinux-f7c7cda5-1c9a-4bdc-a222-9614c968580b"  --location $(AZURE_LOCATION) -o table

az-list-skus: ## List all public VM images from microsoft-aks
	az vm image list-skus --publisher microsoft-aks --location $(AZURE_LOCATION) --offer aks -o table

az-list-usage: ## List VM usage/quotas
	az vm list-usage --location $(AZURE_LOCATION) -o table | grep "Family vCPU"

az-ratelimits: ## Show remaining ARM requests for subscription
	@az group create --name $(AZURE_RESOURCE_GROUP) --location $(AZURE_LOCATION) --debug 2>&1 | grep x-ms-ratelimit-remaining-subscription-writes
	@az group show   --name $(AZURE_RESOURCE_GROUP)                              --debug 2>&1 | grep x-ms-ratelimit-remaining-subscription-reads

az-kdebug: ## Inject ephemeral debug container (kubectl debug) into Karpenter pod
	$(eval POD=$(shell kubectl get pods -l app.kubernetes.io/name=karpenter -n karpenter -o name))
	kubectl debug -n karpenter $(POD) --image wbitt/network-multitool -it -- sh

az-klogs: ## Karpenter logs
	$(eval POD=$(shell kubectl get pods -l app.kubernetes.io/name=karpenter -n karpenter -o name))
	kubectl logs -f -n karpenter $(POD)

az-kevents: ## Karpenter events
	kubectl get events -A --field-selector source=karpenter

az-node-viewer: ## Watch nodes using eks-node-viewer
	eks-node-viewer --disable-pricing --node-selector "karpenter.sh/nodepool" # --resources cpu,memory

az-argvmlist: ## List current VMs owned by Karpenter
	az graph query -q "Resources | where type =~ 'microsoft.compute/virtualmachines' | where resourceGroup == tolower('$(AZURE_RESOURCE_GROUP_MC)') | where tags has_cs 'karpenter.sh_nodepool'" \
	--subscriptions $(AZURE_SUBSCRIPTION_ID) \
	| jq '.data[] | .id'

az-pprof-enable: ## Enable profiling
	yq -i '.manifests.helm.releases[0].overrides.controller.env += [{"name":"ENABLE_PROFILING","value":"true"}]' skaffold.yaml

az-pprof: ## Profile
	kubectl port-forward service/karpenter -n karpenter 8000 &
	sleep 2 && go tool pprof -http 0.0.0.0:9000 localhost:8000/debug/pprof/heap

az-mkaks-user: az-mkrg ## Create compatible AKS cluster, the way we tell users to
	hack/deploy/create-cluster.sh $(AZURE_CLUSTER_NAME) $(AZURE_RESOURCE_GROUP)

az-helm-install-snapshot: az-configure-values ## Install Karpenter snapshot release
	$(eval SNAPSHOT_VERSION=$(shell git rev-parse HEAD)) # guess which, specify explicitly with SNAPSHOT_VERSION=...
	helm upgrade --install karpenter oci://ksnap.azurecr.io/karpenter/snapshot/karpenter \
		--version v0-$(SNAPSHOT_VERSION) \
		--namespace karpenter --create-namespace \
		--values karpenter-values.yaml \
		--set controller.resources.requests.cpu=1 \
		--set controller.resources.requests.memory=1Gi \
		--set controller.resources.limits.cpu=1 \
		--set controller.resources.limits.memory=1Gi \
		--wait<|MERGE_RESOLUTION|>--- conflicted
+++ resolved
@@ -1,4 +1,3 @@
-AZURE_LOCATION ?= westus2
 COMMON_NAME ?= karpenter
 ifeq ($(CODESPACES),true)
   AZURE_RESOURCE_GROUP ?= $(CODESPACE_NAME)
@@ -15,23 +14,13 @@
 AZURE_KARPENTER_USER_ASSIGNED_IDENTITY_NAME ?= karpentermsi
 KARPENTER_FEDERATED_IDENTITY_CREDENTIAL_NAME ?= KARPENTER_FID
 
-<<<<<<< HEAD
-az-all:         az-login az-create-workload-msi az-mkaks-cilium az-create-federated-cred az-perm az-perm-acr az-configure-values az-build az-run          az-run-sample ## Provision the infra (ACR,AKS); build and deploy Karpenter; deploy sample Provisioner and workload
-
-az-all-user:	az-login                        az-mkaks-user                                                az-configure-values az-helm-install-snapshot az-run-sample ## Provision the cluster and deploy Karpenter snapshot release
-
-az-all-savm:    az-login az-mkaks-savm                                                   az-perm-savm        az-configure-values az-build az-run          az-run-sample ## Provision the infra (ACR,AKS); build and deploy Karpenter; deploy sample Provisioner and workload - StandaloneVirtualMachines
-=======
-CUSTOM_VNET_NAME ?= $(AZURE_CLUSTER_NAME)-vnet 
+CUSTOM_VNET_NAME ?= $(AZURE_CLUSTER_NAME)-vnet
 CUSTOM_SUBNET_NAME ?= nodesubnet
 
-
-az-all:         az-login az-create-workload-msi az-mkaks-cilium az-create-federated-cred az-perm az-perm-acr az-patch-skaffold-azureoverlay az-patch-vnet-subnet-id az-build az-run az-run-sample ## Provision the infra (ACR,AKS); build and deploy Karpenter; deploy sample Provisioner and workload
-
-az-all-custom-vnet: az-login az-create-workload-msi az-mkaks-custom-vnet az-create-federated-cred az-perm az-perm-acr az-patch-skaffold-azureoverlay az-patch-subnet-custom az-build az-run az-run-sample ## Provision the infra (ACR,AKS); build and deploy Karpenter; deploy sample Provisioner and workload
-
-az-all-savm:    az-login az-mkaks-savm az-perm-savm az-patch-skaffold-azure az-build az-run az-run-sample ## Provision the infra (ACR,AKS); build and deploy Karpenter; deploy sample Provisioner and workload - StandaloneVirtualMachines
->>>>>>> 763f6a55
+az-all:             az-login az-create-workload-msi az-mkaks-cilium      az-create-federated-cred az-perm               az-perm-acr az-configure-values             az-build az-run          az-run-sample ## Provision the infra (ACR,AKS); build and deploy Karpenter; deploy sample Provisioner and workload
+az-all-custom-vnet: az-login az-create-workload-msi az-mkaks-custom-vnet az-create-federated-cred az-perm-subnet-custom az-perm-acr az-configure-values-custom-vnet az-build az-run          az-run-sample ## Provision the infra (ACR,AKS); build and deploy Karpenter; deploy sample Provisioner and workload
+az-all-user:	    az-login                        az-mkaks-user                                                                   az-configure-values             az-helm-install-snapshot az-run-sample ## Provision the cluster and deploy Karpenter snapshot release
+az-all-savm:        az-login                        az-mkaks-savm                                 az-perm-savm                      az-configure-values             az-build az-run          az-run-sample ## Provision the infra (ACR,AKS); build and deploy Karpenter; deploy sample Provisioner and workload - StandaloneVirtualMachines
 
 az-login: ## Login into Azure
 	az login
@@ -60,17 +49,16 @@
 	skaffold config set default-repo $(AZURE_ACR_NAME).azurecr.io/karpenter
 
 az-mkvnet: ## Create a VNet with address range of 10.1.0.0/16
-	az group create --name $(CUSTOM_VNET_NAME) --location $(AZURE_LOCATION) 
-	az network vnet create --name $(CUSTOM_VNET_NAME) --resource-group $(AZURE_RESOURCE_GROUP)-vnet --location $(AZURE_LOCATION) --address-prefixes "10.1.0.0/16"
+	az network vnet create --name $(CUSTOM_VNET_NAME) --resource-group $(AZURE_RESOURCE_GROUP) --location $(AZURE_LOCATION) --address-prefixes "10.1.0.0/16"
 
 az-mksubnet:  ## Create a subnet with address range of 10.1.0.0/24
-	az network vnet subnet create --name $(CUSTOM_SUBNET_NAME) --resource-group $(CUSTOM_VNET_NAME) --vnet-name $(CUSTOM_VNET_NAME) --address-prefixes "10.1.0.0/24"
-
-az-mkaks-custom-vnet: az-mkacr ## Create test AKS cluster with custom VNet
+	az network vnet subnet create --name $(CUSTOM_SUBNET_NAME) --resource-group $(AZURE_RESOURCE_GROUP) --vnet-name $(CUSTOM_VNET_NAME) --address-prefixes "10.1.0.0/24"
+
+az-mkaks-custom-vnet: az-mkacr az-mkvnet az-mksubnet ## Create test AKS cluster with custom VNet
 	az aks create --name $(AZURE_CLUSTER_NAME) --resource-group $(AZURE_RESOURCE_GROUP) --attach-acr $(AZURE_ACR_NAME) \
 		--enable-managed-identity --node-count 3 --generate-ssh-keys -o none --network-dataplane cilium --network-plugin azure --network-plugin-mode overlay \
 		--enable-oidc-issuer --enable-workload-identity \
-		--vnet-subnet-id "/subscriptions/$(AZURE_SUBSCRIPTION_ID)/resourceGroups/$(CUSTOM_VNET_NAME)/providers/Microsoft.Network/virtualNetworks/$(CUSTOM_VNET_NAME)/subnets/$(CUSTOM_SUBNET_NAME)"
+		--vnet-subnet-id "/subscriptions/$(AZURE_SUBSCRIPTION_ID)/resourceGroups/$(AZURE_RESOURCE_GROUP)/providers/Microsoft.Network/virtualNetworks/$(CUSTOM_VNET_NAME)/subnets/$(CUSTOM_SUBNET_NAME)"
 	az aks get-credentials --name $(AZURE_CLUSTER_NAME) --resource-group $(AZURE_RESOURCE_GROUP) --overwrite-existing
 	skaffold config set default-repo $(AZURE_ACR_NAME).azurecr.io/karpenter
 
@@ -92,67 +80,12 @@
 az-rmrg: ## Destroy test ACR and AKS cluster by deleting the resource group (use with care!)
 	az group delete --name $(AZURE_RESOURCE_GROUP)
 
-<<<<<<< HEAD
 az-configure-values:  ## Generate cluster-related values for Karpenter Helm chart
 	hack/deploy/configure-values.sh $(AZURE_CLUSTER_NAME) $(AZURE_RESOURCE_GROUP)
-=======
-az-patch-skaffold: 	## Update Azure client env vars and settings in skaffold config
-	$(eval AZURE_CLIENT_ID=$(shell az aks show --name $(AZURE_CLUSTER_NAME) --resource-group $(AZURE_RESOURCE_GROUP) | jq -r ".identityProfile.kubeletidentity.clientId"))
-	$(eval CLUSTER_ENDPOINT=$(shell kubectl config view --minify -o jsonpath='{.clusters[0].cluster.server}'))
-	# bootstrap token
-	$(eval TOKEN_SECRET_NAME=$(shell kubectl get -n kube-system secrets --field-selector=type=bootstrap.kubernetes.io/token -o jsonpath='{.items[0].metadata.name}'))
-	$(eval TOKEN_ID=$(shell          kubectl get -n kube-system secret $(TOKEN_SECRET_NAME) -o jsonpath='{.data.token-id}'     | base64 -d))
-	$(eval TOKEN_SECRET=$(shell      kubectl get -n kube-system secret $(TOKEN_SECRET_NAME) -o jsonpath='{.data.token-secret}' | base64 -d))
-	$(eval BOOTSTRAP_TOKEN=$(TOKEN_ID).$(TOKEN_SECRET))
-	# ssh key
-	$(eval SSH_PUBLIC_KEY=$(shell cat ~/.ssh/id_rsa.pub) azureuser)
-	yq -i '(.manifests.helm.releases[0].overrides.controller.env[] | select(.name=="ARM_SUBSCRIPTION_ID"))           .value = "$(AZURE_SUBSCRIPTION_ID)"'   skaffold.yaml
-	yq -i '(.manifests.helm.releases[0].overrides.controller.env[] | select(.name=="LOCATION"))                      .value = "$(AZURE_LOCATION)"'          skaffold.yaml
-	yq -i '(.manifests.helm.releases[0].overrides.controller.env[] | select(.name=="ARM_USER_ASSIGNED_IDENTITY_ID")) .value = "$(AZURE_CLIENT_ID)"'         skaffold.yaml
-	yq -i '(.manifests.helm.releases[0].overrides.controller.env[] | select(.name=="AZURE_NODE_RESOURCE_GROUP"))     .value = "$(AZURE_RESOURCE_GROUP_MC)"' skaffold.yaml
-	yq -i  '(.manifests.helm.releases[0].overrides.controller.env[] | select(.name=="CLUSTER_NAME")).value =                                                "$(AZURE_CLUSTER_NAME)"'      skaffold.yaml
-	yq -i  '(.manifests.helm.releases[0].overrides.controller.env[] | select(.name=="CLUSTER_ENDPOINT")).value =                                            "$(CLUSTER_ENDPOINT)"'        skaffold.yaml
-	yq -i  '(.manifests.helm.releases[0].overrides.controller.env[] | select(.name=="NETWORK_PLUGIN")).value =                                              "azure"'                      skaffold.yaml
-	yq -i  '(.manifests.helm.releases[0].overrides.controller.env[] | select(.name=="KUBELET_BOOTSTRAP_TOKEN")).value =                             "$(BOOTSTRAP_TOKEN)"'         skaffold.yaml
-	yq -i  '(.manifests.helm.releases[0].overrides.controller.env[] | select(.name=="SSH_PUBLIC_KEY")).value =                                               "$(SSH_PUBLIC_KEY)"'          skaffold.yaml
-
-
-az-patch-subnet-custom:
-	$(eval VNET_SUBNET_ID=$(shell az aks show --name $(AZURE_CLUSTER_NAME) --resource-group $(AZURE_RESOURCE_GROUP) | jq -r ".agentPoolProfiles[0].vnetSubnetId"))
-	$(eval KARPENTER_USER_ASSIGNED_CLIENT_ID=$(shell az identity show --resource-group "${AZURE_RESOURCE_GROUP}" --name "${AZURE_KARPENTER_USER_ASSIGNED_IDENTITY_NAME}" --query 'principalId' -otsv)) 
-	$(eval SUBNET_RESOURCE_GROUP=$(shell az network vnet subnet show --id $(VNET_SUBNET_ID) | jq -r ".resourceGroup"))	
-	az role assignment create --assignee $(KARPENTER_USER_ASSIGNED_CLIENT_ID) --scope /subscriptions/$(AZURE_SUBSCRIPTION_ID)/resourceGroups/$(SUBNET_RESOURCE_GROUP) --role "Network Contributor" 
-	yq e -i '(.manifests.helm.releases[0].overrides.controller.env[] | select(.name=="VNET_SUBNET_ID")).value = "$(VNET_SUBNET_ID)"' skaffold.yaml
-
-az-patch-vnet-subnet-id: ## Patch VNET_SUBNET_ID in skaffold.yaml
-	$(eval VNET_SUBNET_ID=$(shell az network vnet list --resource-group $(AZURE_RESOURCE_GROUP_MC) | jq  -r ".[0].subnets[0].id"))
-	$(eval KARPENTER_USER_ASSIGNED_CLIENT_ID=$(shell az identity show --resource-group "${AZURE_RESOURCE_GROUP}" --name "${AZURE_KARPENTER_USER_ASSIGNED_IDENTITY_NAME}" --query 'principalId' -otsv)) 
-	$(eval SUBNET_RESOURCE_GROUP=$(shell az network vnet subnet show --id $(VNET_SUBNET_ID) | jq -r ".resourceGroup"))	
-	az role assignment create --assignee $(KARPENTER_USER_ASSIGNED_CLIENT_ID) --scope /subscriptions/$(AZURE_SUBSCRIPTION_ID)/resourceGroups/$(SUBNET_RESOURCE_GROUP) --role "Network Contributor" 
-	yq e -i '(.manifests.helm.releases[0].overrides.controller.env[] | select(.name=="VNET_SUBNET_ID")).value = "$(VNET_SUBNET_ID)"' skaffold.yaml
-
-
-az-patch-skaffold-kubenet: az-patch-vnet-subnet-id az-patch-skaffold
-	yq -i  '(.manifests.helm.releases[0].overrides.controller.env[] | select(.name=="NETWORK_PLUGIN").value) =                                              "kubenet"'                    skaffold.yaml
-
-az-patch-skaffold-azure: az-patch-vnet-subnet-id az-patch-skaffold
-	yq -i  '(.manifests.helm.releases[0].overrides.controller.env[] | select(.name=="NETWORK_PLUGIN").value) =                                              "azure"'                      skaffold.yaml
-
-az-patch-skaffold-azureoverlay: az-patch-skaffold	
-	yq -i  '(.manifests.helm.releases[0].overrides.controller.env[] | select(.name=="NETWORK_PLUGIN").value) =                                              "azure"'                      skaffold.yaml
-        
-	# old identity path is still the default, so need to override the values values with new logic.
-	# TODO (chmcbrid): update the new logic path as the default.
-	$(eval KARPENTER_USER_ASSIGNED_CLIENT_ID=$(shell az identity show --resource-group "${AZURE_RESOURCE_GROUP}" --name "${AZURE_KARPENTER_USER_ASSIGNED_IDENTITY_NAME}" --query 'clientId' -otsv))
-	yq -i '(.manifests.helm.releases[0].overrides.controller.env[] | select(.name=="ARM_USE_CREDENTIAL_FROM_ENVIRONMENT")) .value = "true"'         skaffold.yaml
-	yq -i '(.manifests.helm.releases[0].overrides.controller.env[] | select(.name=="ARM_USE_MANAGED_IDENTITY_EXTENSION")) .value = "false"'         skaffold.yaml
-	yq -i '(.manifests.helm.releases[0].overrides.controller.env[] | select(.name=="ARM_USER_ASSIGNED_IDENTITY_ID")) .value = ""'         skaffold.yaml
-
-	yq -i  '.manifests.helm.releases[0].overrides.serviceAccount.annotations."azure.workload.identity/client-id" = "$(KARPENTER_USER_ASSIGNED_CLIENT_ID)"' skaffold.yaml
-	yq -i  '.manifests.helm.releases[0].overrides.serviceAccount.name = "$(KARPENTER_SERVICE_ACCOUNT_NAME)"' skaffold.yaml
-
-	yq -i  '.manifests.helm.releases[0].overrides.podLabels ."azure.workload.identity/use" = "true"' skaffold.yaml
->>>>>>> 763f6a55
+
+az-configure-values-custom-vnet:  ## Generate cluster-related values for Karpenter Helm chart (take custom subnet ID from first agentpool)
+	VNET_SUBNET_ID=$(shell az aks show --name $(AZURE_CLUSTER_NAME) --resource-group $(AZURE_RESOURCE_GROUP) | jq -r ".agentPoolProfiles[0].vnetSubnetId") \
+	$(MAKE) az-configure-values
 
 az-mkvmssflex: ## Create VMSS Flex (optional, only if creating VMs referencing this VMSS)
 	az vmss create --name $(AZURE_CLUSTER_NAME)-vmss --resource-group $(AZURE_RESOURCE_GROUP_MC) --location $(AZURE_LOCATION) \
@@ -168,13 +101,13 @@
 	az role assignment create --assignee $(KARPENTER_USER_ASSIGNED_CLIENT_ID) --scope /subscriptions/$(AZURE_SUBSCRIPTION_ID)/resourceGroups/$(AZURE_RESOURCE_GROUP_MC) --role "Network Contributor"
 	az role assignment create --assignee $(KARPENTER_USER_ASSIGNED_CLIENT_ID) --scope /subscriptions/$(AZURE_SUBSCRIPTION_ID)/resourceGroups/$(AZURE_RESOURCE_GROUP_MC) --role "Managed Identity Operator"
 	az role assignment create --assignee $(KARPENTER_USER_ASSIGNED_CLIENT_ID) --scope /subscriptions/$(AZURE_SUBSCRIPTION_ID)/resourceGroups/$(AZURE_RESOURCE_GROUP)    --role "Network Contributor" # in some case we create vnet here
-<<<<<<< HEAD
 	@echo Consider "make az-configure-values"!
-=======
-
-	@echo Consider "make az-patch-skaffold"!
->>>>>>> 763f6a55
-
+
+az-perm-subnet-custom: az-perm ## Create role assignments to let Karpenter manage VMs and Network (custom VNet)
+	$(eval VNET_SUBNET_ID=$(shell az aks show --name $(AZURE_CLUSTER_NAME) --resource-group $(AZURE_RESOURCE_GROUP) | jq -r ".agentPoolProfiles[0].vnetSubnetId"))
+	$(eval KARPENTER_USER_ASSIGNED_CLIENT_ID=$(shell az identity show --resource-group "${AZURE_RESOURCE_GROUP}" --name "${AZURE_KARPENTER_USER_ASSIGNED_IDENTITY_NAME}" --query 'principalId' -otsv))
+	$(eval SUBNET_RESOURCE_GROUP=$(shell az network vnet subnet show --id $(VNET_SUBNET_ID) | jq -r ".resourceGroup"))
+	az role assignment create --assignee $(KARPENTER_USER_ASSIGNED_CLIENT_ID) --scope /subscriptions/$(AZURE_SUBSCRIPTION_ID)/resourceGroups/$(SUBNET_RESOURCE_GROUP) --role "Network Contributor"
 
 az-perm-savm: ## Create role assignments to let Karpenter manage VMs and Network
 	# Note: savm has not been converted over to use a workload identity
@@ -333,10 +266,10 @@
 	@echo https://ms.portal.azure.com/#@microsoft.onmicrosoft.com/asset/HubsExtension/ResourceGroups/subscriptions/$(AZURE_SUBSCRIPTION_ID)/resourceGroups/$(AZURE_RESOURCE_GROUP)
 	@echo https://ms.portal.azure.com/#@microsoft.onmicrosoft.com/asset/HubsExtension/ResourceGroups/subscriptions/$(AZURE_SUBSCRIPTION_ID)/resourceGroups/$(AZURE_RESOURCE_GROUP_MC)
 
-az-list-skus-ubuntu: 
+az-list-skus-ubuntu:
 	az sig image-definition list-community --public-gallery-name "AKSUbuntu-38d80f77-467a-481f-a8d4-09b6d4220bd2"  --location $(AZURE_LOCATION) -o table
 
-az-list-skus-azlinux: 
+az-list-skus-azlinux:
 	az sig image-definition list-community --public-gallery-name "AKSAzureLinux-f7c7cda5-1c9a-4bdc-a222-9614c968580b"  --location $(AZURE_LOCATION) -o table
 
 az-list-skus: ## List all public VM images from microsoft-aks
