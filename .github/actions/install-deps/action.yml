name: InstallDependencies
description: 'Installs Go Downloads and installs Karpenter Dependencies'
inputs:
  k8sVersion:
    description: Kubernetes version to use when installing the toolchain
    default: "1.27.x"
runs:
  using: "composite"
  steps:
    - uses: actions/setup-go@0c52d547c9bc32b1aa3301fd7a9cb496313a4491 # v5.0.0
      with:
        go-version-file: go.mod
        check-latest: true
        cache-dependency-path: "**/go.sum"
<<<<<<< HEAD
    - uses: actions/cache@13aacd865c20de90d75de3b17ebe84f7a17d57d2 # v4.0.0
=======
    # Root path permission workaround for caching https://github.com/actions/cache/issues/845#issuecomment-1252594999
    - run: sudo chown "$USER" /usr/local
      shell: bash
    - uses: actions/cache@v3
>>>>>>> 71564041
      id: cache-toolchain
      with:
        path: |
          /usr/local/kubebuilder/bin
          ~/go/bin
        key: ${{ runner.os }}-${{ inputs.k8sVersion }}-toolchain-cache-${{ hashFiles('hack/toolchain.sh') }}
    - if: ${{ steps.cache-toolchain.outputs.cache-hit != 'true' }}
      shell: bash
      env:
        K8S_VERSION: ${{ inputs.k8sVersion }}
      run: make toolchain<|MERGE_RESOLUTION|>--- conflicted
+++ resolved
@@ -12,14 +12,10 @@
         go-version-file: go.mod
         check-latest: true
         cache-dependency-path: "**/go.sum"
-<<<<<<< HEAD
-    - uses: actions/cache@13aacd865c20de90d75de3b17ebe84f7a17d57d2 # v4.0.0
-=======
     # Root path permission workaround for caching https://github.com/actions/cache/issues/845#issuecomment-1252594999
     - run: sudo chown "$USER" /usr/local
       shell: bash
-    - uses: actions/cache@v3
->>>>>>> 71564041
+    - uses: actions/cache@13aacd865c20de90d75de3b17ebe84f7a17d57d2 # v4.0.0
       id: cache-toolchain
       with:
         path: |
