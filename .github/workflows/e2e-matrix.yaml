--- conflicted
+++ resolved
@@ -47,11 +47,7 @@
     strategy:
       fail-fast: false
       matrix:
-<<<<<<< HEAD
-        suite: [Nonbehavioral, Utilization, GPU, Drift, Integration, NodeClaim, Consolidation, Chaos, ACR, KubernetesUpgrade]
-=======
-        suite: [Scheduling, Utilization, GPU, Drift, Integration, NodeClaim, Chaos, ACR, KubernetesUpgrade]
->>>>>>> 7c39447e
+        suite: [Scheduling, Utilization, GPU, Drift, Integration, NodeClaim, Consolidation, Chaos, ACR, KubernetesUpgrade]
     permissions:
       contents: read
       id-token: write
