name: E2EMatrix
on:
  workflow_call:
    inputs:
      git_ref:
        type: string
      location:
        type: string
        description: "the azure location to run the e2e test in"
        default: "eastus"
  #     k8s_version:
  #       type: string
  #       default: "1.27"
    secrets:
      E2E_CLIENT_ID:
        required: true
      E2E_TENANT_ID:
        required: true
      E2E_SUBSCRIPTION_ID:
        required: true

permissions:
  contents: read

jobs:
  initialize-generative-params:
    runs-on: ubuntu-latest
    outputs:
      E2E_HASH: ${{ steps.generate-e2e-run-hash.outputs.E2E_HASH }}
    steps:
      - name: Harden Runner
        uses: step-security/harden-runner@0634a2670c59f64b4a01f0f96f84700a4088b9f0 # v2.12.0
        with:
          disable-telemetry: true
          disable-sudo: true
          egress-policy: block
          # no allowed endpoints
          allowed-endpoints: >

      - id: generate-e2e-run-hash
        run: |
          E2E_HASH="$RANDOM$RANDOM"
          echo "Using e2e hash \"$E2E_HASH\""
          echo "E2E_HASH=$E2E_HASH" >> "$GITHUB_OUTPUT"
  e2e:
    needs: [initialize-generative-params]
    strategy:
      fail-fast: false
      matrix:
<<<<<<< HEAD
        suite: [Nonbehavioral, Scheduling, Utilization, GPU, Drift, Integration, NodeClaim, Chaos, ACR, KubernetesUpgrade]
=======
        suite: [Scheduling, Utilization, GPU, Drift, Integration, NodeClaim, Chaos, ACR, KubernetesUpgrade]
>>>>>>> 907487fe
    permissions:
      contents: read
      id-token: write
      statuses: write
    uses: ./.github/workflows/e2e.yaml
    with:
      git_ref: ${{ inputs.git_ref }}
      suite: ${{ matrix.suite }}
      hash: ${{ needs.initialize-generative-params.outputs.E2E_HASH }}
      location: ${{ inputs.location }}
  #     k8s_version: ${{ inputs.k8s_version }}
    secrets:
      E2E_CLIENT_ID: ${{ secrets.E2E_CLIENT_ID }}
      E2E_TENANT_ID: ${{ secrets.E2E_TENANT_ID }}
      E2E_SUBSCRIPTION_ID: ${{ secrets.E2E_SUBSCRIPTION_ID }}<|MERGE_RESOLUTION|>--- conflicted
+++ resolved
@@ -47,11 +47,7 @@
     strategy:
       fail-fast: false
       matrix:
-<<<<<<< HEAD
-        suite: [Nonbehavioral, Scheduling, Utilization, GPU, Drift, Integration, NodeClaim, Chaos, ACR, KubernetesUpgrade]
-=======
         suite: [Scheduling, Utilization, GPU, Drift, Integration, NodeClaim, Chaos, ACR, KubernetesUpgrade]
->>>>>>> 907487fe
     permissions:
       contents: read
       id-token: write
