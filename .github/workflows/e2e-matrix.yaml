name: E2EMatrix
on:
  workflow_call:
    inputs:
      git_ref:
        type: string
      location:
        type: string
        description: "the azure location to run the e2e test in"
        default: "eastus"
  #     k8s_version:
  #       type: string
  #       default: "1.27"
    secrets:
      E2E_CLIENT_ID:
        required: true
      E2E_TENANT_ID:
        required: true
      E2E_SUBSCRIPTION_ID:
        required: true

permissions:
  contents: read
        
jobs:
  initialize-generative-params:
    runs-on: ubuntu-latest
    outputs:
      E2E_HASH: ${{ steps.generate-e2e-run-hash.outputs.E2E_HASH }}
    steps:
      - name: Harden Runner
        uses: step-security/harden-runner@63c24ba6bd7ba022e95695ff85de572c04a18142 # v2.7.0
        with:
          egress-policy: audit

      - id: generate-e2e-run-hash
        run: |
          E2E_HASH="$RANDOM$RANDOM"
          echo "Using e2e hash \"$E2E_HASH\""
          echo "E2E_HASH=$E2E_HASH" >> "$GITHUB_OUTPUT"
  e2e:
    needs: [initialize-generative-params]
    strategy:
      fail-fast: false
      matrix:
<<<<<<< HEAD
        suite: [Nonbehavioral, Utilization, GPU, Drift, Integration, NodeClaim, Chaos]
=======
        suite: [Nonbehavioral, Utilization, GPU, Drift, Integration, NodeClaim]
    permissions:
      contents: read
      id-token: write
      statuses: write
>>>>>>> f31028b6
    uses: ./.github/workflows/e2e.yaml
    with:
      git_ref: ${{ inputs.git_ref }}
      suite: ${{ matrix.suite }}
      hash: ${{ needs.initialize-generative-params.outputs.E2E_HASH }}
      location: ${{ inputs.location }}
  #     k8s_version: ${{ inputs.k8s_version }}
    secrets:
      E2E_CLIENT_ID: ${{ secrets.E2E_CLIENT_ID }}
      E2E_TENANT_ID: ${{ secrets.E2E_TENANT_ID }}
      E2E_SUBSCRIPTION_ID: ${{ secrets.E2E_SUBSCRIPTION_ID }}<|MERGE_RESOLUTION|>--- conflicted
+++ resolved
@@ -43,15 +43,11 @@
     strategy:
       fail-fast: false
       matrix:
-<<<<<<< HEAD
         suite: [Nonbehavioral, Utilization, GPU, Drift, Integration, NodeClaim, Chaos]
-=======
-        suite: [Nonbehavioral, Utilization, GPU, Drift, Integration, NodeClaim]
     permissions:
       contents: read
       id-token: write
       statuses: write
->>>>>>> f31028b6
     uses: ./.github/workflows/e2e.yaml
     with:
       git_ref: ${{ inputs.git_ref }}
