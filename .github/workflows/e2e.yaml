--- conflicted
+++ resolved
@@ -34,15 +34,10 @@
     env:
       AZURE_SUBSCRIPTION_ID: ${{ secrets.E2E_SUBSCRIPTION_ID }}
     steps:
-<<<<<<< HEAD
-      - uses: actions/checkout@v3
-      - if: always() && (github.event_name == 'workflow_run' || github.event_name == 'pull_request_review')
-=======
       - uses: actions/checkout@v4
         with:
           ref: ${{ inputs.git_ref }}
-      - if: always() && github.event_name == 'workflow_run'
->>>>>>> ddc9e770
+      - if: always() && (github.event_name == 'workflow_run' || github.event_name == 'pull_request_review')
         uses: ./.github/actions/commit-status/start
         with:
           name: ${{ github.workflow }} / e2e (${{ inputs.suite }})
@@ -139,12 +134,8 @@
           resource_group: ${{ env.RG_NAME }}
           cluster_name: ${{ env.CLUSTER_NAME }}
           acr_name: ${{ env.ACR_NAME }}
-<<<<<<< HEAD
+          git_ref: ${{ inputs.git_ref }}
       - if: always() && (github.event_name == 'workflow_run' || github.event_name == 'pull_request_review')
-=======
-          git_ref: ${{ inputs.git_ref }}
-      - if: always() && github.event_name == 'workflow_run'
->>>>>>> ddc9e770
         uses: ./.github/actions/commit-status/end
         with:
           name: ${{ github.workflow }} / e2e (${{ inputs.suite }})
