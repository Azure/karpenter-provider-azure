--- conflicted
+++ resolved
@@ -3,20 +3,18 @@
   workflow_dispatch:
   push:
     branches: [main]
-  pull_request_review: # TODO(charliedmcb): come back to this and factor out the E2E trigger like AWS and clean it up
-    types: [submitted]
+  workflow_run:
+    workflows: [ApprovalComment]
+    types: [completed]
 permissions:
   id-token: write # This is required for requesting the JWT
   contents: read  # This is required for actions/checkout
+  statuses: write # ./.github/actions/commit-status/*
 jobs:
   resolve:
     uses: ./.github/workflows/resolve-args.yaml
   e2e-matrix:
-<<<<<<< HEAD
     needs: [resolve]
-=======
-    if: github.event_name != 'pull_request_review' || startsWith(github.event.review.body ,'/test')
->>>>>>> f60bf8b4
     uses: ./.github/workflows/e2e-matrix.yaml
     with:
       git_ref: ${{ needs.resolve.outputs.GIT_REF }}
