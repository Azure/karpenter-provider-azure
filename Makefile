--- conflicted
+++ resolved
@@ -1,8 +1,4 @@
 include Makefile-az.mk
-
-<<<<<<< HEAD
-=======
-export K8S_VERSION ?= 1.27.x
 
 ## Inject the app version into operator.Version
 LDFLAGS ?= -ldflags=-X=sigs.k8s.io/karpenter/pkg/operator.Version=$(shell git describe --tags --always | cut -d"v" -f2)
@@ -10,7 +6,6 @@
 GOFLAGS ?= $(LDFLAGS)
 WITH_GOFLAGS = GOFLAGS="$(GOFLAGS)"
 
->>>>>>> 75453f5b
 # # CR for local builds of Karpenter
 SYSTEM_NAMESPACE ?= karpenter
 
